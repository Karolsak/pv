#!/usr/bin/env python

import os

try:
    from setuptools import setup
    from setuptools.extension import Extension
except ImportError:
    raise RuntimeError("setuptools is required")

URL = "https://github.com/pvlib/pvlib-python"

<<<<<<< HEAD
DESCRIPTION = ('A set of functions and classes for simulating the ' +
               'performance of photovoltaic energy systems.')
LONG_DESCRIPTION = """
pvlib python is a community developed toolbox that provides a set of
functions and classes for simulating the performance of photovoltaic
energy systems and accomplishing related tasks.  The core mission of pvlib
python is to provide open, reliable, interoperable, and benchmark
implementations of PV system models.

We need your help to make pvlib-python a great tool!

Documentation: http://pvlib-python.readthedocs.io

Source code: https://github.com/pvlib/pvlib-python
"""
LONG_DESCRIPTION_CONTENT_TYPE = "text/x-rst"

DISTNAME = 'pvlib'
LICENSE = 'BSD 3-Clause'
AUTHOR = 'pvlib python Developers'
MAINTAINER_EMAIL = 'pvlib-admin@googlegroups.com'
URL = 'https://github.com/pvlib/pvlib-python'

INSTALL_REQUIRES = ['numpy >= 1.16.0',
                    'pandas >= 0.25.0',
                    'pytz',
                    'requests',
                    'scipy >= 1.5.0',
                    'h5py',
                    'importlib-metadata; python_version < "3.8"']

TESTS_REQUIRE = ['pytest', 'pytest-cov', 'pytest-mock',
                 'requests-mock', 'pytest-timeout', 'pytest-rerunfailures',
                 'pytest-remotedata', 'packaging']
EXTRAS_REQUIRE = {
    'optional': ['cython', 'ephem', 'nrel-pysam', 'numba >= 0.17.0',
                 'solarfactors', 'statsmodels'],
    'doc': ['ipython', 'matplotlib', 'sphinx == 4.5.0',
            'pydata-sphinx-theme == 0.8.1', 'sphinx-gallery',
            'docutils == 0.15.2', 'pillow',
            'sphinx-toggleprompt >= 0.0.5', 'solarfactors'],
    'test': TESTS_REQUIRE
}
EXTRAS_REQUIRE['all'] = sorted(set(sum(EXTRAS_REQUIRE.values(), [])))

CLASSIFIERS = [
    'Development Status :: 4 - Beta',
    'License :: OSI Approved :: BSD License',
    'Operating System :: OS Independent',
    'Intended Audience :: Science/Research',
    'Programming Language :: Python',
    'Programming Language :: Python :: 3',
    'Topic :: Scientific/Engineering',
]

setuptools_kwargs = {
    'zip_safe': False,
    'scripts': [],
    'include_package_data': True,
    'python_requires': '>=3.7'
}

PROJECT_URLS = {
    "Bug Tracker": "https://github.com/pvlib/pvlib-python/issues",
    "Documentation": "https://pvlib-python.readthedocs.io/",
    "Source Code": "https://github.com/pvlib/pvlib-python",
}

# set up pvlib packages to be installed and extensions to be compiled

# the list of packages is not just the top-level "pvlib", but also
# all sub-packages like "pvlib.bifacial".  Here, setuptools's definition of
# "package" is, in effect, any directory you want to include in the
# distribution.  So even "pvlib.data" counts as a package, despite
# not having any python code or even an __init__.py.
# setuptools.find_namespace_packages() will find all these directories,
# although to exclude "docs", "ci", etc., we include only names matching
# the "pvlib*" glob.  Although note that "docs" does get added separately
# via the MANIFEST.in spec.
PACKAGES = find_namespace_packages(include=['pvlib*'])
=======
>>>>>>> 09cf4454

extensions = []

spa_sources = ["pvlib/spa_c_files/spa.c", "pvlib/spa_c_files/spa_py.c"]
spa_depends = ["pvlib/spa_c_files/spa.h"]
spa_all_file_paths = map(
    lambda x: os.path.join(os.path.dirname(__file__), x),
    spa_sources + spa_depends
)

if all(map(os.path.exists, spa_all_file_paths)):
    print("all spa_c files found")
    spa_ext = Extension(
        "pvlib.spa_c_files.spa_py", sources=spa_sources, depends=spa_depends
    )
    extensions.append(spa_ext)
else:
    print(
        "WARNING: spa_c files not detected. "
        + "See installation instructions for more information."
    )


setup(ext_modules=extensions, url=URL)<|MERGE_RESOLUTION|>--- conflicted
+++ resolved
@@ -10,89 +10,6 @@
 
 URL = "https://github.com/pvlib/pvlib-python"
 
-<<<<<<< HEAD
-DESCRIPTION = ('A set of functions and classes for simulating the ' +
-               'performance of photovoltaic energy systems.')
-LONG_DESCRIPTION = """
-pvlib python is a community developed toolbox that provides a set of
-functions and classes for simulating the performance of photovoltaic
-energy systems and accomplishing related tasks.  The core mission of pvlib
-python is to provide open, reliable, interoperable, and benchmark
-implementations of PV system models.
-
-We need your help to make pvlib-python a great tool!
-
-Documentation: http://pvlib-python.readthedocs.io
-
-Source code: https://github.com/pvlib/pvlib-python
-"""
-LONG_DESCRIPTION_CONTENT_TYPE = "text/x-rst"
-
-DISTNAME = 'pvlib'
-LICENSE = 'BSD 3-Clause'
-AUTHOR = 'pvlib python Developers'
-MAINTAINER_EMAIL = 'pvlib-admin@googlegroups.com'
-URL = 'https://github.com/pvlib/pvlib-python'
-
-INSTALL_REQUIRES = ['numpy >= 1.16.0',
-                    'pandas >= 0.25.0',
-                    'pytz',
-                    'requests',
-                    'scipy >= 1.5.0',
-                    'h5py',
-                    'importlib-metadata; python_version < "3.8"']
-
-TESTS_REQUIRE = ['pytest', 'pytest-cov', 'pytest-mock',
-                 'requests-mock', 'pytest-timeout', 'pytest-rerunfailures',
-                 'pytest-remotedata', 'packaging']
-EXTRAS_REQUIRE = {
-    'optional': ['cython', 'ephem', 'nrel-pysam', 'numba >= 0.17.0',
-                 'solarfactors', 'statsmodels'],
-    'doc': ['ipython', 'matplotlib', 'sphinx == 4.5.0',
-            'pydata-sphinx-theme == 0.8.1', 'sphinx-gallery',
-            'docutils == 0.15.2', 'pillow',
-            'sphinx-toggleprompt >= 0.0.5', 'solarfactors'],
-    'test': TESTS_REQUIRE
-}
-EXTRAS_REQUIRE['all'] = sorted(set(sum(EXTRAS_REQUIRE.values(), [])))
-
-CLASSIFIERS = [
-    'Development Status :: 4 - Beta',
-    'License :: OSI Approved :: BSD License',
-    'Operating System :: OS Independent',
-    'Intended Audience :: Science/Research',
-    'Programming Language :: Python',
-    'Programming Language :: Python :: 3',
-    'Topic :: Scientific/Engineering',
-]
-
-setuptools_kwargs = {
-    'zip_safe': False,
-    'scripts': [],
-    'include_package_data': True,
-    'python_requires': '>=3.7'
-}
-
-PROJECT_URLS = {
-    "Bug Tracker": "https://github.com/pvlib/pvlib-python/issues",
-    "Documentation": "https://pvlib-python.readthedocs.io/",
-    "Source Code": "https://github.com/pvlib/pvlib-python",
-}
-
-# set up pvlib packages to be installed and extensions to be compiled
-
-# the list of packages is not just the top-level "pvlib", but also
-# all sub-packages like "pvlib.bifacial".  Here, setuptools's definition of
-# "package" is, in effect, any directory you want to include in the
-# distribution.  So even "pvlib.data" counts as a package, despite
-# not having any python code or even an __init__.py.
-# setuptools.find_namespace_packages() will find all these directories,
-# although to exclude "docs", "ci", etc., we include only names matching
-# the "pvlib*" glob.  Although note that "docs" does get added separately
-# via the MANIFEST.in spec.
-PACKAGES = find_namespace_packages(include=['pvlib*'])
-=======
->>>>>>> 09cf4454
 
 extensions = []
 
