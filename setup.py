--- conflicted
+++ resolved
@@ -45,14 +45,8 @@
 TESTS_REQUIRE = ['nose', 'pytest', 'pytest-cov', 'pytest-mock',
                  'pytest-timeout', 'pytest-rerunfailures', 'pytest-remotedata']
 EXTRAS_REQUIRE = {
-<<<<<<< HEAD
     'optional': ['ephem', 'cython', 'netcdf4', 'nrel-pysam', 'numba',
-                 'pvfactors', 'siphon', 'tables', 'cftime >= 1.1.1'],
-=======
-    'optional': ['cython', 'ephem', 'netcdf4', 'nrel-pysam', 'numba',
-                 'pvfactors', 'scipy', 'siphon', 'statsmodels', 'tables',
-                 'cftime >= 1.1.1'],
->>>>>>> 56e6498f
+                 'pvfactors', 'scipy', 'siphon', 'tables', 'cftime >= 1.1.1'],
     'doc': ['ipython', 'matplotlib', 'sphinx == 1.8.5', 'sphinx_rtd_theme',
             'sphinx-gallery', 'docutils == 0.15.2', 'pillow', 'scipy',
             'netcdf4', 'siphon', 'tables'],
