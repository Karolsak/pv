--- conflicted
+++ resolved
@@ -19,9 +19,5 @@
     - pip:
         - coveralls
         - pytest-mock
-<<<<<<< HEAD
-        - pvfactors==1.0.1
-=======
         - pytest-timeout
-        - pvfactors==0.1.5
->>>>>>> 84818c6d
+        - pvfactors==1.0.1