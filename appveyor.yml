--- conflicted
+++ resolved
@@ -26,20 +26,11 @@
     # Useful for debugging any issues with conda
     - cmd: conda info -a
 
-<<<<<<< HEAD
-    # install dependencies, then pvlib
-    - "conda config --add channels http://conda.anaconda.org/conda-forge"
-
-    - "conda create -n test_env --yes --quiet python=%PYTHON_VERSION% pip numpy scipy=0.16.0 pandas nose pytz ephem numba siphon"
-    - "activate test_env"
-    - "conda list"
-=======
     # install depenencies
-    - cmd: conda create -n test_env --yes --quiet python=%PYTHON_VERSION% pip numpy scipy=0.16.0 pandas nose pytest pytz ephem numba
+    - cmd: conda create -n test_env --yes --quiet python=%PYTHON_VERSION% pip numpy scipy=0.16.0 pandas nose pytest pytz ephem numba siphon
     - cmd: activate test_env
     - cmd: python --version
     - cmd: conda list
->>>>>>> 58d77ea2
 
     # install pvlib
     - cmd: pip install -e .
