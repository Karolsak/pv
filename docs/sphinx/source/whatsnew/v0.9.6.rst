--- conflicted
+++ resolved
@@ -45,9 +45,6 @@
 * Lakshya Garg (:ghuser:`Lakshyadevelops`)
 * Adam R. Jensen (:ghuser:`adamrjensen`)
 * Siddharth Kaul (:ghuser:`k10blogger`)
-<<<<<<< HEAD
 * Mark A. Mikofski (:ghuser:`mikofski`)
-=======
 * Kshitiz Gupta (:ghuser:`kshitiz305`)
-* Stefan de Lange (:ghuser:`langestefan`)
->>>>>>> 275e6718
+* Stefan de Lange (:ghuser:`langestefan`)