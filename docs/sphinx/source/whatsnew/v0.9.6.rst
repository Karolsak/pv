.. _whatsnew_0960:


v0.9.6 (Anticipated June 2023)
------------------------------


Deprecations
~~~~~~~~~~~~


Enhancements
~~~~~~~~~~~~
<<<<<<< HEAD
* Added function to retrieve horizon data from PVGIS 
  :py:func:`pvlib.iotools.get_pvgis_horizon`. (:issue:`1290`, :pull:`1395`)
=======
* Update the URL used in the :py:func:`pvlib.iotools.get_cams` function. The new URL supports load-balancing
  and redirects to the fastest server. (:issue:`1688`, :pull:`1740`)
* :py:func:`pvlib.iotools.get_psm3` now has a ``url`` parameter to give the user
  the option of controlling what NSRDB endpoint is used. (:pull:`1736`)
* :py:func:`pvlib.iotools.get_psm3` now uses the new NSRDB 3.2.2 endpoint for
  hourly and half-hourly single-year datasets. (:issue:`1591`, :pull:`1736`)

>>>>>>> 30c62e36

Bug fixes
~~~~~~~~~
* `data` can no longer be left unspecified in
  :py:meth:`pvlib.modelchain.ModelChain.run_model_from_effective_irradiance`. (:issue:`1713`, :pull:`1720`)

Testing
~~~~~~~


Documentation
~~~~~~~~~~~~~
* Updated the description of the interval parameter in
  :py:func:`pvlib.iotools.get_psm3`. (:issue:`1702`, :pull:`1712`)
* Fixed outdated nbviewer links. (:issue:`1721`, :pull:`1726`)

Benchmarking
~~~~~~~~~~~~~


Requirements
~~~~~~~~~~~~


Contributors
~~~~~~~~~~~~
* Lakshya Garg (:ghuser:`Lakshyadevelops`)
* Adam R. Jensen (:ghuser:`adamrjensen`)
* Ben Pierce (:ghuser:`bgpierc`)
* Joseph Palakapilly (:ghuser:`JPalakapillyKWH`)
* Cliff Hansen (:ghuser:`cwhanse`)
* Anton Driesse (:ghuser:`adriesse`)
* Will Holmgren (:ghuser:`wholmgren`)
* Mark Mikofski (:ghuser:`mikofski`)
* Karel De Brabandere (:ghuser:`kdebrab`)
* Josh Stein (:ghuser:`jsstein`)
* Kevin Anderson (:ghuser:`kandersolar`)
* Siddharth Kaul (:ghuser:`k10blogger`)
* Kshitiz Gupta (:ghuser:`kshitiz305`)
<<<<<<< HEAD
* Stefan de Lange (:ghuser:`langestefan`)
=======
* Stefan de Lange (:ghuser:`langestefan`)
* Kevin Anderson (:ghuser:`kandersolar`)
>>>>>>> 30c62e36
<|MERGE_RESOLUTION|>--- conflicted
+++ resolved
@@ -11,18 +11,14 @@
 
 Enhancements
 ~~~~~~~~~~~~
-<<<<<<< HEAD
 * Added function to retrieve horizon data from PVGIS 
   :py:func:`pvlib.iotools.get_pvgis_horizon`. (:issue:`1290`, :pull:`1395`)
-=======
 * Update the URL used in the :py:func:`pvlib.iotools.get_cams` function. The new URL supports load-balancing
   and redirects to the fastest server. (:issue:`1688`, :pull:`1740`)
 * :py:func:`pvlib.iotools.get_psm3` now has a ``url`` parameter to give the user
   the option of controlling what NSRDB endpoint is used. (:pull:`1736`)
 * :py:func:`pvlib.iotools.get_psm3` now uses the new NSRDB 3.2.2 endpoint for
   hourly and half-hourly single-year datasets. (:issue:`1591`, :pull:`1736`)
-
->>>>>>> 30c62e36
 
 Bug fixes
 ~~~~~~~~~
@@ -62,9 +58,5 @@
 * Kevin Anderson (:ghuser:`kandersolar`)
 * Siddharth Kaul (:ghuser:`k10blogger`)
 * Kshitiz Gupta (:ghuser:`kshitiz305`)
-<<<<<<< HEAD
 * Stefan de Lange (:ghuser:`langestefan`)
-=======
-* Stefan de Lange (:ghuser:`langestefan`)
-* Kevin Anderson (:ghuser:`kandersolar`)
->>>>>>> 30c62e36
+* Kevin Anderson (:ghuser:`kandersolar`)