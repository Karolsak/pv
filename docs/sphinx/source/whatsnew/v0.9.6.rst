--- conflicted
+++ resolved
@@ -23,16 +23,13 @@
 
 Enhancements
 ~~~~~~~~~~~~
-<<<<<<< HEAD
 * Add optional encoding parameter to :py:func:`pvlib.iotools.read_tmy3`.
   (:issue:`1732`, :pull:`1737`)
-=======
 * Added function to retrieve horizon data from PVGIS 
   :py:func:`pvlib.iotools.get_pvgis_horizon`. (:issue:`1290`, :pull:`1395`)
 * Added ``map_variables`` argument to the :py:func:`pvlib.iotools.read_tmy3` in
   order to offer the option of mapping column names to standard pvlib names.
   (:issue:`1517`, :pull:`1623`)
->>>>>>> 5119b428
 * Update the URL used in the :py:func:`pvlib.iotools.get_cams` function. The new URL supports load-balancing
   and redirects to the fastest server. (:issue:`1688`, :pull:`1740`)
 * :py:func:`pvlib.iotools.get_psm3` now has a ``url`` parameter to give the user
@@ -79,9 +76,6 @@
 * Siddharth Kaul (:ghuser:`k10blogger`)
 * Kshitiz Gupta (:ghuser:`kshitiz305`)
 * Stefan de Lange (:ghuser:`langestefan`)
-<<<<<<< HEAD
 * Andy Lam (:ghuser:`@andylam598`)
-=======
 * :ghuser:`ooprathamm`
->>>>>>> 5119b428
 * Kevin Anderson (:ghuser:`kandersolar`)