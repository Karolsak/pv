--- conflicted
+++ resolved
@@ -38,11 +38,8 @@
 
 Contributors
 ~~~~~~~~~~~~
-<<<<<<< HEAD
 * Lakshya Garg (:ghuser:`Lakshyadevelops`)
-=======
 * Adam R. Jensen (:ghuser:`adamrjensen`)
 * Siddharth Kaul (:ghuser:`k10blogger`)
 * Kshitiz Gupta (:ghuser:`kshitiz305`)
 * Stefan de Lange (:ghuser:`langestefan`)
->>>>>>> 06594f96
