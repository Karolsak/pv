.. _whatsnew_0900:

v0.9.0 (MONTH DAY YEAR)
-----------------------

Breaking changes
~~~~~~~~~~~~~~~~
* Moved functions related to inverters from ``pvsystem.py`` to ``inverter.py``.
  Functions are renamed to follow a more consistent pattern, as follows (:pull:`886`, :pull:`1136`):

    - ``pvlib.pvsystem.snlinverter`` is now :py:func:`pvlib.inverter.sandia`
    - ``pvlib.pvsystem.pvwatts_ac`` is now :py:func:`pvlib.inverter.pvwatts`
    - ``pvlib.pvsystem.adrinverter`` is now :py:func:`pvlib.inverter.adr`

* Argument ``ac_model`` for :py:class:`pvlib.modelchain.ModelChain` now accepts
  ``'sandia'``, ``'pvwatts'`` and ``'adr'`` for the inverter models. (:pull:`886`, :pull:`1136`)

* Calling :py:meth:`pvlib.pvsystem.PVSystem.sapm_celltemp` without setting
  ``PVSystem.temperature_model_parameters``,
  or a valid combination of ``PVsystem.module_type`` and ``PVsystem.racking_model``, will
  now raise an exception. (:issue:`1030`, :pull:`1033`, :pull:`1136`)

* Deprecated arbitrary keyword arguments for
  :py:class:`pvlib.location.Location`, :py:class:`pvlib.pvsystem.PVSystem`,
  :py:class:`pvlib.tracking.SingleAxisTracker`, and
  :py:class:`pvlib.modelchain.ModelChain`. Supplying arbitrary keyword
  to these objects result in TypeErrors in v0.9. (:issue:`1029`, :pull:`1053`, :pull:`1136`)

* ``pvlib.pvsystem.LocalizedPVSystem`` and ``pvlib.pvsystem.LocalizedSingleAxisTracker``
  have been removed. Use
  :py:class:`pvlib.location.Location`, :py:class:`pvlib.pvsystem.PVSystem`,
  :py:class:`pvlib.tracking.SingleAxisTracker`, and
  :py:class:`pvlib.modelchain.ModelChain` instead.
  (:issue:`1029`, :pull:`1034`, :pull:`1053`, :pull:`1136`)

* ``irradiance.liujordan`` and ``ForecastModel.cloud_cover_to_irradiance_liujordan``
  have been removed. (:pull:`1136`)

* ``ModelChain.snlinverter`` changed to ``ModelChain.sandia_inverter``.
  ``ModelChain.adrinverter`` changed to ``ModelChain.adr_inverter``.
  (:pull:`1150`)

* The ``orientation_strategy`` parameter has been removed from the various
  :py:class:`pvlib.modelchain.ModelChain` constructors and ``surface_tilt``,
  ``surface_azimuth`` are now required parameters for
  :py:func:`pvlib.modelchain.basic_chain` (:issue:`1028`, :pull:`1181`)

* Removed the ``**kwargs`` parameters from :py:meth:`~pvlib.pvsystem.PVSystem.sapm` and
  :py:meth:`~pvlib.pvsystem.PVSystem.calcparams_desoto` and
  :py:meth:`~pvlib.pvsystem.PVSystem.calcparams_cec` (:issue:`1118`, :pull:`1222`)


Deprecations
~~~~~~~~~~~~
* The following ``ModelChain`` attributes are deprecated. They have been moved
  to the :py:class:`~pvlib.modelchain.ModelChainResult` class that is
  accessible via ``ModelChain.results``:

  * ``ModelChain.ac``
  * ``ModelChain.airmass``
  * ``ModelChain.aoi``
  * ``ModelChain.aoi_modifier``
  * ``ModelChain.cell_temperature``
  * ``ModelChain.dc``
  * ``ModelChain.diode_params``
  * ``ModelChain.effective_irradiance``
  * ``ModelChain.losses``
  * ``ModelChain.solar_position``
  * ``ModelChain.spectral_modifier``
  * ``ModelChain.total_irrad``
  * ``ModelChain.tracking``
  * ``ModelChain.weather``
  * ``ModelChain.times``

* The following ``PVSystem`` cell temperature methods have been deprecated
  and consolidated into the new wrapper method
  :py:meth:`~pvlib.pvsystem.PVSystem.get_cell_temperature` (:pull:`1211`):

  * :py:meth:`~pvlib.pvsystem.PVSystem.sapm_celltemp`
  * :py:meth:`~pvlib.pvsystem.PVSystem.pvsyst_celltemp`
  * :py:meth:`~pvlib.pvsystem.PVSystem.faiman_celltemp`
  * :py:meth:`~pvlib.pvsystem.PVSystem.fuentes_celltemp`
  * :py:meth:`~pvlib.pvsystem.PVSystem.noct_sam_celltemp`

* The ``eta_m`` parameter for :py:func:`~pvlib.temperature.pvsyst_cell` is
  replaced by parameter ``module_efficiency``. (:issue:`1188`, :pull:`1218`)

* The following attributes of :py:class:`pvlib.pvsystem.PVSystem` and
  :py:class:`pvlib.tracking.SingleAxisTracker` have been deprecated in
  favor of the corresponding :py:class:`pvlib.pvsystem.Array` attributes:

  * ``PVSystem.albedo``
  * ``PVSystem.module``
  * ``PVSystem.module_parameters``
  * ``PVSystem.module_type``
  * ``PVSystem.modules_per_string``
  * ``PVSystem.racking_model``
  * ``PVSystem.strings_per_inverter``
  * ``PVSystem.surface_tilt``
  * ``PVSystem.surface_azimuth``
  * ``PVSystem.temperature_model_parameters``


Enhancements
~~~~~~~~~~~~
<<<<<<< HEAD
* Add :func:`~pvlib.iotools.get_bsrn` and :func:`~pvlib.iotools.read_bsrn`
  for retrieving and reading BSRN solar radiation data files.
  (:pull:`1254`, :pull:`1145`, :issue:`1015`)
=======
* Added :func:`~pvlib.iotools.read_pvgis_hourly` and
  :func:`~pvlib.iotools.get_pvgis_hourly` for reading and retrieving hourly
  solar radiation data and PV power output from PVGIS. (:pull:`1186`,
  :issue:`849`)
* Add :func:`~pvlib.iotools.read_bsrn` for reading BSRN solar radiation data
  files. (:pull:`1145`, :issue:`1015`)
>>>>>>> 1869d879
* Add :func:`~pvlib.iotools.get_cams`,
  :func:`~pvlib.iotools.parse_cams`, and 
  :func:`~pvlib.iotools.read_cams`
  for retrieving, parsing, and reading CAMS Radiation and McClear time-series
  files. (:pull:`1175`)
* In :py:class:`~pvlib.modelchain.ModelChain`, attributes which contain
  output of models are now collected into ``ModelChain.results``.
  (:pull:`1076`, :issue:`1067`)
* Added :py:class:`~pvlib.pvsystem.Array` class to represent an array of
  modules separately from a :py:class:`~pvlib.pvsystem.PVSystem`.
  (:pull:`1076`, :issue:`1067`)
* Added capability for modeling a PV system with multiple arrays in
  :py:class:`~pvlib.pvsystem.PVSystem`. Updates the ``PVSystem`` API
  to operate on and return tuples where each element of the tuple corresponds
  to the input or output for a specific ``Array``. (:pull:`1076`,
  :issue:`1067`)
* Support for systems with multiple ``Arrays`` added to
  :py:class:`~pvlib.modelchain.ModelChain`. This includes substantial API
  enhancements for accepting different weather input for each ``Array`` in the
  system. (:pull:`1076`, :issue:`1067`)
* Support for :py:func:`~pvlib.inverter.sandia_multi` and
  :py:func:`~pvlib.inverter.pvwatts_multi` added to
  :py:class:`~pvlib.pvsystem.PVSystem` and
  :py:class:`~pvlib.modelchain.ModelChain` (as ``ac_model='sandia'``
  and ``ac_model='pvwatts'``).
  (:pull:`1076`, :issue:`1067`, :pull:`1132`, :issue:`1117`, :pull:`1150`)
* :py:class:`~pvlib.modelchain.ModelChain` 'run_model' methods now
  automatically switch to using ``'effective_irradiance'`` (if available) for
  cell temperature models, when ``'poa_global'`` is not provided in input
  weather or calculated from input weather data.
* :py:meth:`~pvlib.modelchain.ModelChain.pvwatts_dc` now scales the DC power
  by ``pvsystem.PVSystem.modules_per_strings`` and
  ``pvsystem.PVSystem.strings_per_inverter``. Note that both attributes still
  default to 1. (:pull:`1138`)
* :py:meth:`~pvlib.pvsystem.PVSystem.get_ac` is added to calculate AC power
  from DC power. Use parameter ``model`` to specify which inverter model to use.
  (:pull:`1147`, :issue:`998`, :pull:`1150`)
* Added :py:func:`~pvlib.temperature.noct_sam`, a cell temperature model
  implemented in SAM. (:pull:`1177`, :pull:`1195`)
* Added :py:func:`~pvlib.ivtools.sdm.pvsyst_temperature_coeff` to calculate
  the temperature coefficient of power for the pvsyst module model.
  (:pull:`1190`)
* :py:func:`~pvlib.irradiance.get_total_irradiance` and
  :py:func:`~pvlib.irradiance.get_sky_diffuse` now fill in ``airmass``
  if required and not provided. These functions now raise a ``ValueError``
  if ``dni_extra`` is required and not provided. (:issue:`949`, :pull:`1225`)

Bug fixes
~~~~~~~~~
* Corrected an error in :py:func:`~pvlib.irradiance.perez` where the horizon
  irradiance component was prevented from taking negative values. Negative 
  values are intentional according to the original publication. Changes in 
  output are expected to be small and primarily occur at low irradiance 
  conditions.
  (:issue:`1238`, :pull:`1239`)
* Pass weather data to solar position calculations in
  :py:meth:`~pvlib.modelchain.ModelChain.prepare_inputs_from_poa`.
  (:issue:`1065`, :pull:`1140`)
* Reindl model fixed to generate sky_diffuse=0 when GHI=0.
  (:issue:`1153`, :pull:`1154`)
* Fix floating point round-off issue in
  :py:func:`~pvlib.irradiance.aoi_projection` (:issue:`1185`, :pull:`1191`)
* Update GFS product names for GFS v16. (:issue:`1202`, :pull:`1203`)
* Take into account ``EgRef``, ``dEgdT``, ``irrad_ref`` and ``temp_ref`` when
  calling :py:func:`~pvlib.pvsystem.calcparams_cec`. (:issue:`1215`, :pull:`1216`)
* Corrected methodology error in :py:func:`~pvlib.scaling.wvm`. Tracks with
  fix in PVLib for MATLAB. (:issue:`1206`, :pull:`1213`)
* Corrected an error affecting :py:func:`~pvlib.clearsky.detect_clearsky`
  when data time step is not one minute. Error was introduced in v0.8.1.
  (:issue:`1241`, :pull:`1242`)
* Corrected :py:func:`~pvlib.solarposition.spa_python` to avoid a future warning. (:pull:`1256`)

Testing
~~~~~~~
* Added ``__init__.py`` to ``pvlib/tests`` and subdirectories. This follows
  pytest recommendations for package layout and imports from ``conftest.py``.
  Solves issue with test discovery in vscode. (:pull:`1204`)

Documentation
~~~~~~~~~~~~~
* Update intro tutorial to highlight the use of historical meteorological data
  and to make the procedural and OO results match exactly. (:issue:`1116`, :pull:`1144`)
* Add a gallery example showing how to appropriately use interval-averaged
  weather data for modeling. (:pull:`1152`)
* Update documentation links in :py:func:`pvlib.iotools.get_psm3`
* Clarified how statistics are calculated for :py:func:`pvlib.clearsky.detect_clearsky`
  (:issue:`1070`, :pull:`1243`)

Requirements
~~~~~~~~~~~~
* ``dataclasses`` is required for python 3.6

Contributors
~~~~~~~~~~~~
* Will Holmgren (:ghuser:`wholmgren`)
* Cliff Hansen (:ghuser:`cwhanse`)
* Will Vining (:ghuser:`wfvining`)
* Anton Driesse (:ghuser:`adriesse`)
* Mark Mikofski (:ghuser:`mikofski`)
* Nate Croft (:ghuser:`ncroft-b4`)
* Kevin Anderson (:ghuser:`kanderso-nrel`)
* Adam R. Jensen (:ghuser:`AdamRJensen`)
* Joshua Stein (:ghuser:`jsstein`)
* Tony Lorenzo (:ghuser:`alorenzo175`)
* Damjan Postolovski (:ghuser:`dpostolovski`)
* Miguel Sánchez de León Peque (:ghuser:`Peque`)
* Joe Ranalli (:ghuser:`jranalli`)
* Chas Schweizer (:ghuser:`cpr-chas`)
* Yoann Louvet (:ghuser:`YoannUniKS`)<|MERGE_RESOLUTION|>--- conflicted
+++ resolved
@@ -103,18 +103,15 @@
 
 Enhancements
 ~~~~~~~~~~~~
-<<<<<<< HEAD
 * Add :func:`~pvlib.iotools.get_bsrn` and :func:`~pvlib.iotools.read_bsrn`
   for retrieving and reading BSRN solar radiation data files.
   (:pull:`1254`, :pull:`1145`, :issue:`1015`)
-=======
 * Added :func:`~pvlib.iotools.read_pvgis_hourly` and
   :func:`~pvlib.iotools.get_pvgis_hourly` for reading and retrieving hourly
   solar radiation data and PV power output from PVGIS. (:pull:`1186`,
   :issue:`849`)
 * Add :func:`~pvlib.iotools.read_bsrn` for reading BSRN solar radiation data
   files. (:pull:`1145`, :issue:`1015`)
->>>>>>> 1869d879
 * Add :func:`~pvlib.iotools.get_cams`,
   :func:`~pvlib.iotools.parse_cams`, and 
   :func:`~pvlib.iotools.read_cams`
