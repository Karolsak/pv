.. _whatsnew_0900:

v0.9.0 (MONTH DAY YEAR)
-----------------------

Breaking changes
~~~~~~~~~~~~~~~~
* Moved functions related to inverters from ``pvsystem.py`` to ``inverter.py``.
  Functions are renamed to follow a more consistent pattern, as follows (:pull:`886`, :pull:`1136`):

    - ``pvlib.pvsystem.snlinverter`` is now :py:func:`pvlib.inverter.sandia`
    - ``pvlib.pvsystem.pvwatts_ac`` is now :py:func:`pvlib.inverter.pvwatts`
    - ``pvlib.pvsystem.adrinverter`` is now :py:func:`pvlib.inverter.adr`

* Argument ``ac_model`` for :py:class:`pvlib.modelchain.ModelChain` now accepts
  ``'sandia'``, ``'pvwatts'`` and ``'adr'`` for the inverter models. (:pull:`886`, :pull:`1136`)

* Calling :py:meth:`pvlib.pvsystem.PVSystem.sapm_celltemp` without setting
  ``PVSystem.temperature_model_parameters``,
  or a valid combination of ``PVsystem.module_type`` and ``PVsystem.racking_model``, will
  now raise an exception. (:issue:`1030`, :pull:`1033`, :pull:`1136`)

* Deprecated arbitrary keyword arguments for
  :py:class:`pvlib.location.Location`, :py:class:`pvlib.pvsystem.PVSystem`,
  :py:class:`pvlib.tracking.SingleAxisTracker`, and
  :py:class:`pvlib.modelchain.ModelChain`. Supplying arbitrary keyword
  to these objects result in TypeErrors in v0.9. (:issue:`1029`, :pull:`1053`, :pull:`1136`)

* ``pvlib.pvsystem.LocalizedPVSystem`` and ``pvlib.pvsystem.LocalizedSingleAxisTracker``
  have been removed. Use
  :py:class:`pvlib.location.Location`, :py:class:`pvlib.pvsystem.PVSystem`,
  :py:class:`pvlib.tracking.SingleAxisTracker`, and
  :py:class:`pvlib.modelchain.ModelChain` instead.
  (:issue:`1029`, :pull:`1034`, :pull:`1053`, :pull:`1136`)

* ``irradiance.liujordan`` and ``ForecastModel.cloud_cover_to_irradiance_liujordan``
  have been removed. (:pull:`1136`)

* ``ModelChain.snlinverter`` changed to ``ModelChain.sandia_inverter``.
  ``ModelChain.adrinverter`` changed to ``ModelChain.adr_inverter``.
  (:pull:`1150`)

* The ``orientation_strategy`` parameter has been removed from the various
  :py:class:`pvlib.modelchain.ModelChain` constructors and ``surface_tilt``,
  ``surface_azimuth`` are now required parameters for
  :py:func:`pvlib.modelchain.basic_chain` (:issue:`1028`, :pull:`1181`)

* Removed the ``**kwargs`` parameters from :py:meth:`~pvlib.pvsystem.PVSystem.sapm` and
  :py:meth:`~pvlib.pvsystem.PVSystem.calcparams_desoto` and
  :py:meth:`~pvlib.pvsystem.PVSystem.calcparams_cec` (:issue:`1118`, :pull:`1222`)


Deprecations
~~~~~~~~~~~~
* The following ``ModelChain`` attributes are deprecated. They have been moved
  to the :py:class:`~pvlib.modelchain.ModelChainResult` class that is
  accessible via ``ModelChain.results``:

  * ``ModelChain.ac``
  * ``ModelChain.airmass``
  * ``ModelChain.aoi``
  * ``ModelChain.aoi_modifier``
  * ``ModelChain.cell_temperature``
  * ``ModelChain.dc``
  * ``ModelChain.diode_params``
  * ``ModelChain.effective_irradiance``
  * ``ModelChain.losses``
  * ``ModelChain.solar_position``
  * ``ModelChain.spectral_modifier``
  * ``ModelChain.total_irrad``
  * ``ModelChain.tracking``
  * ``ModelChain.weather``
  * ``ModelChain.times``

* The following ``PVSystem`` cell temperature methods have been deprecated
  and consolidated into the new wrapper method
  :py:meth:`~pvlib.pvsystem.PVSystem.get_cell_temperature` (:pull:`1211`):

  * :py:meth:`~pvlib.pvsystem.PVSystem.sapm_celltemp`
  * :py:meth:`~pvlib.pvsystem.PVSystem.pvsyst_celltemp`
  * :py:meth:`~pvlib.pvsystem.PVSystem.faiman_celltemp`
  * :py:meth:`~pvlib.pvsystem.PVSystem.fuentes_celltemp`
  * :py:meth:`~pvlib.pvsystem.PVSystem.noct_sam_celltemp`

* The ``eta_m`` parameter for :py:func:`~pvlib.temperature.pvsyst_cell` is
  replaced by parameter ``module_efficiency``. (:issue:`1188`, :pull:`1218`)

* The following attributes of :py:class:`pvlib.pvsystem.PVSystem` and
  :py:class:`pvlib.tracking.SingleAxisTracker` have been deprecated in
  favor of the corresponding :py:class:`pvlib.pvsystem.Array` attributes:

  * ``PVSystem.albedo``
  * ``PVSystem.module``
  * ``PVSystem.module_parameters``
  * ``PVSystem.module_type``
  * ``PVSystem.modules_per_string``
  * ``PVSystem.racking_model``
  * ``PVSystem.strings_per_inverter``
  * ``PVSystem.surface_tilt``
  * ``PVSystem.surface_azimuth``
  * ``PVSystem.temperature_model_parameters``

* The :py:class:`pvlib.tracking.SingleAxisTracker` class is deprecated and
  replaced by using :py:class:`pvlib.pvsystem.PVSystem` with the new
  :py:class:`pvlib.pvsystem.SingleAxisTrackerMount` (:pull:`1176`)


Enhancements
~~~~~~~~~~~~
* Added :func:`~pvlib.iotools.read_pvgis_hourly` and
  :func:`~pvlib.iotools.get_pvgis_hourly` for reading and retrieving hourly
  solar radiation data and PV power output from PVGIS. (:pull:`1186`,
  :issue:`849`)
* Add :func:`~pvlib.iotools.get_bsrn` and :func:`~pvlib.iotools.read_bsrn`
  for retrieving and reading BSRN solar radiation data files.
  (:pull:`1254`, :pull:`1145`, :issue:`1015`)
* Add :func:`~pvlib.iotools.get_cams`,
  :func:`~pvlib.iotools.parse_cams`, and 
  :func:`~pvlib.iotools.read_cams`
  for retrieving, parsing, and reading CAMS Radiation and McClear time-series
  files. (:pull:`1175`)
* In :py:class:`~pvlib.modelchain.ModelChain`, attributes which contain
  output of models are now collected into ``ModelChain.results``.
  (:pull:`1076`, :issue:`1067`)
* Added :py:class:`~pvlib.pvsystem.Array` class to represent an array of
  modules separately from a :py:class:`~pvlib.pvsystem.PVSystem`.
  (:pull:`1076`, :issue:`1067`)
* Added :py:class:`~pvlib.pvsystem.FixedMount` and
  :py:class:`~pvlib.pvsystem.SingleAxisTrackerMount` classes to use with
  the new :py:class:`~pvlib.pvsystem.Array` class (:pull:`1176`)
* Added capability for modeling a PV system with multiple arrays in
  :py:class:`~pvlib.pvsystem.PVSystem`. Updates the ``PVSystem`` API
  to operate on and return tuples where each element of the tuple corresponds
  to the input or output for a specific ``Array``. (:pull:`1076`,
  :issue:`1067`)
* Support for systems with multiple ``Arrays`` added to
  :py:class:`~pvlib.modelchain.ModelChain`. This includes substantial API
  enhancements for accepting different weather input for each ``Array`` in the
  system. (:pull:`1076`, :issue:`1067`)
* Support for :py:func:`~pvlib.inverter.sandia_multi` and
  :py:func:`~pvlib.inverter.pvwatts_multi` added to
  :py:class:`~pvlib.pvsystem.PVSystem` and
  :py:class:`~pvlib.modelchain.ModelChain` (as ``ac_model='sandia'``
  and ``ac_model='pvwatts'``).
  (:pull:`1076`, :issue:`1067`, :pull:`1132`, :issue:`1117`, :pull:`1150`)
* :py:class:`~pvlib.modelchain.ModelChain` 'run_model' methods now
  automatically switch to using ``'effective_irradiance'`` (if available) for
  cell temperature models, when ``'poa_global'`` is not provided in input
  weather or calculated from input weather data.
* :py:meth:`~pvlib.modelchain.ModelChain.pvwatts_dc` now scales the DC power
  by ``pvsystem.PVSystem.modules_per_strings`` and
  ``pvsystem.PVSystem.strings_per_inverter``. Note that both attributes still
  default to 1. (:pull:`1138`)
* :py:meth:`~pvlib.pvsystem.PVSystem.get_ac` is added to calculate AC power
  from DC power. Use parameter ``model`` to specify which inverter model to use.
  (:pull:`1147`, :issue:`998`, :pull:`1150`)
* Added :py:func:`~pvlib.temperature.noct_sam`, a cell temperature model
  implemented in SAM. (:pull:`1177`, :pull:`1195`)
* Added :py:func:`~pvlib.ivtools.sdm.pvsyst_temperature_coeff` to calculate
  the temperature coefficient of power for the pvsyst module model.
  (:pull:`1190`)
* :py:func:`~pvlib.irradiance.get_total_irradiance` and
  :py:func:`~pvlib.irradiance.get_sky_diffuse` now fill in ``airmass``
  if required and not provided. These functions now raise a ``ValueError``
  if ``dni_extra`` is required and not provided. (:issue:`949`, :pull:`1225`)

Bug fixes
~~~~~~~~~
* Corrected an error in :py:func:`~pvlib.irradiance.perez` where the horizon
  irradiance component was prevented from taking negative values. Negative 
  values are intentional according to the original publication. Changes in 
  output are expected to be small and primarily occur at low irradiance 
  conditions.
  (:issue:`1238`, :pull:`1239`)
* Pass weather data to solar position calculations in
  :py:meth:`~pvlib.modelchain.ModelChain.prepare_inputs_from_poa`.
  (:issue:`1065`, :pull:`1140`)
* Reindl model fixed to generate sky_diffuse=0 when GHI=0.
  (:issue:`1153`, :pull:`1154`)
* Fix floating point round-off issue in
  :py:func:`~pvlib.irradiance.aoi_projection` (:issue:`1185`, :pull:`1191`)
* Update GFS product names for GFS v16. (:issue:`1202`, :pull:`1203`)
* Take into account ``EgRef``, ``dEgdT``, ``irrad_ref`` and ``temp_ref`` when
  calling :py:func:`~pvlib.pvsystem.calcparams_cec`. (:issue:`1215`, :pull:`1216`)
* Corrected methodology error in :py:func:`~pvlib.scaling.wvm`. Tracks with
  fix in PVLib for MATLAB. (:issue:`1206`, :pull:`1213`)
* Corrected an error affecting :py:func:`~pvlib.clearsky.detect_clearsky`
  when data time step is not one minute. Error was introduced in v0.8.1.
  (:issue:`1241`, :pull:`1242`)
<<<<<<< HEAD
* Corrected error affecting :py:func:`~pvlib.scaling._compute_wavelet` when
  passing a pandas time series with a sampling rate faster than 1 second.
  (:issue:`1257`, :pull:`1258`)
=======
* Changed deprecated use of ``.astype()`` to ``.view()`` in :py:mod:`~pvlib.solarposition`.
  (:pull:`1256`, :issue:`1261`, :pull:`1262`)
>>>>>>> 7766bc6a

Testing
~~~~~~~
* Added ``__init__.py`` to ``pvlib/tests`` and subdirectories. This follows
  pytest recommendations for package layout and imports from ``conftest.py``.
  Solves issue with test discovery in vscode. (:pull:`1204`)

Documentation
~~~~~~~~~~~~~
* Update intro tutorial to highlight the use of historical meteorological data
  and to make the procedural and OO results match exactly. (:issue:`1116`, :pull:`1144`)
* Add a gallery example showing how to appropriately use interval-averaged
  weather data for modeling. (:pull:`1152`)
* Update documentation links in :py:func:`pvlib.iotools.get_psm3`
* Clarified how statistics are calculated for :py:func:`pvlib.clearsky.detect_clearsky`
  (:issue:`1070`, :pull:`1243`)

Requirements
~~~~~~~~~~~~
* ``dataclasses`` is required for python 3.6

Contributors
~~~~~~~~~~~~
* Will Holmgren (:ghuser:`wholmgren`)
* Cliff Hansen (:ghuser:`cwhanse`)
* Will Vining (:ghuser:`wfvining`)
* Anton Driesse (:ghuser:`adriesse`)
* Mark Mikofski (:ghuser:`mikofski`)
* Nate Croft (:ghuser:`ncroft-b4`)
* Kevin Anderson (:ghuser:`kanderso-nrel`)
* Adam R. Jensen (:ghuser:`AdamRJensen`)
* Joshua Stein (:ghuser:`jsstein`)
* Tony Lorenzo (:ghuser:`alorenzo175`)
* Damjan Postolovski (:ghuser:`dpostolovski`)
* Miguel Sánchez de León Peque (:ghuser:`Peque`)
* Joe Ranalli (:ghuser:`jranalli`)
* Chas Schweizer (:ghuser:`cpr-chas`)
* Yoann Louvet (:ghuser:`YoannUniKS`)
* Brandon Carpenter (:ghuser:`hashstat`)<|MERGE_RESOLUTION|>--- conflicted
+++ resolved
@@ -187,14 +187,11 @@
 * Corrected an error affecting :py:func:`~pvlib.clearsky.detect_clearsky`
   when data time step is not one minute. Error was introduced in v0.8.1.
   (:issue:`1241`, :pull:`1242`)
-<<<<<<< HEAD
 * Corrected error affecting :py:func:`~pvlib.scaling._compute_wavelet` when
   passing a pandas time series with a sampling rate faster than 1 second.
   (:issue:`1257`, :pull:`1258`)
-=======
 * Changed deprecated use of ``.astype()`` to ``.view()`` in :py:mod:`~pvlib.solarposition`.
   (:pull:`1256`, :issue:`1261`, :pull:`1262`)
->>>>>>> 7766bc6a
 
 Testing
 ~~~~~~~
