.. _whatsnew_0920:

v0.9.2 (TBD)
-----------------------

Deprecations
~~~~~~~~~~~~

Enhancements
~~~~~~~~~~~~

Bug fixes
~~~~~~~~~
* :py:func:`pvlib.irradiance.get_total_irradiance` and
  :py:func:`pvlib.solarposition.spa_python` now raise an error instead
  of silently ignoring unknown parameters (:pull:`1437`)
* Fix a bug in :py:func:`pvlib.solarposition.sun_rise_set_transit_ephem`
  where passing localized timezones with large UTC offsets could return
  rise/set/transit times for the wrong day in recent versions of ``ephem``
  (:issue:`1449`, :pull:`1448`)


Testing
~~~~~~~

Documentation
~~~~~~~~~~~~~

Benchmarking
~~~~~~~~~~~~~
* Updated version of numba in asv.conf from 0.36.1 to 0.40.0 to solve numba/numpy conflict. (:issue:`1439`, :pull:`1440`)
<<<<<<< HEAD
* Added Benchmarking for :py:func:`pvlib.scaling.latlon_to_xy`, :py:func:`pvlib.scaling._compute_wavelet`, :py:func:`pvlib.scaling._compute_vr`, and :py:func:`pvlib.scaling.wvm` functions for the module `scaling`
=======
* Added a basic CI asv check (:issue:`1446`, :pull:`1454`)

>>>>>>> a0812b12
Requirements
~~~~~~~~~~~~
* Minimum pandas version increased to v0.25.0, released July 18, 2019. (:pull:`1448`)

Contributors
~~~~~~~~~~~~
* Naman Priyadarshi (:ghuser:`Naman-Priyadarshi`)
* Chencheng Luo (:ghuser:`roger-lcc`)<|MERGE_RESOLUTION|>--- conflicted
+++ resolved
@@ -29,12 +29,9 @@
 Benchmarking
 ~~~~~~~~~~~~~
 * Updated version of numba in asv.conf from 0.36.1 to 0.40.0 to solve numba/numpy conflict. (:issue:`1439`, :pull:`1440`)
-<<<<<<< HEAD
-* Added Benchmarking for :py:func:`pvlib.scaling.latlon_to_xy`, :py:func:`pvlib.scaling._compute_wavelet`, :py:func:`pvlib.scaling._compute_vr`, and :py:func:`pvlib.scaling.wvm` functions for the module `scaling`
-=======
+* Added benchmarks for the `pvlib.scaling` module (:pull:`1445`)
 * Added a basic CI asv check (:issue:`1446`, :pull:`1454`)
 
->>>>>>> a0812b12
 Requirements
 ~~~~~~~~~~~~
 * Minimum pandas version increased to v0.25.0, released July 18, 2019. (:pull:`1448`)
