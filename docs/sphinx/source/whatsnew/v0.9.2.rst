--- conflicted
+++ resolved
@@ -29,10 +29,7 @@
 Benchmarking
 ~~~~~~~~~~~~~
 * Updated version of numba in asv.conf from 0.36.1 to 0.40.0 to solve numba/numpy conflict. (:issue:`1439`, :pull:`1440`)
-<<<<<<< HEAD
 * Added a basic CI asv check (:issue:`1446`, :pull:`1454`)
-=======
->>>>>>> 83e379a1
 
 Requirements
 ~~~~~~~~~~~~
