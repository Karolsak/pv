.. _whatsnew_01010:


<<<<<<< HEAD
v0.10.1 (Anticipated September, 2023)
-------------------------------------


Deprecations
~~~~~~~~~~~~


Enhancements
~~~~~~~~~~~~
* Added support for dates to specified as strings in the iotools get functions:
  :py:func:`pvlib.iotools.get_pvgis_hourly`, :py:func:`pvlib.iotools.get_cams`,
  and :py:func:`pvlib.iotools.read_midc_raw_data_from_nrel`.
  (:pull:`1800`)


Bug fixes
~~~~~~~~~


Testing
~~~~~~~


Documentation
~~~~~~~~~~~~~


Requirements
~~~~~~~~~~~~


Contributors
~~~~~~~~~~~~
=======
v0.10.1 (July 3, 2023)
----------------------

To resolve an installation issue with ``pvfactors`` and ``shapely``,
this release drops the optional ``pvfactors`` dependency and replaces
it with ``solarfactors``, a fork of ``pvfactors`` maintained by the
pvlib community.  This change should not affect any user code.
(:issue:`1796`, :pull:`1797`, :discuss:`1657`)
>>>>>>> c0639926
<|MERGE_RESOLUTION|>--- conflicted
+++ resolved
@@ -1,9 +1,8 @@
 .. _whatsnew_01010:
 
 
-<<<<<<< HEAD
-v0.10.1 (Anticipated September, 2023)
--------------------------------------
+v0.10.1 (July 3, 2023)
+----------------------
 
 
 Deprecations
@@ -36,13 +35,8 @@
 
 Contributors
 ~~~~~~~~~~~~
-=======
-v0.10.1 (July 3, 2023)
-----------------------
-
 To resolve an installation issue with ``pvfactors`` and ``shapely``,
 this release drops the optional ``pvfactors`` dependency and replaces
 it with ``solarfactors``, a fork of ``pvfactors`` maintained by the
 pvlib community.  This change should not affect any user code.
 (:issue:`1796`, :pull:`1797`, :discuss:`1657`)
->>>>>>> c0639926
