--- conflicted
+++ resolved
@@ -21,13 +21,10 @@
 
 Enhancements
 ~~~~~~~~~~~~
-<<<<<<< HEAD
 * :func:`~pvlib.solarposition.rise_set_transit_ephem` returns sunrise, sunset and transit times using pyephem
-
-=======
 * Created :py:func:`pvlib.iotools.read_srml` and :py:func:`pvlib.iotools.read_srml_month_from_solardat`
   to read University of Oregon Solar Radiation Monitoring Laboratory data. (:issue:`589`)
->>>>>>> bc80cbf1
+  
 
 Bug fixes
 ~~~~~~~~~
@@ -41,8 +38,5 @@
 Contributors
 ~~~~~~~~~~~~
 * Will Holmgren (:ghuser:`wholmgren`)
-<<<<<<< HEAD
 * Cliff Hansen (:ghuser:`cwhanse`)
-=======
-* Leland Boeman (:ghuser:`lboeman`)
->>>>>>> bc80cbf1
+* Leland Boeman (:ghuser:`lboeman`)