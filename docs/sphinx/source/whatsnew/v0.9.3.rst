.. _whatsnew_0930:

v0.9.3 (TBD)
------------------------

Deprecations
~~~~~~~~~~~~
  * Removed the kwarg ``closed`` from ``pd.date_range`` in the examples since it is deprecated for pandas >= 1.4.0. (:pull:`1540`)

Enhancements
~~~~~~~~~~~~
* Low resolution altitude lookup map
  :py:func:`~pvlib.location.lookup_altitude`
  (:issue:`1516`, :pull:`1518`)
<<<<<<< HEAD
* New module to calculate spectral mismatch from field spectral measurements
  :py:func:`~pvlib.spectrum.mismatch.get_example_spectral_response`
  :py:func:`~pvlib.spectrum.mismatch.get_am15g`
  :py:func:`~pvlib.spectrum.mismatch.calc_spectral_mismatch_field`
  (:issue:`1523`, :pull:`1524`)
=======
* Added Townsend-Powers monthly snow loss model:
  :py:func:`pvlib.snow.loss_townsend`
  (:issue:`1246`, :pull:`1251`, :pull:`1468`)
>>>>>>> 875aa102

Bug fixes
~~~~~~~~~


Testing
~~~~~~~


Documentation
~~~~~~~~~~~~~


Benchmarking
~~~~~~~~~~~~~


Requirements
~~~~~~~~~~~~


Contributors
~~~~~~~~~~~~
* João Guilherme (:ghuser:`joaoguilhermeS`)
* Nicolas Martinez (:ghuser:`nicomt`)
<<<<<<< HEAD
* Anton Driesse (:ghuser:`adriesse`)
* Cliff Hansen (:ghuser:`cwhanse`)
* Kevin Anderson (:ghuser:`kanderso-nrel`)
* Mark Campanelli (:ghuser:`markcampanelli`)
* Adam R. Jensen (:ghuser:`AdamRJensen`)
=======
* Abhishek Parikh (:ghuser:`abhisheksparikh`)
* Taos Transue (:ghuser:`reepoi`)
>>>>>>> 875aa102
<|MERGE_RESOLUTION|>--- conflicted
+++ resolved
@@ -12,17 +12,14 @@
 * Low resolution altitude lookup map
   :py:func:`~pvlib.location.lookup_altitude`
   (:issue:`1516`, :pull:`1518`)
-<<<<<<< HEAD
 * New module to calculate spectral mismatch from field spectral measurements
   :py:func:`~pvlib.spectrum.mismatch.get_example_spectral_response`
   :py:func:`~pvlib.spectrum.mismatch.get_am15g`
   :py:func:`~pvlib.spectrum.mismatch.calc_spectral_mismatch_field`
   (:issue:`1523`, :pull:`1524`)
-=======
 * Added Townsend-Powers monthly snow loss model:
   :py:func:`pvlib.snow.loss_townsend`
   (:issue:`1246`, :pull:`1251`, :pull:`1468`)
->>>>>>> 875aa102
 
 Bug fixes
 ~~~~~~~~~
@@ -48,13 +45,10 @@
 ~~~~~~~~~~~~
 * João Guilherme (:ghuser:`joaoguilhermeS`)
 * Nicolas Martinez (:ghuser:`nicomt`)
-<<<<<<< HEAD
 * Anton Driesse (:ghuser:`adriesse`)
 * Cliff Hansen (:ghuser:`cwhanse`)
 * Kevin Anderson (:ghuser:`kanderso-nrel`)
 * Mark Campanelli (:ghuser:`markcampanelli`)
 * Adam R. Jensen (:ghuser:`AdamRJensen`)
-=======
 * Abhishek Parikh (:ghuser:`abhisheksparikh`)
-* Taos Transue (:ghuser:`reepoi`)
->>>>>>> 875aa102
+* Taos Transue (:ghuser:`reepoi`)