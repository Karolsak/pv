--- conflicted
+++ resolved
@@ -37,9 +37,6 @@
 ~~~~~~~~~~~~
 * Cliff Hansen (:ghuser:`cwhanse`)
 * Rajiv Daxini (:ghuser:`RDaxini`)
-<<<<<<< HEAD
 * Mark Mikofski (:ghuser:`mikofski`)
 * matsuobasho (:ghuser:`matsuobasho`)
-=======
-* Echedey Luis (:ghuser:`echedey-ls`)
->>>>>>> 2c61a640
+* Echedey Luis (:ghuser:`echedey-ls`)