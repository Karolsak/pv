--- conflicted
+++ resolved
@@ -43,9 +43,7 @@
 ~~~~~~~~~~~~
 * Cliff Hansen (:ghuser:`cwhanse`)
 * Rajiv Daxini (:ghuser:`RDaxini`)
-<<<<<<< HEAD
-=======
+
 * Mark Mikofski (:ghuser:`mikofski`)
 * matsuobasho (:ghuser:`matsuobasho`)
-* Echedey Luis (:ghuser:`echedey-ls`)
->>>>>>> c52e600b
+* Echedey Luis (:ghuser:`echedey-ls`)