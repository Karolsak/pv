--- conflicted
+++ resolved
@@ -38,15 +38,12 @@
 * Add :py:func:`pvlib.iam.marion_diffuse` and
   :py:func:`pvlib.iam.marion_integrate` to calculate IAM values for
   diffuse irradiance. (:pull:`984`)
-<<<<<<< HEAD
 * Add :py:func:`pvlib.shading.sky_diffuse_passias`,
   :py:func:`pvlib.shading.masking_angle_passias`, and
   :py:func:`pvlib.shading.masking_angle` to model diffuse shading loss.
   (:pull:`1017`)
-=======
 * Add :py:func:`pvlib.inverter.fit_sandia` that fits the Sandia inverter model
   to a set of inverter efficiency curves. (:pull:`1011`)
->>>>>>> 49da0318
 
 Bug fixes
 ~~~~~~~~~
