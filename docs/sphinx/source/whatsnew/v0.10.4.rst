--- conflicted
+++ resolved
@@ -7,12 +7,9 @@
 
 Enhancements
 ~~~~~~~~~~~~
-<<<<<<< HEAD
+* Added the Huld PV model used by PVGIS (:pull:`1940`)
 * Added function :py:func:`pvlib.shading.projected_solar_zenith_angle`,
   a common calculation in shading and tracking. (:issue:`1734`, :pull:`1904`)
-=======
-* Added the Huld PV model used by PVGIS (:pull:`1940`)
->>>>>>> 26acf8ae
 
 
 Bug fixes
@@ -37,4 +34,5 @@
 ~~~~~~~~~~~~
 * Cliff Hansen (:ghuser:`cwhanse`)
 * :ghuser:`matsuobasho`
-* Adam R. Jensen (:ghuser:`AdamRJensen`)+* Adam R. Jensen (:ghuser:`AdamRJensen`)
+* Echedey Luis (:ghuser:`echedey-ls`)