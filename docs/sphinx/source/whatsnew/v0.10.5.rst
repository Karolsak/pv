--- conflicted
+++ resolved
@@ -35,8 +35,5 @@
 
 Contributors
 ~~~~~~~~~~~~
-<<<<<<< HEAD
 * Adam R. Jensen (:ghuser:`AdamRJensen`)
-=======
-* Cliff Hansen (:ghuser:`cwhanse`)
->>>>>>> 1d854e5a
+* Cliff Hansen (:ghuser:`cwhanse`)