.. _whatsnew_01050:


<<<<<<< HEAD
v0.10.5 (Anticipated June 2024)
-------------------------------


Deprecations
~~~~~~~~~~~~


Enhancements
~~~~~~~~~~~~
* Added :py:func:`pvlib.spectrum.spectral_responsivity_to_quantum_efficiency`
  and :py:func:`pvlib.spectrum.quantum_efficiency_to_spectral_responsivity`
  to convert quantum efficiencies into spectral responsivities and viceversa.
  (:issue:`1963`, :pull:`TODO`)
=======
v0.10.5 (May 6, 2024)
---------------------
>>>>>>> 3bfd0d58


Bug fixes
~~~~~~~~~
* Compatibility with numpy 2.0. (:issue:`2026`, :pull:`2027`)
* Improved reliability of :py:func:`pvlib.singlediode.bishop88_mpp`,
  :py:func:`pvlib.singlediode.bishop88_i_from_v` and
  :py:func:`pvlib.singlediode.bishop88_v_from_i` by improving the initial
  guess for the newton and brentq algorithms. (:issue:`2013`, :pull:`2032`)
* Corrected equation for Ixx0 in :py:func:`pvlib.pvsystem.sapm`. (:issue:`2016`, :pull:`2019`)
* Fixed :py:func:`pvlib.pvsystem.retrieve_sam` silently ignoring the ``path`` parameter
  when ``name`` was provided. Now an exception is raised requesting to only provide one
  of the two parameters. (:issue:`2018`, :pull:`2020`)


Documentation
~~~~~~~~~~~~~
* Fix variable name typo at
  ``docs\examples\system-models\plot_oedi_9068.py``. (:pull:`1996`)
* Remove "Comparison with PVLib for Matlab" page from the User Guide. (:issue:`2010`, :pull:`2012`)


Requirements
~~~~~~~~~~~~
* Minimum version of Python increased from 3.7 to 3.8. (:issue:`1975`, :pull:`2029`)
* Minimum version of scipy advanced from 1.5.0 to 1.6.0. (:pull:`2027`)


Contributors
~~~~~~~~~~~~
* Echedey Luis (:ghuser:`echedey-ls`)
* Mark Mikofski (:ghuser:`mikofski`)
* Mark Campanelli (:ghuser:`markcampanelli`)
* Cliff Hansen (:ghuser:`cwhanse`)
* :ghuser:`apct69`
* Mark Mikofski (:ghuser:`mikofski`)
* Echedey Luis (:ghuser:`echedey-ls`)
* Adam R. Jensen (:ghuser:`adamrjensen`)
* Anton Driesse (:ghuser:`adriesse`)
* Scott Meredith (:ghuser:`smmeredith`)
* Alexander Morgan (:ghuser:`alexandermorgan`)
* Kevin Anderson (:ghuser:`kandersolar`)<|MERGE_RESOLUTION|>--- conflicted
+++ resolved
@@ -1,7 +1,6 @@
 .. _whatsnew_01050:
 
 
-<<<<<<< HEAD
 v0.10.5 (Anticipated June 2024)
 -------------------------------
 
@@ -16,10 +15,8 @@
   and :py:func:`pvlib.spectrum.quantum_efficiency_to_spectral_responsivity`
   to convert quantum efficiencies into spectral responsivities and viceversa.
   (:issue:`1963`, :pull:`TODO`)
-=======
 v0.10.5 (May 6, 2024)
 ---------------------
->>>>>>> 3bfd0d58
 
 
 Bug fixes
