--- conflicted
+++ resolved
@@ -15,14 +15,11 @@
 
 Bug fixes
 ~~~~~~~~~
-<<<<<<< HEAD
 * Corrected equation for Ixx0 in :py:func:`pvlib.pvsystem.sapm` (:issue:`2016`, :pull:`2019`)
-=======
 * Fixed :py:func:`pvlib.pvsystem.retrieve_sam` silently ignoring the `path` parameter
   when `name` was provided. Now an exception is raised requesting to only provide one
   of the two parameters. (:issue:`2018`, :pull:`2020`)
 
->>>>>>> 345b26ff
 
 Testing
 ~~~~~~~
