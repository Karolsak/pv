.. _whatsnew_01050:


<<<<<<< HEAD
v0.10.5 (Anticipated June 2024)
-------------------------------


Deprecations
~~~~~~~~~~~~


Enhancements
~~~~~~~~~~~~
* Added a method to fit the Huld PV model (:pull:`1979`)
=======
v0.10.5 (May 6, 2024)
---------------------

>>>>>>> 07d5c9f9

Bug fixes
~~~~~~~~~
* Compatibility with numpy 2.0. (:issue:`2026`, :pull:`2027`)
* Improved reliability of :py:func:`pvlib.singlediode.bishop88_mpp`,
  :py:func:`pvlib.singlediode.bishop88_i_from_v` and
  :py:func:`pvlib.singlediode.bishop88_v_from_i` by improving the initial
  guess for the newton and brentq algorithms. (:issue:`2013`, :pull:`2032`)
* Corrected equation for Ixx0 in :py:func:`pvlib.pvsystem.sapm`. (:issue:`2016`, :pull:`2019`)
* Fixed :py:func:`pvlib.pvsystem.retrieve_sam` silently ignoring the ``path`` parameter
  when ``name`` was provided. Now an exception is raised requesting to only provide one
  of the two parameters. (:issue:`2018`, :pull:`2020`)


Documentation
~~~~~~~~~~~~~
* Fix variable name typo at
  ``docs\examples\system-models\plot_oedi_9068.py``. (:pull:`1996`)
* Remove "Comparison with PVLib for Matlab" page from the User Guide. (:issue:`2010`, :pull:`2012`)


Requirements
~~~~~~~~~~~~
* Minimum version of Python increased from 3.7 to 3.8. (:issue:`1975`, :pull:`2029`)
* Minimum version of scipy advanced from 1.5.0 to 1.6.0. (:pull:`2027`)


Contributors
~~~~~~~~~~~~
* Cliff Hansen (:ghuser:`cwhanse`)
* :ghuser:`apct69`
* Mark Mikofski (:ghuser:`mikofski`)
* Echedey Luis (:ghuser:`echedey-ls`)
* Adam R. Jensen (:ghuser:`adamrjensen`)
* Anton Driesse (:ghuser:`adriesse`)
* Scott Meredith (:ghuser:`smmeredith`)
* Alexander Morgan (:ghuser:`alexandermorgan`)
* Kevin Anderson (:ghuser:`kandersolar`)<|MERGE_RESOLUTION|>--- conflicted
+++ resolved
@@ -1,7 +1,6 @@
 .. _whatsnew_01050:
 
 
-<<<<<<< HEAD
 v0.10.5 (Anticipated June 2024)
 -------------------------------
 
@@ -13,11 +12,9 @@
 Enhancements
 ~~~~~~~~~~~~
 * Added a method to fit the Huld PV model (:pull:`1979`)
-=======
 v0.10.5 (May 6, 2024)
 ---------------------
 
->>>>>>> 07d5c9f9
 
 Bug fixes
 ~~~~~~~~~
