.. _whatsnew_01050:


v0.10.5 (Anticipated June 2024)
-------------------------------


Deprecations
~~~~~~~~~~~~


Enhancements
~~~~~~~~~~~~


Bug fixes
~~~~~~~~~
<<<<<<< HEAD
* Improved reliability of :py:func:`pvlib.singlediode.bishop88_mpp`,
  :py:func:`pvlib.singlediode.bishop88_i_from_v` and
  :py:func:`pvlib.singlediode.bishop88_v_from_i` by improving the initial
  guess for the newton and brentq algorithms. (:issue:`2013`, :pull:`2032`)
=======
* Corrected equation for Ixx0 in :py:func:`pvlib.pvsystem.sapm` (:issue:`2016`, :pull:`2019`)
* Fixed :py:func:`pvlib.pvsystem.retrieve_sam` silently ignoring the `path` parameter
  when `name` was provided. Now an exception is raised requesting to only provide one
  of the two parameters. (:issue:`2018`, :pull:`2020`)

>>>>>>> 0387b25b

Testing
~~~~~~~


Documentation
~~~~~~~~~~~~~
* Fix variable name typo at
  ``docs\examples\system-models\plot_oedi_9068.py``, (:pull:`1996`)
* Remove "Comparison with PVLib for Matlab" page from the User Guide (:issue:`2010`, :pull:`2012`)


Requirements
~~~~~~~~~~~~
* Minimum version of scipy advanced from 1.5.0 to 1.6.0. (:pull:`2027`)


Contributors
~~~~~~~~~~~~
* Cliff Hansen (:ghuser:`cwhanse`)
* :ghuser:`apct69`
* Mark Mikofski (:ghuser:`mikofski`)<|MERGE_RESOLUTION|>--- conflicted
+++ resolved
@@ -15,18 +15,15 @@
 
 Bug fixes
 ~~~~~~~~~
-<<<<<<< HEAD
 * Improved reliability of :py:func:`pvlib.singlediode.bishop88_mpp`,
   :py:func:`pvlib.singlediode.bishop88_i_from_v` and
   :py:func:`pvlib.singlediode.bishop88_v_from_i` by improving the initial
   guess for the newton and brentq algorithms. (:issue:`2013`, :pull:`2032`)
-=======
 * Corrected equation for Ixx0 in :py:func:`pvlib.pvsystem.sapm` (:issue:`2016`, :pull:`2019`)
 * Fixed :py:func:`pvlib.pvsystem.retrieve_sam` silently ignoring the `path` parameter
   when `name` was provided. Now an exception is raised requesting to only provide one
   of the two parameters. (:issue:`2018`, :pull:`2020`)
 
->>>>>>> 0387b25b
 
 Testing
 ~~~~~~~
