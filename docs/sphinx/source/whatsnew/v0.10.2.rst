.. _whatsnew_01020:


v0.10.2 (Anticipated September, 2023)
-------------------------------------


Deprecations
~~~~~~~~~~~~


Enhancements
~~~~~~~~~~~~
* Added support for dates to be specified as strings in the iotools get functions:
  :py:func:`pvlib.iotools.get_pvgis_hourly`, :py:func:`pvlib.iotools.get_cams`,
  :py:func:`pvlib.iotools.get_bsrn`, and :py:func:`pvlib.iotools.read_midc_raw_data_from_nrel`.
  (:pull:`1800`)
* Added option to infer threshold values for
  :py:func:`pvlib.clearsky.detect_clearsky` (:issue:`1808`, :pull:`1784`)
* Added a continuous version of the Erbs diffuse-fraction/decomposition model.
  :py:func:`pvlib.irradiance.erbs_driesse` (:issue:`1755`, :pull:`1834`)


Bug fixes
~~~~~~~~~
* :py:func:`~pvlib.iotools.get_psm3` no longer incorrectly returns clear-sky
  DHI instead of clear-sky GHI when requesting ``ghi_clear``. (:pull:`1819`)

Testing
~~~~~~~
* Added GitHub action to lint file changes with Flake8, replacing Stickler-CI.
  (:issue:`776`, :issue:`1722`, :pull:`1786`)

Documentation
~~~~~~~~~~~~~
* Added docstring detail for :py:func:`pvlib.iam.schlick_diffuse`.
  (:issue:`1811`, :pull:`1812`)
* Removed Stickler-CI integration as the service has ceased June 2023.
  (:issue:`1722`, :pull:`1723`)
* Fix and update example in :py:func:`pvlib.pvsystem.retrieve_sam`.
  (:issue:`1741`, :pull:`1833`)
* Fix error in :py:func:`pvlib.iotools.get_pvgis_hourly` documentation of `surface_azimuth`.
  (:issue:`1724`, :pull:`1838`)
* Update definition of snow events parameter for :py:func:`pvlib.snow.loss_townsend`.
  (:issue:`1839`, :pull:`1840`)
  
Requirements
~~~~~~~~~~~~


Contributors
~~~~~~~~~~~~
* Adam R. Jensen (:ghuser:`AdamRJensen`)
* Abigail Jones (:ghuser:`ajonesr`)
* Taos Transue (:ghuser:`reepoi`)
* NativeSci (:ghuser:`nativesci`)
<<<<<<< HEAD
* Anton Driesse (:ghuser:`adriesse`)
=======
* Lukas Grossar (:ghuser:`tongpu`)
* Areeba Turabi (:ghuser:`aturabi`)
>>>>>>> 2d04aeb7
<|MERGE_RESOLUTION|>--- conflicted
+++ resolved
@@ -54,9 +54,6 @@
 * Abigail Jones (:ghuser:`ajonesr`)
 * Taos Transue (:ghuser:`reepoi`)
 * NativeSci (:ghuser:`nativesci`)
-<<<<<<< HEAD
 * Anton Driesse (:ghuser:`adriesse`)
-=======
 * Lukas Grossar (:ghuser:`tongpu`)
-* Areeba Turabi (:ghuser:`aturabi`)
->>>>>>> 2d04aeb7
+* Areeba Turabi (:ghuser:`aturabi`)