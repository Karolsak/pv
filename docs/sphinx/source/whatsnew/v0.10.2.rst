--- conflicted
+++ resolved
@@ -49,9 +49,5 @@
 * Adam R. Jensen (:ghuser:`AdamRJensen`)
 * Abigail Jones (:ghuser:`ajonesr`)
 * Taos Transue (:ghuser:`reepoi`)
-<<<<<<< HEAD
 * NativeSci (:ghuser:`nativesci`)
-* Anton Driesse (:ghuser:`adriesse`)
-=======
-* NativeSci (:ghuser:`nativesci`)
->>>>>>> 5c20c8c9
+* Anton Driesse (:ghuser:`adriesse`)