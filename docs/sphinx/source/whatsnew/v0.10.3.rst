.. _whatsnew_01030:


v0.10.3 (Anticipated December, 2023)
------------------------------------


Enhancements
~~~~~~~~~~~~
* Added the continuous Perez-Driesse transposition model.
  :py:func:`pvlib.irradiance.perez_driesse` (:issue:`1841`, :pull:`1876`)
* Added a reverse transposition algorithm using the Perez-Driesse model.
  :py:func:`pvlib.irradiance.rtranspose_driesse_2023`
  (:issue:`1901`, :pull:`1907`)
* :py:func:`pvlib.bifacial.infinite_sheds.get_irradiance` and
  :py:func:`pvlib.bifacial.infinite_sheds.get_irradiance_poa` now include
  shaded fraction in returned variables. (:pull:`1871`)

Bug fixes
~~~~~~~~~


Testing
~~~~~~~
* Replace use of deprecated ``pkg_resources``. (:issue:`1881`, :pull:`1882`)


Documentation
~~~~~~~~~~~~~
* Create :ref:`weatherdata` User's Guide page. (:pull:`1754`)
* Fixed a plotting issue in the IV curve gallery example (:pull:`1895`)
<<<<<<< HEAD
* Added two examples to demonstrate reverse transposition (:pull:`1907`)
* Fixed `detect_clearsky` example in `clearsky.rst` (:issue:`1914`)

=======
* Fixed `detect_clearsky` example in `clearsky.rst` (:issue:`1914`)
>>>>>>> 5394cb1f

Contributors
~~~~~~~~~~~~
* Arjan Keeman (:ghuser:`akeeman`)
* Miguel Sánchez de León Peque (:ghuser:`Peque`)
* Will Hobbs (:ghuser:`williamhobbs`)
* Anton Driesse (:ghuser:`adriesse`)
* :ghuser:`matsuobasho`
* Harry Jack (:ghuser:`harry-solcast`)
* Adam R. Jensen (:ghuser:`AdamRJensen`)
* Kevin Anderson (:ghuser:`kandersolar`)<|MERGE_RESOLUTION|>--- conflicted
+++ resolved
@@ -29,13 +29,9 @@
 ~~~~~~~~~~~~~
 * Create :ref:`weatherdata` User's Guide page. (:pull:`1754`)
 * Fixed a plotting issue in the IV curve gallery example (:pull:`1895`)
-<<<<<<< HEAD
 * Added two examples to demonstrate reverse transposition (:pull:`1907`)
 * Fixed `detect_clearsky` example in `clearsky.rst` (:issue:`1914`)
 
-=======
-* Fixed `detect_clearsky` example in `clearsky.rst` (:issue:`1914`)
->>>>>>> 5394cb1f
 
 Contributors
 ~~~~~~~~~~~~
