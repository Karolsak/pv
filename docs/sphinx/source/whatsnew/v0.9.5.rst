--- conflicted
+++ resolved
@@ -31,17 +31,15 @@
   :py:func:`pvlib.bifacial.infinite_sheds.get_irradiance_poa`
   to enable use of the hay-davies sky diffuse irradiance model
   instead of the default isotropic model. (:pull:`1668`)
-<<<<<<< HEAD
 * Added :py:mod:`pvlib.financial` module with functions
   :py:func:`~pvlib.financial.lcoe`, :py:func:`~pvlib.financial.crf`,
   :py:func:`~pvlib.financial.nominal_to_real`,
   :py:func:`~pvlib.financial.real_to_nominal`, and
   :py:func:`~pvlib.financial.wacc` (:pull:`1687`)
-=======
 * Use `Horner's Method <https://en.wikipedia.org/wiki/Horner%27s_method>`_
   to evaluate polynomials in :py:func:`~pvlib.irradiance.disc`, may
   decrease runtime by 20%. (:issue:`1180`, :pull:`1183`)
->>>>>>> f66cb913
+  
 
 Bug fixes
 ~~~~~~~~~
@@ -94,9 +92,6 @@
 * Michael Deceglie (:ghuser:`mdeceglie`)
 * Saurabh Aneja (:ghuser:`spaneja`)
 * John Moseley (:ghuser:`johnMoseleyArray`)
-<<<<<<< HEAD
 * Emma Cooper (:ghuser:`eccoope`)
-=======
->>>>>>> f66cb913
 * Mark Campanelli (:ghuser:`markcampanelli`)
 * Taos Transue (:ghuser:`reepoi`)