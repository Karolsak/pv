--- conflicted
+++ resolved
@@ -59,10 +59,5 @@
 * Pratham Chauhan (:ghuser:`ooprathamm`)
 * Karel De Brabandere (:ghuser:`kdebrab`)
 * Mark Mikofski (:ghuser:`mikofski`)
-<<<<<<< HEAD
 * Anton Driesse (:ghuser:`adriesse`)
-=======
-* Anton Driesse (:ghuser:`adriesse`)
-* Adam R. Jensen (:ghuser:`AdamRJensen`)
-* Michael Deceglie (:ghuser:`mdeceglie`)
->>>>>>> faf27fee
+* Michael Deceglie (:ghuser:`mdeceglie`)