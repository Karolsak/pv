--- conflicted
+++ resolved
@@ -48,8 +48,5 @@
 ~~~~~~~~~~~~
 * Kevin Anderson (:ghuser:`kanderso-nrel`)
 * Will Holmgren (:ghuser:`wholmgren`)
-<<<<<<< HEAD
 * Adam R. Jensen (:ghuser:`adamrjensen`)
-=======
-* Pratham Chauhan (:ghuser:`ooprathamm`)
->>>>>>> 25af8659
+* Pratham Chauhan (:ghuser:`ooprathamm`)