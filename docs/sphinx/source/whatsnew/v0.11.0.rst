--- conflicted
+++ resolved
@@ -42,16 +42,13 @@
 * Add function :py:func:`pvlib.spectrum.spectral_factor_pvspec`, which calculates the
   spectral mismatch factor as a function of absolute airmass and clearsky index
   using the PVSPEC model. (:issue:`1950`, :issue:`2065`, :pull:`2072`)
-<<<<<<< HEAD
+* Added extraterrestrial and direct spectra of the ASTM G173-03 standard with
+  the new function :py:func:`pvlib.spectrum.get_reference_spectra`.
+  (:issue:`1963`, :pull:`2039`)
 * Add function :py:func:`pvlib.irradiance.diffuse_par_spitters` to calculate the
   diffuse fraction of Photosynthetically Active Radiation (PAR) from the
   global diffuse fraction and the solar zenith.
   (:issue:`2047`, :pull:`2048`)
-=======
-* Added extraterrestrial and direct spectra of the ASTM G173-03 standard with
-  the new function :py:func:`pvlib.spectrum.get_reference_spectra`.
-  (:issue:`1963`, :pull:`2039`)
->>>>>>> 2d0ed71e
 
 Bug fixes
 ~~~~~~~~~
