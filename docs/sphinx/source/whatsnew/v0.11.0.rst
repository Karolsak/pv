.. _whatsnew_01100:


v0.11.0 (Anticipated June, 2024)
--------------------------------


Breaking changes
~~~~~~~~~~~~~~~~
* The deprecated ``pvlib.modelchain.basic_chain`` has now been removed. (:pull:`1862`)
* Remove the `poa_horizontal_ratio` function and all of its references. (:issue:`1697`, :pull:`2021`)
<<<<<<< HEAD
* Parameter ``temp_mod`` in :py:func:`pvlib.pvarray.huld` is renamed to ``temp_module``. (:pull:`1979`)
=======
* The `leap_day` parameter in :py:func:`~pvlib.iotools.get_psm3`
  now defaults to True instead of False. (:issue:`1481`, :pull:`1991`)
>>>>>>> ddb1c8eb


Deprecations
~~~~~~~~~~~~


Enhancements
~~~~~~~~~~~~
* Add function :py:func:`pvlib.shading.shaded_fraction1d`, to calculate the
  shade perpendicular to ``axis_azimuth``. The function is applicable to both
  fixed-tilt and one-axis tracking systems.
  (:issue:`1689`, :pull:`1725`, :pull:`1962`)
* Added a method to fit the Huld PV model (:pull:`1979`)

Bug fixes
~~~~~~~~~


Testing
~~~~~~~


Documentation
~~~~~~~~~~~~~
* Configure mathjax to left-align and indent equations in docstrings. (:pull:`2056`)

Requirements
~~~~~~~~~~~~


Contributors
~~~~~~~~~~~~
* Cliff Hansen (:ghuser:`cwhanse`)
* Mark Mikofski (:ghuser:`mikofski`)
* Siddharth Kaul (:ghuser:`k10blogger`)<|MERGE_RESOLUTION|>--- conflicted
+++ resolved
@@ -9,12 +9,9 @@
 ~~~~~~~~~~~~~~~~
 * The deprecated ``pvlib.modelchain.basic_chain`` has now been removed. (:pull:`1862`)
 * Remove the `poa_horizontal_ratio` function and all of its references. (:issue:`1697`, :pull:`2021`)
-<<<<<<< HEAD
 * Parameter ``temp_mod`` in :py:func:`pvlib.pvarray.huld` is renamed to ``temp_module``. (:pull:`1979`)
-=======
 * The `leap_day` parameter in :py:func:`~pvlib.iotools.get_psm3`
   now defaults to True instead of False. (:issue:`1481`, :pull:`1991`)
->>>>>>> ddb1c8eb
 
 
 Deprecations
@@ -27,7 +24,7 @@
   shade perpendicular to ``axis_azimuth``. The function is applicable to both
   fixed-tilt and one-axis tracking systems.
   (:issue:`1689`, :pull:`1725`, :pull:`1962`)
-* Added a method to fit the Huld PV model (:pull:`1979`)
+* Added a method to fit the Huld PV model. (:pull:`1979`)
 
 Bug fixes
 ~~~~~~~~~
