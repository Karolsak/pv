--- conflicted
+++ resolved
@@ -24,11 +24,8 @@
 
 Enhancements
 ~~~~~~~~~~~~
-<<<<<<< HEAD
 * Add a simple transformer efficiency model :py:func:`pvlib.transformer.simple_efficiency`.
   (:issue:`1269`, :pull:`2053`)
-  
-=======
 * Add function :py:func:`pvlib.shading.shaded_fraction1d`, to calculate the
   shade perpendicular to ``axis_azimuth``. The function is applicable to both
   fixed-tilt and one-axis tracking systems.
@@ -43,7 +40,6 @@
 * Add function :py:func:`pvlib.spectrum.spectral_factor_pvspec`, which calculates the
   spectral mismatch factor as a function of absolute airmass and clearsky index
   using the PVSPEC model. (:issue:`1950`, :issue:`2065`, :pull:`2072`)
->>>>>>> 19c95983
 
 Bug fixes
 ~~~~~~~~~
@@ -64,12 +60,9 @@
 Contributors
 ~~~~~~~~~~~~
 * Cliff Hansen (:ghuser:`cwhanse`)
-<<<<<<< HEAD
 * Kurt Rhee (:ghuser:`kurt-rhee`)
-=======
 * Mark Mikofski (:ghuser:`mikofski`)
 * Siddharth Kaul (:ghuser:`k10blogger`)
 * Ioannis Sifnaios (:ghuser:`IoannisSifnaios`)
 * Mark Campanelli (:ghuser:`markcampanelli`)
-* Rajiv Daxini (:ghuser:`RDaxini`)
->>>>>>> 19c95983
+* Rajiv Daxini (:ghuser:`RDaxini`)