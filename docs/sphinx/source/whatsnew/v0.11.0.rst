.. _whatsnew_01100:


v0.11.0 (Anticipated June, 2024)
--------------------------------


Breaking changes
~~~~~~~~~~~~~~~~
* The deprecated ``pvlib.modelchain.basic_chain`` has now been removed. (:pull:`1862`)
* Remove the `poa_horizontal_ratio` function and all of its references. (:issue:`1697`, :pull:`2021`)


Deprecations
~~~~~~~~~~~~


Enhancements
~~~~~~~~~~~~
* Add function :py:func:`pvlib.shading.shaded_fraction1d`, to calculate the
  shade perpendicular to ``axis_azimuth``. The function is applicable to both
  fixed-tilt and one-axis tracking systems.
  (:issue:`1689`, :pull:`1725`, :pull:`1962`)
<<<<<<< HEAD
* Added function :py:func:`pvlib.shading.shaded_fraction1d`, to calculate the
  shade perpendicular to row axis. (:issue:`1689`, :pull:`1725`, :pull:`1962`)
* Added function :py:func:`pvlib.shading.martinez_shade_factor` to calculate
  shading losses by taking into account the amount of bypass diodes of a module.
  (:issue:``, :pull:``)
=======
>>>>>>> 07d5c9f9


Bug fixes
~~~~~~~~~


Testing
~~~~~~~


Documentation
~~~~~~~~~~~~~
* Configure mathjax to left-align and indent equations in docstrings. (:pull:`2056`)


Requirements
~~~~~~~~~~~~


Contributors
~~~~~~~~~~~~
* Cliff Hansen (:ghuser:`cwhanse`)
* Mark Mikofski (:ghuser:`mikofski`)
<<<<<<< HEAD
* Echedey Luis (:ghuser:`echedey-ls`)
=======
* Siddharth Kaul (:ghuser:`k10blogger`)
>>>>>>> 07d5c9f9
<|MERGE_RESOLUTION|>--- conflicted
+++ resolved
@@ -21,14 +21,11 @@
   shade perpendicular to ``axis_azimuth``. The function is applicable to both
   fixed-tilt and one-axis tracking systems.
   (:issue:`1689`, :pull:`1725`, :pull:`1962`)
-<<<<<<< HEAD
 * Added function :py:func:`pvlib.shading.shaded_fraction1d`, to calculate the
   shade perpendicular to row axis. (:issue:`1689`, :pull:`1725`, :pull:`1962`)
 * Added function :py:func:`pvlib.shading.martinez_shade_factor` to calculate
   shading losses by taking into account the amount of bypass diodes of a module.
   (:issue:``, :pull:``)
-=======
->>>>>>> 07d5c9f9
 
 
 Bug fixes
@@ -52,8 +49,5 @@
 ~~~~~~~~~~~~
 * Cliff Hansen (:ghuser:`cwhanse`)
 * Mark Mikofski (:ghuser:`mikofski`)
-<<<<<<< HEAD
 * Echedey Luis (:ghuser:`echedey-ls`)
-=======
-* Siddharth Kaul (:ghuser:`k10blogger`)
->>>>>>> 07d5c9f9
+* Siddharth Kaul (:ghuser:`k10blogger`)