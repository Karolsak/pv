.. _whatsnew_01100:


v0.11.0 (Anticipated June, 2024)
--------------------------------


Breaking changes
~~~~~~~~~~~~~~~~
* Remove the function and all its reference `poa_horizontal_ratio`. (:issue:`1697`, :pull:`2021`)

Deprecations
~~~~~~~~~~~~


Enhancements
~~~~~~~~~~~~
* Add function :py:func:`pvlib.shading.shaded_fraction1d`, to calculate the
  shade perpendicular to ``axis_azimuth``. The function is applicable to both
  fixed-tilt and one-axis tracking systems.
  (:issue:`1689`, :pull:`1725`, :pull:`1962`)


Bug fixes
~~~~~~~~~
* Fixes clearsky.lookup_linke_turbidity and irradiance.get_extra_radiation to be timezone-aware
  (:issue:`2054`, :pull:`2055`)


Testing
~~~~~~~


Documentation
~~~~~~~~~~~~~
* Configure mathjax to left-align and indent equations in docstrings. (:pull:`2056`)

Requirements
~~~~~~~~~~~~


Contributors
~~~~~~~~~~~~
* Cliff Hansen (:ghuser:`cwhanse`)
* Mark Mikofski (:ghuser:`mikofski`)
<<<<<<< HEAD
* Siddharth Kaul (:ghuser:`k10blogger`)
* Yunho Kee (:ghuser:`yhkee0404`)
=======
* Siddharth Kaul (:ghuser:`k10blogger`)
>>>>>>> d53f97e9
<|MERGE_RESOLUTION|>--- conflicted
+++ resolved
@@ -43,9 +43,5 @@
 ~~~~~~~~~~~~
 * Cliff Hansen (:ghuser:`cwhanse`)
 * Mark Mikofski (:ghuser:`mikofski`)
-<<<<<<< HEAD
 * Siddharth Kaul (:ghuser:`k10blogger`)
-* Yunho Kee (:ghuser:`yhkee0404`)
-=======
-* Siddharth Kaul (:ghuser:`k10blogger`)
->>>>>>> d53f97e9
+* Yunho Kee (:ghuser:`yhkee0404`)