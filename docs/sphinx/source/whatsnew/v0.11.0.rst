.. _whatsnew_01100:


v0.11.0 (Anticipated June, 2024)
--------------------------------


Breaking changes
~~~~~~~~~~~~~~~~
* The deprecated ``pvlib.modelchain.basic_chain`` has now been removed. (:pull:`1862`)
* Remove the ``poa_horizontal_ratio`` function and all of its references. (:issue:`1697`, :pull:`2021`)
* Updated `~pvlib.iotools.MIDC_VARIABLE_MAP`~ to reflect
  changes in instrumentation. (:pull:`2006`)
* ``pvlib.iotools.read_srml_month_from_solardat`` was deprecated in v0.10.0 and has
  now been completely removed. The function is replaced by :py:func:`~pvlib.iotools.get_srml()`.
  (:pull:`1779`, :pull:`1989`)
* The ``leap_day`` parameter in :py:func:`~pvlib.iotools.get_psm3`
  now defaults to True instead of False. (:issue:`1481`, :pull:`1991`)
* :py:func:`~pvlib.iotools.get_psm3`, :py:func:`~pvlib.iotools.read_psm3`, and
  :py:func:`~pvlib.iotools.parse_psm3` all now have ``map_variables=True`` by
  default. (:issue:`1425`, :pull:`2094`)


Deprecations
~~~~~~~~~~~~
* The ``pvlib.irradiance.SURFACE_ALBEDOS`` dictionary has been moved to
  :py:const:`pvlib.albedo.SURFACE_ALBEDOS`. (:pull:`2095`)
* Function :py:func:`pvlib.spectrum.get_am15g` has been deprecated in favor
  of the new function :py:func:`pvlib.spectrum.get_reference_spectra`. Use
  ``pvlib.spectrum.get_reference_spectra(standard="ASTM G173-03")["global"]``
  instead. (:pull:`2039`)


Enhancements
~~~~~~~~~~~~
* Add a simple transformer efficiency model :py:func:`pvlib.transformer.simple_efficiency`.
  (:issue:`1269`, :pull:`2053`)
* Add function :py:func:`pvlib.shading.shaded_fraction1d`, to calculate the
  shade perpendicular to ``axis_azimuth``. The function is applicable to both
  fixed-tilt and one-axis tracking systems.
  (:issue:`1689`, :pull:`1725`, :pull:`1962`)
* Add function :py:func:`pvlib.albedo.inland_water_dvoracek`, to calculate the
  albedo for inland water bodies.
  (:pull:`2079`)
* Added conversion functions from spectral response ([A/W]) to quantum
  efficiency ([unitless]) and vice versa. The conversion functions are
  :py:func:`pvlib.spectrum.sr_to_qe` and :py:func:`pvlib.spectrum.qe_to_sr`
  respectively. (:issue:`2040`, :pull:`2041`)
* Add function :py:func:`pvlib.spectrum.spectral_factor_pvspec`, which
  calculates the spectral mismatch factor as a function of absolute airmass and
  clearsky index using the PVSPEC model.
  (:issue:`1950`, :issue:`2065`, :pull:`2072`)
* Add function :py:func:`pvlib.spectrum.spectral_factor_jrc`, which calculates
  the spectral mismatch factor as a function of airmass and clearsky
  index using the JRC model.
  (:issue:`1950`, :issue:`2065`, :issue:`2087`, :pull:`2088`)
* Added extraterrestrial and direct spectra of the ASTM G173-03 standard with
  the new function :py:func:`pvlib.spectrum.get_reference_spectra`.
  (:issue:`1963`, :pull:`2039`)
<<<<<<< HEAD
* Added function :py:func:`pvlib.shading.direct_martinez` to calculate
  shading losses by taking into account the amount of bypass diodes of a module.
  (:issue:`2063`, :pull:`2070`)
=======
* Add function :py:func:`pvlib.irradiance.diffuse_par_spitters` to calculate the
  diffuse fraction of Photosynthetically Active Radiation (PAR) from the
  global diffuse fraction and the solar zenith.
  (:issue:`2047`, :pull:`2048`)
>>>>>>> 3f2daab9

Bug fixes
~~~~~~~~~


Testing
~~~~~~~


Documentation
~~~~~~~~~~~~~
* Configure mathjax to left-align and indent equations in docstrings. (:pull:`2056`)

Requirements
~~~~~~~~~~~~


Contributors
~~~~~~~~~~~~
* Cliff Hansen (:ghuser:`cwhanse`)
* Kurt Rhee (:ghuser:`kurt-rhee`)
* Mark Mikofski (:ghuser:`mikofski`)
* Siddharth Kaul (:ghuser:`k10blogger`)
* Ioannis Sifnaios (:ghuser:`IoannisSifnaios`)
* Mark Campanelli (:ghuser:`markcampanelli`)
* Rajiv Daxini (:ghuser:`RDaxini`)<|MERGE_RESOLUTION|>--- conflicted
+++ resolved
@@ -57,16 +57,13 @@
 * Added extraterrestrial and direct spectra of the ASTM G173-03 standard with
   the new function :py:func:`pvlib.spectrum.get_reference_spectra`.
   (:issue:`1963`, :pull:`2039`)
-<<<<<<< HEAD
 * Added function :py:func:`pvlib.shading.direct_martinez` to calculate
   shading losses by taking into account the amount of bypass diodes of a module.
   (:issue:`2063`, :pull:`2070`)
-=======
 * Add function :py:func:`pvlib.irradiance.diffuse_par_spitters` to calculate the
   diffuse fraction of Photosynthetically Active Radiation (PAR) from the
   global diffuse fraction and the solar zenith.
   (:issue:`2047`, :pull:`2048`)
->>>>>>> 3f2daab9
 
 Bug fixes
 ~~~~~~~~~
