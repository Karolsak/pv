.. _whatsnew_01100:


v0.11.0 (Anticipated June, 2024)
--------------------------------


Breaking changes
~~~~~~~~~~~~~~~~


Deprecations
~~~~~~~~~~~~


Enhancements
~~~~~~~~~~~~
* Add a simple transformer efficiency model :py:func:`pvlib.transformer.simple_efficiency`
  (:issue:`1269`, :pull:`2053`)
  

Bug fixes
~~~~~~~~~


Testing
~~~~~~~


Documentation
~~~~~~~~~~~~~
* Configure mathjax to left-align and indent equations in docstrings. (:pull:`2056`)

Requirements
~~~~~~~~~~~~


Contributors
~~~~~~~~~~~~
<<<<<<< HEAD
* Kurt Rhee (:ghuser:`kurt-rhee`)
=======
* Cliff Hansen (:ghuser:`cwhanse`)
>>>>>>> 80761af2
<|MERGE_RESOLUTION|>--- conflicted
+++ resolved
@@ -37,8 +37,5 @@
 
 Contributors
 ~~~~~~~~~~~~
-<<<<<<< HEAD
-* Kurt Rhee (:ghuser:`kurt-rhee`)
-=======
 * Cliff Hansen (:ghuser:`cwhanse`)
->>>>>>> 80761af2
+* Kurt Rhee (:ghuser:`kurt-rhee`)