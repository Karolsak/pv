--- conflicted
+++ resolved
@@ -32,12 +32,6 @@
   shade perpendicular to ``axis_azimuth``. The function is applicable to both
   fixed-tilt and one-axis tracking systems.
   (:issue:`1689`, :pull:`1725`, :pull:`1962`)
-<<<<<<< HEAD
-* Added extraterrestrial and direct spectra of the ASTM G173-03 standard with
-  the new function :py:func:`pvlib.spectrum.get_reference_spectra`.
-  (:issue:`1963`, :pull:`2039`)
-
-=======
 * Add function :py:func:`pvlib.albedo.inland_water_dvoracek`, to calculate the
   albedo for inland water bodies.
   (:pull:`2079`)
@@ -48,7 +42,9 @@
 * Add function :py:func:`pvlib.spectrum.spectral_factor_pvspec`, which calculates the
   spectral mismatch factor as a function of absolute airmass and clearsky index
   using the PVSPEC model. (:issue:`1950`, :issue:`2065`, :pull:`2072`)
->>>>>>> 19c95983
+* Added extraterrestrial and direct spectra of the ASTM G173-03 standard with
+  the new function :py:func:`pvlib.spectrum.get_reference_spectra`.
+  (:issue:`1963`, :pull:`2039`)
 
 Bug fixes
 ~~~~~~~~~
