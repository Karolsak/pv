--- conflicted
+++ resolved
@@ -15,16 +15,11 @@
 ~~~~~~~~~~~~
 * TMY3 dataframe returned by :py:func:`~pvlib.iotools.read_tmy3` now contains
   the original ``Date (MM/DD/YYYY)`` and ``Time (HH:MM)`` columns that the
-<<<<<<< HEAD
   indices were parsed from. (:pull:`866`)
-* Add Kimber soiling model :py:func:`pvlib.losses.soiling_kimber`. (:pull:`860`)
-=======
-  indices were parsed from (:pull:`866`)
 * Add :py:func:`~pvlib.pvsystem.PVSystem.faiman` and added 
   ``temperature_model='faiman'`` option to :py:class:`~pvlib.modelchain.ModelChain`
   (:pull:`897`) (:issue:`836`).
-* Add Kimber soiling model :py:func:`pvlib.losses.soiling_kimber` (:pull:`860`)
->>>>>>> e545f7eb
+* Add Kimber soiling model :py:func:`pvlib.losses.soiling_kimber`. (:pull:`860`)
 
 Bug fixes
 ~~~~~~~~~
@@ -44,12 +39,8 @@
   entries about changes to ``PVSystem.pvwatts_ac``. Delete unreleased
   0.6.4 what's new file. (:issue:`898`)
 * Compatibility with cftime 1.1. (:issue:`895`)
-<<<<<<< HEAD
 * Add Python3.8 to Azure Pipelines CI. (:issue:`903`)(:pull:`904`)
-=======
-* Add Python3.8 to Azure Pipelines CI (:issue:`903`)(:pull:`904`)
-* Add documentation build test to Azure Pipelines CI (:pull:`909`)
->>>>>>> e545f7eb
+* Add documentation build test to Azure Pipelines CI. (:pull:`909`)
 * Minor implemention changes to avoid runtime and deprecation warnings in
   :py:func:`~pvlib.clearsky.detect_clearsky`,
   :py:func:`~pvlib.iam.martin_ruiz_diffuse`,
