--- conflicted
+++ resolved
@@ -44,13 +44,10 @@
   :py:func:`~pvlib.losses.soiling_hsu`,
   and various test functions.
 
-<<<<<<< HEAD
-=======
 Testing
 ~~~~~~~
 * Rename `system` fixture to `sapm_dc_snl_ac_system` in model chain
   tests. (:issue:`908`, :pull:`915`).
->>>>>>> 87d36da5
 
 Documentation
 ~~~~~~~~~~~~~
