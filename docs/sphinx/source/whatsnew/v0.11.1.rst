.. _whatsnew_01110:


v0.11.1 (Anticipated Sep, 2024)
-------------------------------

Deprecations
~~~~~~~~~~~~


Enhancements
~~~~~~~~~~~~
* Add new function to calculate the average photon energy,
  :py:func:`pvlib.spectrum.average_photon_energy`.
  (:issue:`2135`, :pull:`2140`)
* Add new losses function that accounts for non-uniform irradiance on bifacial
  modules, :py:func:`pvlib.bifacial.power_mismatch_deline`.
  (:issue:`2045`, :pull:`2046`)
* Add new parameters for min/max absolute air mass to
  :py:func:`pvlib.spectrum.spectral_factor_firstsolar`.
  (:issue:`2086`, :pull:`2100`)
* Add ``roll_utc_offset`` and ``coerce_year`` arguments to
  :py:func:`pvlib.iotools.get_pvgis_tmy` to allow user to specify time zone,
  rotate indices of TMY to begin at midnight, and force indices to desired
  year. (:issue:`2139`, :pull:`2138`)
* Restructured the pvlib/spectrum folder by breaking up the contents of
  pvlib/spectrum/mismatch.py into pvlib/spectrum/mismatch.py,
  pvlib/spectrum/irradiance.py, and
  pvlib/spectrum/response.py. (:issue:`2125`, :pull:`2136`, :pull:`2151`)
* Added function for calculating wind speed at different heights,
  :py:func:`pvlib.atmosphere.windspeed_powerlaw`.
  (:issue:`2118`, :pull:`2124`)
* The multithreaded SPA functions no longer emit a warning when calculating
  solar positions for short time series. (:pull:`2170`)
* Implemented closed-form solution for alpha in :py:func:`pvlib.clearsky.detect_clearsky`, 
  obviating the call to scipy.optimize that was prone to runtime errors and minimizing
  computation. (:issue:`2171`, :issue:`2216`, :pull:`2217`).


Bug fixes
~~~~~~~~~
* To prevent simulation output from differing slightly based on the time zone
  of the time stamps, models that use day of year for sun position and
  irradiance calculations now determine the day of year according to the UTC
  equivalent of the specified time stamps.  The following functions are affected:
  :py:func:`~pvlib.clearsky.lookup_linke_turbidity`,
  :py:func:`~pvlib.irradiance.get_extra_radiation`,
  :py:func:`~pvlib.irradiance.disc`,
  :py:func:`~pvlib.irradiance.dirint`,
  :py:func:`~pvlib.spectrum.spectrl2`. (:issue:`2054`, :pull:`2055`)
* :py:func:`~pvlib.solarposition.hour_angle` and
  :py:func:`~pvlib.solarposition.sun_rise_set_transit_geometric` now raise
  ``ValueError`` when given timezone-naive inputs, instead of assuming UTC.
  (:pull:`2055`)

Testing
~~~~~~~


Documentation
~~~~~~~~~~~~~
* Added gallery example demonstrating the application of
  several spectral mismatch factor models.
  (:issue:`2107`, :pull:`2114`)
<<<<<<< HEAD

* Added gallery example demonstrating the application of
  :py:func:`~pvlib.spectrum.average_photon_energy`. (:issue:`2194`, :pull:`2206`)

=======
>>>>>>> ad893900
* Added gallery example on calculating cell temperature for
  floating PV. (:pull:`2110`)
* Added gallery example demonstrating how to use
  different Perez coefficients in a ModelChain.
  (:issue:`2127`, :pull:`2148`)
* Fixed examples in :py:func:`pvlib.shading.shaded_fraction1d`. (:pull:`#2215`)

* Removed unused "times" input from dni_et() function (:issue:`2105`)
* Updated :py:func:`pvlib.irradiance.haydavies` to include equation variable
  definitions and a new "notes" section (:issue:`2183`, :pull:`2191`)

* Split the contributing page into several pages (:issue:`2210`, :pull:`2219`)

Requirements
~~~~~~~~~~~~


Contributors
~~~~~~~~~~~~
* Echedey Luis (:ghuser:`echedey-ls`)
* Yunho Kee (:ghuser:`yhkee0404`)
* Chris Deline (:ghuser:`cdeline`)
* Ioannis Sifnaios (:ghuser:`IoannisSifnaios`)
* Leonardo Micheli (:ghuser:`lmicheli`)
* Echedey Luis (:ghuser:`echedey-ls`)
* Rajiv Daxini (:ghuser:`RDaxini`)
* Mark A. Mikofski (:ghuser:`mikofski`)
* Ben Pierce (:ghuser:`bgpierc`)
* Jose Meza (:ghuser:`JoseMezaMendieta`)
* Luiz Reis (:ghuser:`luizreiscver`)
* Carlos Cárdenas-Bravo (:ghuser:`cardenca`)
* Marcos R. Escudero (:ghuser:`marc-resc`)
* Bernat Nicolau (:ghuser:`BernatNicolau`)
* Eduardo Sarquis (:ghuser:`EduardoSarquis`)
* Andrew B Godbehere (:ghuser:`agodbehere`)<|MERGE_RESOLUTION|>--- conflicted
+++ resolved
@@ -62,13 +62,8 @@
 * Added gallery example demonstrating the application of
   several spectral mismatch factor models.
   (:issue:`2107`, :pull:`2114`)
-<<<<<<< HEAD
-
 * Added gallery example demonstrating the application of
   :py:func:`~pvlib.spectrum.average_photon_energy`. (:issue:`2194`, :pull:`2206`)
-
-=======
->>>>>>> ad893900
 * Added gallery example on calculating cell temperature for
   floating PV. (:pull:`2110`)
 * Added gallery example demonstrating how to use
