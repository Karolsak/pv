.. _whatsnew_01110:


v0.11.1 (Anticipated Sep, 2024)
-------------------------------

Deprecations
~~~~~~~~~~~~


Enhancements
~~~~~~~~~~~~
* Add new losses function that accounts for non-uniform irradiance on bifacial
  modules, :py:func:`pvlib.bifacial.power_mismatch_deline`.
  (:issue:`2045`, :pull:`2046`)
* Add new parameters for min/max absolute air mass to
  :py:func:`pvlib.spectrum.spectral_factor_firstsolar`.
  (:issue:`2086`, :pull:`2100`)


Bug fixes
~~~~~~~~~


Testing
~~~~~~~


Documentation
~~~~~~~~~~~~~
* Added gallery example on calculating cell temperature for
  floating PV. (:pull:`2110`)

Requirements
~~~~~~~~~~~~


Contributors
~~~~~~~~~~~~
<<<<<<< HEAD
* Echedey Luis (:ghuser:`echedey-ls`)
* Rajiv Daxini (:ghuser:`RDaxini`)
=======
* Ioannis Sifnaios (:ghuser:`IoannisSifnaios`)
* Leonardo Micheli (:ghuser:`lmicheli`)
* Echedey Luis (:ghuser:`echedey-ls`)
>>>>>>> 6f5afa9c
<|MERGE_RESOLUTION|>--- conflicted
+++ resolved
@@ -37,11 +37,7 @@
 
 Contributors
 ~~~~~~~~~~~~
-<<<<<<< HEAD
-* Echedey Luis (:ghuser:`echedey-ls`)
-* Rajiv Daxini (:ghuser:`RDaxini`)
-=======
 * Ioannis Sifnaios (:ghuser:`IoannisSifnaios`)
 * Leonardo Micheli (:ghuser:`lmicheli`)
 * Echedey Luis (:ghuser:`echedey-ls`)
->>>>>>> 6f5afa9c
+* Rajiv Daxini (:ghuser:`RDaxini`)
