--- conflicted
+++ resolved
@@ -69,10 +69,7 @@
 * Mark A. Mikofski (:ghuser:`mikofski`)
 * Ben Pierce (:ghuser:`bgpierc`)
 * Jose Meza (:ghuser:`JoseMezaMendieta`)
-<<<<<<< HEAD
 * Marcos R. Escudero (:ghuser:`marc-resc`)
-=======
 * Marcos R. Escudero (:ghuser:`mrue-pv`)
 * Bernat Nicolau (:ghuser:`BernatNicolau`)
 * Eduardo Sarquis (:ghuser:`EduardoSarquis`)
->>>>>>> bb1b4f24
