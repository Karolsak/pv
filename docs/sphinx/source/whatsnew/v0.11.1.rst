--- conflicted
+++ resolved
@@ -69,11 +69,8 @@
 * Mark A. Mikofski (:ghuser:`mikofski`)
 * Ben Pierce (:ghuser:`bgpierc`)
 * Jose Meza (:ghuser:`JoseMezaMendieta`)
-<<<<<<< HEAD
 * Luiz Reis (:ghuser:`luizreiscver`)
-=======
 * Carlos Cárdenas-Bravo (:ghuser:`cardenca`)
 * Marcos R. Escudero (:ghuser:`marc-resc`)
->>>>>>> a14e95e0
 * Bernat Nicolau (:ghuser:`BernatNicolau`)
 * Eduardo Sarquis (:ghuser:`EduardoSarquis`)