.. _whatsnew_01110:


v0.11.1 (Anticipated Sep, 2024)
-------------------------------

Deprecations
~~~~~~~~~~~~


Enhancements
~~~~~~~~~~~~
* Add new losses function that accounts for non-uniform irradiance on bifacial
  modules, :py:func:`pvlib.bifacial.power_mismatch_deline`.
  (:issue:`2045`, :pull:`2046`)
* Add new parameters for min/max absolute air mass to
  :py:func:`pvlib.spectrum.spectral_factor_firstsolar`.
  (:issue:`2086`, :pull:`2100`)

* Added function for calculating wind speed at different heights,
  :py:func:`pvlib.atmosphere.windspeed_hellmann`.
  (:issue:`2118`, :pull:`2124`)

Bug fixes
~~~~~~~~~


Testing
~~~~~~~


Documentation
~~~~~~~~~~~~~
* Added gallery example demonstrating the application of
  several spectral mismatch factor models.
  (:issue:`2107`, :pull:`2114`)

* Added gallery example on calculating cell temperature for
  floating PV. (:pull:`2110`)

Requirements
~~~~~~~~~~~~


Contributors
~~~~~~~~~~~~
<<<<<<< HEAD
* Echedey Luis (:ghuser:`echedey-ls`)
* Ioannis Sifnaios (:ghuser:`IoannisSifnaios`)
=======
* Ioannis Sifnaios (:ghuser:`IoannisSifnaios`)
* Leonardo Micheli (:ghuser:`lmicheli`)
* Echedey Luis (:ghuser:`echedey-ls`)
* Rajiv Daxini (:ghuser:`RDaxini`)
>>>>>>> 899b10c2
<|MERGE_RESOLUTION|>--- conflicted
+++ resolved
@@ -44,12 +44,7 @@
 
 Contributors
 ~~~~~~~~~~~~
-<<<<<<< HEAD
-* Echedey Luis (:ghuser:`echedey-ls`)
-* Ioannis Sifnaios (:ghuser:`IoannisSifnaios`)
-=======
 * Ioannis Sifnaios (:ghuser:`IoannisSifnaios`)
 * Leonardo Micheli (:ghuser:`lmicheli`)
 * Echedey Luis (:ghuser:`echedey-ls`)
-* Rajiv Daxini (:ghuser:`RDaxini`)
->>>>>>> 899b10c2
+* Rajiv Daxini (:ghuser:`RDaxini`)