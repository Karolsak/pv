--- conflicted
+++ resolved
@@ -72,8 +72,5 @@
 * Mark A. Mikofski (:ghuser:`mikofski`)
 * Ben Pierce (:ghuser:`bgpierc`)
 * Jose Meza (:ghuser:`JoseMezaMendieta`)
-<<<<<<< HEAD
 * Andrew B Godbehere (:ghuser:`agodbehere`)
-=======
-* Eduardo Sarquis (:ghuser:`EduardoSarquis`)
->>>>>>> e2b1d9b3
+* Eduardo Sarquis (:ghuser:`EduardoSarquis`)