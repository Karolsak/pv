.. _whatsnew_01110:


v0.11.1 (Anticipated Sep, 2024)
-------------------------------

Deprecations
~~~~~~~~~~~~


Enhancements
~~~~~~~~~~~~
* Add new function to calculate the average photon energy,
  :py:func:`pvlib.spectrum.average_photon_energy`.
  (:issue:`2135`, :pull:`2140`)
* Add new losses function that accounts for non-uniform irradiance on bifacial
  modules, :py:func:`pvlib.bifacial.power_mismatch_deline`.
  (:issue:`2045`, :pull:`2046`)
* Add new parameters for min/max absolute air mass to
  :py:func:`pvlib.spectrum.spectral_factor_firstsolar`.
  (:issue:`2086`, :pull:`2100`)
* Add ``roll_utc_offset`` and ``coerce_year`` arguments to
  :py:func:`pvlib.iotools.get_pvgis_tmy` to allow user to specify time zone,
  rotate indices of TMY to begin at midnight, and force indices to desired
  year. (:issue:`2139`, :pull:`2138`)
* Restructured the pvlib/spectrum folder by breaking up the contents of
  pvlib/spectrum/mismatch.py into pvlib/spectrum/mismatch.py,
  pvlib/spectrum/irradiance.py, and
  pvlib/spectrum/response.py. (:issue:`2125`, :pull:`2136`, :pull:`2151`)
* Added function for calculating wind speed at different heights,
  :py:func:`pvlib.atmosphere.windspeed_powerlaw`.
  (:issue:`2118`, :pull:`2124`)
<<<<<<< HEAD
* The multithreaded SPA functions no longer emit a warning when calculating
  solar positions for short time series. (:pull:`2170`)
=======
* Implemented closed-form solution for alpha in :py:func:`pvlib.clearsky.detect_clearsky`, 
  obviating the call to scipy.optimize that was prone to runtime errors and minimizing
  computation. (:issue:`2171`, :issue:`2216`, :pull:`2217`).

>>>>>>> d8ea82b9

Bug fixes
~~~~~~~~~


Testing
~~~~~~~


Documentation
~~~~~~~~~~~~~
* Added gallery example demonstrating the application of
  several spectral mismatch factor models.
  (:issue:`2107`, :pull:`2114`)

* Added gallery example on calculating cell temperature for
  floating PV. (:pull:`2110`)

* Added gallery example demonstrating how to use
  different Perez coefficients in a ModelChain.
  (:issue:`2127`, :pull:`2148`)
* Fixed examples in :py:func:`pvlib.shading.shaded_fraction1d`. (:pull:`#2215`)

* Removed unused "times" input from dni_et() function (:issue:`2105`)

Requirements
~~~~~~~~~~~~


Contributors
~~~~~~~~~~~~
* Echedey Luis (:ghuser:`echedey-ls`)
* Chris Deline (:ghuser:`cdeline`)
* Ioannis Sifnaios (:ghuser:`IoannisSifnaios`)
* Leonardo Micheli (:ghuser:`lmicheli`)
* Echedey Luis (:ghuser:`echedey-ls`)
* Rajiv Daxini (:ghuser:`RDaxini`)
* Mark A. Mikofski (:ghuser:`mikofski`)
* Ben Pierce (:ghuser:`bgpierc`)
* Jose Meza (:ghuser:`JoseMezaMendieta`)
* Luiz Reis (:ghuser:`luizreiscver`)
* Carlos Cárdenas-Bravo (:ghuser:`cardenca`)
* Marcos R. Escudero (:ghuser:`marc-resc`)
* Bernat Nicolau (:ghuser:`BernatNicolau`)
* Eduardo Sarquis (:ghuser:`EduardoSarquis`)
* Andrew B Godbehere (:ghuser:`agodbehere`)<|MERGE_RESOLUTION|>--- conflicted
+++ resolved
@@ -30,15 +30,12 @@
 * Added function for calculating wind speed at different heights,
   :py:func:`pvlib.atmosphere.windspeed_powerlaw`.
   (:issue:`2118`, :pull:`2124`)
-<<<<<<< HEAD
 * The multithreaded SPA functions no longer emit a warning when calculating
   solar positions for short time series. (:pull:`2170`)
-=======
 * Implemented closed-form solution for alpha in :py:func:`pvlib.clearsky.detect_clearsky`, 
   obviating the call to scipy.optimize that was prone to runtime errors and minimizing
   computation. (:issue:`2171`, :issue:`2216`, :pull:`2217`).
 
->>>>>>> d8ea82b9
 
 Bug fixes
 ~~~~~~~~~
