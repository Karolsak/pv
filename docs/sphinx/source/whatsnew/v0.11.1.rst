--- conflicted
+++ resolved
@@ -67,15 +67,11 @@
 * Leonardo Micheli (:ghuser:`lmicheli`)
 * Echedey Luis (:ghuser:`echedey-ls`)
 * Rajiv Daxini (:ghuser:`RDaxini`)
-<<<<<<< HEAD
 * Scott Nelson (:ghuser:`scttnlsn`)
-* Jose Meza (:ghuser:`JoseMezaMendieta`)
-=======
 * Mark A. Mikofski (:ghuser:`mikofski`)
 * Ben Pierce (:ghuser:`bgpierc`)
 * Jose Meza (:ghuser:`JoseMezaMendieta`)
 * Carlos Cárdenas-Bravo (:ghuser:`cardenca`)
 * Marcos R. Escudero (:ghuser:`marc-resc`)
 * Bernat Nicolau (:ghuser:`BernatNicolau`)
-* Eduardo Sarquis (:ghuser:`EduardoSarquis`)
->>>>>>> a14e95e0
+* Eduardo Sarquis (:ghuser:`EduardoSarquis`)