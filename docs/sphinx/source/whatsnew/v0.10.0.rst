--- conflicted
+++ resolved
@@ -13,15 +13,12 @@
   :py:func:`pvlib.singlediode._lambertw_v_from_i` to match
   :py:func:`pvlib.pvsystem.singlediode`.
   (:issue:`1718`, :pull:`1719`)
-<<<<<<< HEAD
 * Map wind direction to `wind_direction` instead of `wind_dir` in
   :py:func:`pvlib.iotools.read_srml` and :py:func:`pvlib.iotools.get_srml`
   (:pul:`1773`)
-=======
 * :func:`~pvlib.iotools.get_pvgis_tmy` and :func:`~pvlib.iotools.read_pvgis_tmy`
   now rename columns to standard pvlib names by default (``map_variables=True``)
   (:pull:`1772`)
->>>>>>> 0ec9181c
 
 Deprecations
 ~~~~~~~~~~~~
