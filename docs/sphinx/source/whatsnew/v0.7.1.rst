.. _whatsnew_0710:

v0.7.1 (January 10, 2020)
-------------------------

Enhancements
~~~~~~~~~~~~
* Added :py:func:`~pvlib.iotools.read_psm3` to read local NSRDB PSM3 files and
  :py:func:`~pvlib.iotools.parse_psm3` to parse local NSRDB PSM3 file-like
  objects. (:issue:`841`)
* Added `leap_day` parameter to `iotools.get_psm3` instead of hardcoding it as
  False.
* Added :py:func:`~pvlib.iotools.get_pvgis_tmy` to get PVGIS TMY datasets.
  (:pull:`845`)
* Added :py:func:`~pvlib.iotools.parse_epw` to parse a file-like buffer
  containing weather data in the EPW format.
* Added a new module `pvlib.losses` for various loss models.
* Added the Humboldt State University soiling model
  :py:func:`~pvlib.losses.soiling_hsu`. (:issue:`739`)

Bug fixes
~~~~~~~~~
* Fix error in logic for emitting deprecation warning in
  :py:func:`~pvlib.pvsystem.sapm` (:pull:`844`)
* Changed the PSM3 API endpoint for TMY requests in `iotools.get_psm3`.

Testing
~~~~~~~
* Added single-year PSM3 API test for `iotools.get_psm3`.
* Added tests for `iotools.parse_psm3` and `iotools.read_psm3`.
* Change `pvlib/test` folder to `pvlib/tests` and reorganize tests into
  subfolders, *e.g.*: created `pvlib/tests/iotools` (:pull:`859`)
* replace `os.path` with `pathlib` and stringify path objects for Python<=3.5

Documentation
~~~~~~~~~~~~~
* Created an Example Gallery. (:pull:`846`)
* Updated list of allowed years for `iotools.get_psm3`.

Contributors
~~~~~~~~~~~~
* Kevin Anderson (:ghuser:`kanderso-nrel`)
* Mark Mikofski (:ghuser:`mikofski`)
<<<<<<< HEAD
* :ghuser:`dzimmanck`
* Will Holmgren (:ghuser:`wholmgren`)
* Cliff Hansen (:ghuser:`cwhanse`)
=======
* Valliappan CA (:ghuser:`nappaillav`)
>>>>>>> 1b316362
<|MERGE_RESOLUTION|>--- conflicted
+++ resolved
@@ -41,10 +41,7 @@
 ~~~~~~~~~~~~
 * Kevin Anderson (:ghuser:`kanderso-nrel`)
 * Mark Mikofski (:ghuser:`mikofski`)
-<<<<<<< HEAD
 * :ghuser:`dzimmanck`
 * Will Holmgren (:ghuser:`wholmgren`)
 * Cliff Hansen (:ghuser:`cwhanse`)
-=======
-* Valliappan CA (:ghuser:`nappaillav`)
->>>>>>> 1b316362
+* Valliappan CA (:ghuser:`nappaillav`)