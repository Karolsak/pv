.. _whatsnew_0910:

v0.9.1 (TBD)
--------------------------

Breaking changes
~~~~~~~~~~~~~~~~

Deprecations
~~~~~~~~~~~~
* :py:func:`pvlib.modelchain.basic_chain` is deprecated.
  See :py:meth:`pvlib.modelchain.ModelChain.with_pvwatts` and
  :py:meth:`pvlib.modelchain.ModelChain.with_sapm` for alternative simplified
  :py:class:`~pvlib.modelchain.ModelChain` interfaces, although note that the
  inputs do not directly translate. (:pull:`1401`)

Enhancements
~~~~~~~~~~~~
<<<<<<< HEAD
* Added ``map_variables`` option to :func:`~pvlib.iotools.read_crn` (:pull:`1368`)
=======
* Added :py:func:`pvlib.temperature.prilliman` for modeling cell temperature
  at short time steps (:issue:`1081`, :pull:`1391`)
>>>>>>> 93e84041

Bug fixes
~~~~~~~~~
* Address round-off effects in :py:func:`pvlib.ivtools.utils._schumaker_qspline`
  (:issue:`1311`, :pull:`1315`)
* Fixed a bug in :py:func:`pvlib.spectrum.spectrl2` where negative spectral irradiance
  values were returned when the sun is behind the plane of array (:issue:`1348`, :pull:`1349`)
* Fixed bug in :py:func:`pvlib.iotools.get_pvgis_hourly` where the ``optimal_surface_tilt``
  argument was not being passed to the ``optimalinclination`` request parameter (:pull:`1356`)
* Fixed bug in :py:func:`pvlib.bifacial.pvfactors_timeseries` where scalar ``surface_tilt``
  and ``surface_azimuth`` inputs caused an error (:issue:`1127`, :issue:`1332`, :pull:`1361`) 
<<<<<<< HEAD
* Added -99999 to list of values to map to nan in :func:`~pvlib.iotools.read_crn`
  (:issue:`1372`, :pull:`1368`)
=======
* Changed the metadata entry for the wind speed unit to "Wind Speed Units" in
  the PSM3 iotools function (:pull:`1375`)
* Improved convergence when determining the maximum power point using
  for :py:func:`pvlib.pvsystem.singlediode` with ``method='lambertw'``. Tolerance
  is determined for the voltage at the maximum power point, and is improved
  from 0.01 V to 1e-8 V. (:issue:`1087`, :pull:`1089`)
>>>>>>> 93e84041

Testing
~~~~~~~
* Updated test values to match the new values returned by the PVGIS TMY API. The difference
  is very minor (0.01 W/m2, affecting only a few beam irradiance values) (:pull:`1396`)

Documentation
~~~~~~~~~~~~~
* Fix documentation return error in :py:meth:`pvlib.forecast.ForecastModel.cloud_cover_to_transmittance_linear`
  (:issue:`1367`, :pull:`1370`)


Requirements
~~~~~~~~~~~~
* numpy >= 1.16.0 is now required for all python versions. (:pull:`1400`)


Contributors
~~~~~~~~~~~~
* Cliff Hansen (:ghuser:`cwhanse`)
* :ghuser:`Antoine-0`
* :ghuser:`Carlosbogo`
* Christian Weickhmann (:ghuser:`cweickhmann`)
* Kevin Anderson (:ghuser:`kanderso-nrel`)
* Adam R. Jensen (:ghuser:`AdamRJensen`)
* Johann Loux (:ghuser:`JoLo90`)<|MERGE_RESOLUTION|>--- conflicted
+++ resolved
@@ -16,12 +16,9 @@
 
 Enhancements
 ~~~~~~~~~~~~
-<<<<<<< HEAD
 * Added ``map_variables`` option to :func:`~pvlib.iotools.read_crn` (:pull:`1368`)
-=======
 * Added :py:func:`pvlib.temperature.prilliman` for modeling cell temperature
   at short time steps (:issue:`1081`, :pull:`1391`)
->>>>>>> 93e84041
 
 Bug fixes
 ~~~~~~~~~
@@ -33,17 +30,14 @@
   argument was not being passed to the ``optimalinclination`` request parameter (:pull:`1356`)
 * Fixed bug in :py:func:`pvlib.bifacial.pvfactors_timeseries` where scalar ``surface_tilt``
   and ``surface_azimuth`` inputs caused an error (:issue:`1127`, :issue:`1332`, :pull:`1361`) 
-<<<<<<< HEAD
 * Added -99999 to list of values to map to nan in :func:`~pvlib.iotools.read_crn`
   (:issue:`1372`, :pull:`1368`)
-=======
 * Changed the metadata entry for the wind speed unit to "Wind Speed Units" in
   the PSM3 iotools function (:pull:`1375`)
 * Improved convergence when determining the maximum power point using
   for :py:func:`pvlib.pvsystem.singlediode` with ``method='lambertw'``. Tolerance
   is determined for the voltage at the maximum power point, and is improved
   from 0.01 V to 1e-8 V. (:issue:`1087`, :pull:`1089`)
->>>>>>> 93e84041
 
 Testing
 ~~~~~~~
