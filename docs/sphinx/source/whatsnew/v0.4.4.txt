--- conflicted
+++ resolved
@@ -5,16 +5,13 @@
 
 Enhancements
 ~~~~~~~~~~~~
-<<<<<<< HEAD
+
 * Added Anton Driesse Inverter database and made compatible with 
   pvsystem.retrieve_sam. (:issue:`169`)
 * Ported Anton Driesse Inverter model from PV_LIB Toolbox. (:issue:`160`)
-=======
-
 * Added Kasten pyrheliometric formula to calculate Linke turbidity factors with
   improvements by Ineichen and Perez to extend range of air mass (:issue:`278`)
 
->>>>>>> be65117d
 
 Documentation
 ~~~~~~~~~~~~~
@@ -37,8 +34,5 @@
 ~~~~~~~~~~~~
 
 * Will Holmgren
-<<<<<<< HEAD
 * Volker Beutner
-=======
-* Mark Mikofski
->>>>>>> be65117d
+* Mark Mikofski