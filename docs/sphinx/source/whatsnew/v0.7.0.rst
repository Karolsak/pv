--- conflicted
+++ resolved
@@ -216,8 +216,5 @@
 * Joseph Ranalli (:ghuser:`jranalli`)
 * Tony Lorenzo (:ghuser:`alorenzo175`)
 * Todd Karin (:ghuser:`toddkarin`)
-<<<<<<< HEAD
-* Kevin Anderson (:ghuser:`kevinsa5`)
-=======
 * Mark Mikofski (:ghuser:`mikofski`)
->>>>>>> b26ef22d
+* Kevin Anderson (:ghuser:`kevinsa5`)