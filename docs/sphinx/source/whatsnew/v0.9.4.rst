.. _whatsnew_0940:

v0.9.4 (anticipated December 2022)
----------------------------------

Deprecations
~~~~~~~~~~~~


Enhancements
~~~~~~~~~~~~
* Multiple code style issues fixed that were reported by LGTM analysis. (:issue:`1275`, :pull:`1559`)
* Added a direct IAM model :py:func:`pvlib.iam.schlick` which can be used with
  :py:func:`~pvlib.iam.marion_diffuse`, and a diffuse IAM model
  :py:func:`pvlib.iam.schlick_diffuse` (:pull:`1562`, :issue:`1564`)
* Added a function to calculate one of GHI, DHI, and DNI from values of the other two.
  :py:func:`~pvlib.irradiance.complete_irradiance`
  (:issue:`1565`, :pull:`1567`)
* Add optional ``return_components`` parameter to :py:func:`pvlib.irradiance.haydavies` to return
  individual diffuse irradiance components (:issue:`1553`, :pull:`1568`)
* Add a funtion ``pvlib.ivtools.params.astm_e1036()`` to perform ASTM E1036 extraction of IV
  curve parameters (:pull:`1585`)


Bug fixes
~~~~~~~~~

* Fixed bug in :py:func:`pvlib.shading.masking_angle` and :py:func:`pvlib.bifacial.infinite_sheds._ground_angle`
  where zero ``gcr`` input caused a ZeroDivisionError (:issue:`1576`, :pull:`1589`)

Testing
~~~~~~~
* Corrected a flawed test for :py:func:`~pvlib.irradiance.get_ground_diffuse` (:issue:`1569`, :pull:`1575`)


Documentation
~~~~~~~~~~~~~
* Added an FAQ page to the docs: :ref:`faq`. (:issue:`1546`, :pull:`1549`)
* Fixed equation in :py:func:`pvlib.iam.martin_ruiz` docstring (:issue:`1561`, :pull:`1599`)

Benchmarking
~~~~~~~~~~~~~
* Removed ``time_tracker_singleaxis`` function from tracking.py (:issue:`1508`, :pull:`1535`)


Requirements
~~~~~~~~~~~~


Contributors
~~~~~~~~~~~~
* Kirsten Perry (:ghuser:`kperrynrel`)
* Christian Orner (:ghuser:`chrisorner`)
* Saurabh Aneja (:ghuser:`spaneja`)
* Marcus Boumans (:ghuser:`bowie2211`)
<<<<<<< HEAD
* Michael Deceglie (:ghuser:`mdeceglie`)
=======
* Yu Xie (:ghuser:`xieyupku`)
* Anton Driesse (:ghuser:`adriesse`)
* Cliff Hansen (:ghuser:`cwhanse`)
* Kevin Anderson (:ghuser:`kanderso-nrel`)
* Karel De Brabandere (:ghuser:`kdebrab`)
* Naman Priyadarshi (:ghuser:`Naman-Priyadarshi`)
* Echedey Luis (:ghuser:`echedey-ls`)
>>>>>>> c78b50f4
<|MERGE_RESOLUTION|>--- conflicted
+++ resolved
@@ -53,14 +53,11 @@
 * Christian Orner (:ghuser:`chrisorner`)
 * Saurabh Aneja (:ghuser:`spaneja`)
 * Marcus Boumans (:ghuser:`bowie2211`)
-<<<<<<< HEAD
 * Michael Deceglie (:ghuser:`mdeceglie`)
-=======
 * Yu Xie (:ghuser:`xieyupku`)
 * Anton Driesse (:ghuser:`adriesse`)
 * Cliff Hansen (:ghuser:`cwhanse`)
 * Kevin Anderson (:ghuser:`kanderso-nrel`)
 * Karel De Brabandere (:ghuser:`kdebrab`)
 * Naman Priyadarshi (:ghuser:`Naman-Priyadarshi`)
-* Echedey Luis (:ghuser:`echedey-ls`)
->>>>>>> c78b50f4
+* Echedey Luis (:ghuser:`echedey-ls`)