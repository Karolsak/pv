--- conflicted
+++ resolved
@@ -13,16 +13,13 @@
 
 Enhancements
 ~~~~~~~~~~~~
-<<<<<<< HEAD
 * Add a numpy-based implementation of the SPECTRL2 spectral irradiance model
   :py:func:`pvlib.spectrum.spectrl2` (:pull:`1062`)
-=======
 * Create :py:func:`~pvlib.pvsystem.PVSystem.fuentes_celltemp` and add ``temperature_model='fuentes'``
   option to :py:class:`~pvlib.modelchain.ModelChain`. (:pull:`1042`) (:issue:`1073`)
 * Added :py:func:`pvlib.temperature.ross` for cell temperature modeling using
   only NOCT. (:pull:`1045`)
 
->>>>>>> e2b7f193
 
 Bug fixes
 ~~~~~~~~~
