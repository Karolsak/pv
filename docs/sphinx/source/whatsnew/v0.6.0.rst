.. _whatsnew_0600:

v0.6.0 (___, 2018)
---------------------

API Changes
~~~~~~~~~~~
<<<<<<< HEAD
* pvlib python is changing a handful of function names. In general, functions
  that can calculate a quantity using multiple algorithms now start
  with the prefix ``get_``. For example, ``relativeairmass`` can calculate
  airmass using one of many ``model`` arguments. Its name has been changed
  to ``get_relative_airmass``. The old function names remain in this
  release, but will emit a ``PVLibDeprecationWarning`` when called. The
  old functions will be removed in the 0.7 release. Functions composed
  of multiple words jammed together have been renamed with underscores
  separating the words (see above).
  Each change is detailed below. (:issue:`427`)
* Deprecated relativeairmass. relativeairmass will be removed in 0.7.
  Use the new get_relative_airmass instead. (:issue:`427`)
* Deprecated absoluteairmass. absoluteairmass will be removed in 0.7.
  Use the new absolute_airmass instead. (:issue:`427`)
* Deprecated irradiance.globalinplane. globalinplane will be removed in 0.7.
  Use the new irradiance.poa_components instead. (:issue:`427`)
* Added irradiance.poa_components. Function is the same as the now-deprecated
  irradiance.globalinplane, but adds 'poa_sky_diffuse' and
  'poa_ground_diffuse' to the output. (:issue:`427`)
* Deprecated irradiance.extraradiation. Use irradiance.get_extra_radiation
  instead. irradiance.extraradiation will be removed in 0.7. (:issue:`427`)
* Deprecated irradiance.grounddiffuse. Use irradiance.get_ground_diffuse
  instead. irradiance.grounddiffuse will be removed in 0.7. (:issue:`427`)
* Added irradiance.get_poa_sky_diffuse. (:issue:`427`)
* Deprecated irradiance.total_irrad. Use irradiance.get_total_poa_irradiance
  instead. irradiance.total_irrad will be removed in 0.7. (:issue:`427`)
* Removed 'klutcher' from get_sky_diffuse/total_irrad. This misspelling was
  deprecated long ago but never removed.
* pvsystem.calcparams_desoto now requires arguments for each module model parameter.
=======
* pvsystem.calcparams_desoto now requires arguments for each module model
  parameter. (:issue:`462`)
* Add losses_parameters attribute to PVSystem objects and remove the kwargs
  support from PVSystem.pvwatts_losses. Enables custom losses specification
  in ModelChain calculations. (:issue:`484`)
* removed irradiance parameter from ModelChain.run_model and ModelChain.prepare_inputs
* Add ``perez_enhancement`` keyword argument to clearsky.ineichen to control
  whether or not the "perez enhancement factor" is applied. The enhancement
  factor was always applied until now. Now it is turned off by default. The
  enhancement factor can yield unphysical results, especially for latitudes
  closer to the poles and especially in the winter months. It may yield
  improved results under other conditions. (:issue:`435`)
>>>>>>> 09126e9f


Enhancements
~~~~~~~~~~~~
* Add sea surface albedo in ``irradiance.py`` (:issue:`458`)
* Implement :meth:`~pvlib.modelchain.ModelChain.first_solar_spectral_loss`
  in ``modelchain.py`` (:issue:`359`)
* Clarify arguments ``Egref`` and ``dEgdT`` for
  :func:`~pvlib.pvsystem.calcparams_desoto` (:issue:`462`)
* Add pvsystem.calcparams_pvsyst to compute values for the single diode equation
  using the PVsyst v6 model (:issue:'470')
* Extend :func:`~pvlib.pvsystem.singlediode` with an additional keyword argument
  ``method`` in ``('lambertw', 'newton', 'brentq')``, default is ``'lambertw'``,
  to select a method to solve the single diode equation for points on the IV
  curve. Selecting either ``'brentq'`` or ``'newton'`` as the method uses
  :func:`~pvlib.singlediode_methods.bishop88` with the corresponding method.
  (:issue:`410`)
* Implement new methods ``'brentq'`` and ``'newton'`` for solving the single
  diode equation for points on the IV curve. ``'brentq'`` uses a bisection
  method (Brent, 1973) that may be slow but guarantees a solution. ``'newton'``
  uses the Newton-Raphson method and may be faster but is not guaranteed to
  converge. However, ``'newton'`` should be safe for well-behaved IV curves.
  (:issue:`408`)
* Implement :func:`~pvlib.singlediode_methods.bishop88` for explicit calculation
  of arbitrary IV curve points using diode voltage instead of cell voltage. If
  ``method`` is either ``'newton'`` or ``'brentq'`` and ``ivcurve_pnts`` in
  :func:`~pvlib.pvsystem.singlediode` is provided, the IV curve points will be
  log spaced instead of linear.
* Implement :func:`~pvlib.singlediode_methods.estimate_voc` to estimate open
  circuit voltage by assuming :math:`R_{sh} \to \infty` and :math:`R_s=0` as an
  upper bound in bisection method for :func:`~pvlib.pvsystem.singlediode` when
  method is either ``'newton'`` or ``'brentq'``.
* Add :func:`~pvlib.pvsystem.max_power_point` method to compute the max power
  point using the new ``'brentq'`` method.
* Add new module ``pvlib.singlediode_methods`` with low-level functions for
  solving the single diode equation such as:
  :func:`~pvlib.singlediode_methods.bishop88`,
  :func:`~pvlib.singlediode_methods.estimate_voc`,
  :func:`~pvlib.singlediode_methods.bishop88_i_from_v`,
  :func:`~pvlib.singlediode_methods.bishop88_v_from_i`, and
  :func:`~pvlib.singlediode_methods.bishop88_mpp`.
* Python 3.7 officially supported. (:issue:`496`)


Bug fixes
~~~~~~~~~
* Unset executable bits of irradiance.py and test_irradiance.py (:issue:`460`)
* Fix failing tests due to column order on Python 3.6+ and Pandas 0.23+
  (:issue:`464`)
* ModelChain.prepare_inputs failed to pass solar_position and airmass to
  Location.get_clearsky. Fixed. (:issue:`481`)
* Add User-Agent specification to TMY3 remote requests to avoid rejection.
  (:issue:`493`)
* Fix ``pvlib.irradiance.klucher`` output is different for Pandas Series vs.
  floats and NumPy arrays. (:issue:`508`)
* Make GitHub recognize the license, add AUTHORS.md, clarify shared copyright.
  (:issue:`503`)


Documentation
~~~~~~~~~~~~~
* Expand testing section with guidelines for functions, PVSystem/Location
  objects, and ModelChain.
* Updated several incorrect statements in ModelChain documentation regarding
  implementation status and default values. (:issue:`480`)
* Expanded general contributing and pull request guidelines.


Testing
~~~~~~~
* Add pytest-mock dependency
* Use pytest-mock to ensure that PVSystem and ModelChain methods call
  corresponding functions correctly. Removes implicit dependence on precise
  return values of some function/methods. (:issue:`394`)
* Additional test refactoring to limit test result dependence to a single
  function per test. (:issue:`394`)
* Use pytest-mock to ensure that ModelChain DC model is set up correctly.
* Add Python 3.7 to build matrix


Contributors
~~~~~~~~~~~~
* Will Holmgren
* Yu Cao
* Cliff Hansen
* Mark Mikofski
* Alan Mathew
<|MERGE_RESOLUTION|>--- conflicted
+++ resolved
@@ -5,7 +5,6 @@
 
 API Changes
 ~~~~~~~~~~~
-<<<<<<< HEAD
 * pvlib python is changing a handful of function names. In general, functions
   that can calculate a quantity using multiple algorithms now start
   with the prefix ``get_``. For example, ``relativeairmass`` can calculate
@@ -35,7 +34,6 @@
 * Removed 'klutcher' from get_sky_diffuse/total_irrad. This misspelling was
   deprecated long ago but never removed.
 * pvsystem.calcparams_desoto now requires arguments for each module model parameter.
-=======
 * pvsystem.calcparams_desoto now requires arguments for each module model
   parameter. (:issue:`462`)
 * Add losses_parameters attribute to PVSystem objects and remove the kwargs
@@ -48,7 +46,6 @@
   enhancement factor can yield unphysical results, especially for latitudes
   closer to the poles and especially in the winter months. It may yield
   improved results under other conditions. (:issue:`435`)
->>>>>>> 09126e9f
 
 
 Enhancements
