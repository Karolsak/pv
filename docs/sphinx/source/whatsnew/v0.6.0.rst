--- conflicted
+++ resolved
@@ -123,11 +123,8 @@
   Hay-Davies diffuse sky algorithms. (:issue:`432`)
 * Fix argument order of longitude and latitude when querying weather forecasts
   by lonlat bounding box (:issue:`521`)
-<<<<<<< HEAD
 * Fix issue with unbounded clearness index calculation in disc. (:issue:`540`)
-=======
 * Limit pvwatts_ac results to be greater than or equal to 0. (:issue:`541`)
->>>>>>> 0abc6ceb
 
 
 Documentation
