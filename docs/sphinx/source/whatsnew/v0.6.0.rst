.. _whatsnew_0600:

v0.6.0 (___, 2018)
---------------------

API Changes
~~~~~~~~~~~
<<<<<<< HEAD
* pvsystem.calcparams_desoto now requires arguments for each module model
  parameter. (:issue:`462`)
* Add losses_parameters attribute to PVSystem objects and remove the **kwargs
  support from PVSystem.pvwatts_losses. Enables custom losses specification
  in ModelChain calculations. (:issue:`484`)
=======
* pvsystem.calcparams_desoto now requires arguments for each module model parameter.
* removed irradiance parameter from ModelChain.run_model and ModelChain.prepare_inputs
>>>>>>> e6aa17c5


Enhancements
~~~~~~~~~~~~
* Add sea surface albedo in irradiance.py (:issue:`458`)
* Implement first_solar_spectral_loss in modelchain.py (:issue:`359`)
* Clarify arguments Egref and dEgdT for calcparams_desoto (:issue:`462`)


Bug fixes
~~~~~~~~~
* Unset executable bits of irradiance.py and test_irradiance.py (:issue:`460`)
* Fix failing tests due to column order on Python 3.6+ and Pandas 0.23+
  (:issue:`464`)
* ModelChain.prepare_inputs failed to pass solar_position and airmass to
  Location.get_clearsky. Fixed. (:issue:`481`)
* Add User-Agent specification to TMY3 remote requests to avoid rejection.
  (:issue:`493`)


Documentation
~~~~~~~~~~~~~
* Expand testing section with guidelines for functions, PVSystem/Location
  objects, and ModelChain.
* Updated several incorrect statements in ModelChain documentation regarding
  implementation status and default values. (:issue:`480`)


Testing
~~~~~~~
* Add pytest-mock dependency
* Use pytest-mock to ensure that PVSystem methods call corresponding functions
  correctly. Removes implicit dependence on precise return values of functions
* Use pytest-mock to ensure that ModelChain DC model is set up correctly.


Contributors
~~~~~~~~~~~~
* Will Holmgren
* Yu Cao
* Cliff Hansen
* Alan Mathew
<|MERGE_RESOLUTION|>--- conflicted
+++ resolved
@@ -5,16 +5,13 @@
 
 API Changes
 ~~~~~~~~~~~
-<<<<<<< HEAD
 * pvsystem.calcparams_desoto now requires arguments for each module model
   parameter. (:issue:`462`)
 * Add losses_parameters attribute to PVSystem objects and remove the **kwargs
   support from PVSystem.pvwatts_losses. Enables custom losses specification
   in ModelChain calculations. (:issue:`484`)
-=======
 * pvsystem.calcparams_desoto now requires arguments for each module model parameter.
 * removed irradiance parameter from ModelChain.run_model and ModelChain.prepare_inputs
->>>>>>> e6aa17c5
 
 
 Enhancements
