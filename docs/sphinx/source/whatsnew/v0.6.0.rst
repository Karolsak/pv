--- conflicted
+++ resolved
@@ -58,11 +58,8 @@
   :func:`~pvlib.singlediode_methods.bishop88_i_from_v`,
   :func:`~pvlib.singlediode_methods.bishop88_v_from_i`, and
   :func:`~pvlib.singlediode_methods.bishop88_mpp`.
-<<<<<<< HEAD
 * Add PVSyst thin-film recombination losses for CdTe and a:Si (:issue:`163`)
-=======
 * Python 3.7 officially supported. (:issue:`496`)
->>>>>>> 09126e9f
 
 
 Bug fixes
