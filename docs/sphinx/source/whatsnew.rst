--- conflicted
+++ resolved
@@ -6,10 +6,7 @@
 
 These are new features and improvements of note in each release.
 
-<<<<<<< HEAD
-=======
 .. include:: whatsnew/v0.6.0.rst
->>>>>>> fea4d08a
 .. include:: whatsnew/v0.5.2.rst
 .. include:: whatsnew/v0.5.1.rst
 .. include:: whatsnew/v0.5.0.rst
