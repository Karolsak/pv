.. currentmodule:: pvlib

Shading
-------

.. autosummary::
   :toctree: ../generated/

   shading.ground_angle
   shading.masking_angle
   shading.masking_angle_passias
   shading.sky_diffuse_passias
   shading.projected_solar_zenith_angle
   shading.shaded_fraction1d
<<<<<<< HEAD
   shading.linear_shade_loss
=======
   shading.direct_martinez
>>>>>>> 55e0a36f
<|MERGE_RESOLUTION|>--- conflicted
+++ resolved
@@ -12,8 +12,5 @@
    shading.sky_diffuse_passias
    shading.projected_solar_zenith_angle
    shading.shaded_fraction1d
-<<<<<<< HEAD
-   shading.linear_shade_loss
-=======
    shading.direct_martinez
->>>>>>> 55e0a36f
+   shading.linear_shade_loss