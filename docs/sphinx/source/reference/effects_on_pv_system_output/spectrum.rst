.. currentmodule:: pvlib

Spectrum
--------

.. autosummary::
   :toctree: ../generated/

   spectrum.spectrl2
   spectrum.get_example_spectral_response
   spectrum.get_am15g
   spectrum.calc_spectral_mismatch_field
   spectrum.spectral_factor_caballero
   spectrum.spectral_factor_firstsolar
   spectrum.spectral_factor_sapm
<<<<<<< HEAD
   spectrum.spectral_factor_pvspec
=======
   spectrum.sr_to_qe
   spectrum.qe_to_sr
>>>>>>> 1f361607
<|MERGE_RESOLUTION|>--- conflicted
+++ resolved
@@ -13,9 +13,6 @@
    spectrum.spectral_factor_caballero
    spectrum.spectral_factor_firstsolar
    spectrum.spectral_factor_sapm
-<<<<<<< HEAD
    spectrum.spectral_factor_pvspec
-=======
    spectrum.sr_to_qe
-   spectrum.qe_to_sr
->>>>>>> 1f361607
+   spectrum.qe_to_sr