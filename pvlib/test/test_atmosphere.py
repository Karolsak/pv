--- conflicted
+++ resolved
@@ -65,11 +65,11 @@
     np.testing.assert_equal(np.nan, atmosphere.absoluteairmass(np.nan))
 
 
-<<<<<<< HEAD
 def test_transmittance():
     assert atmosphere.transmittance(0) == 0.75
     assert atmosphere.transmittance(100) == 0.0
-=======
+
+
 def test_gueymard94_pw():
     temp_air = np.array([0, 20, 40])
     relative_humidity = np.array([0, 30, 100])
@@ -121,5 +121,4 @@
 
 @raises(TypeError)
 def test_first_solar_spectral_correction_ambiguous():
-    atmosphere.first_solar_spectral_correction(1, 1)
->>>>>>> a6ecb75a
+    atmosphere.first_solar_spectral_correction(1, 1)