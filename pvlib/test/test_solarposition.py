import calendar
import datetime

import numpy as np
import pandas as pd

from pandas.util.testing import (assert_frame_equal, assert_series_equal,
                                 assert_index_equal)
from numpy.testing import assert_allclose
import pytest

from pvlib.location import Location
from pvlib import solarposition, spa

from conftest import (requires_ephem, needs_pandas_0_17,
                      requires_spa_c, requires_numba)

# setup times and locations to be tested.
times = pd.date_range(start=datetime.datetime(2014,6,24),
                      end=datetime.datetime(2014,6,26), freq='15Min')

tus = Location(32.2, -111, 'US/Arizona', 700) # no DST issues possible
times_localized = times.tz_localize(tus.tz)

tol = 5


@pytest.fixture()
def golden():
    return Location(39.742476, -105.1786, 'America/Denver', 1830.14)


@pytest.fixture()
def golden_mst():
    return Location(39.742476, -105.1786, 'MST', 1830.14)


@pytest.fixture()
def expected_solpos():
    return pd.DataFrame({'elevation': 39.872046,
                         'apparent_zenith': 50.111622,
                         'azimuth': 194.340241,
                         'apparent_elevation': 39.888378},
                        index=['2003-10-17T12:30:30Z'])


@pytest.fixture()
def expected_solpos_multi():
    return pd.DataFrame({'elevation': [39.872046, 39.505196],
                         'apparent_zenith': [50.111622, 50.478260],
                         'azimuth': [194.340241, 194.311132],
                         'apparent_elevation': [39.888378, 39.521740]},
                        index=[['2003-10-17T12:30:30Z', '2003-10-18T12:30:30Z']])


@pytest.fixture()
def expected_rise_set_spa():
    # for Golden, CO, from NREL SPA website
    times = pd.DatetimeIndex([datetime.datetime(2015, 1, 2),
                              datetime.datetime(2015, 8, 2),
                              ]).tz_localize('MST')
    sunrise = pd.DatetimeIndex([datetime.datetime(2015, 1, 2, 7, 21, 55),
                                datetime.datetime(2015, 8, 2, 5, 0, 27)
                                ]).tz_localize('MST').tolist()
    sunset = pd.DatetimeIndex([datetime.datetime(2015, 1, 2, 16, 47, 43),
                               datetime.datetime(2015, 8, 2, 19, 13, 58)
                               ]).tz_localize('MST').tolist()
    transit = pd.DatetimeIndex([datetime.datetime(2015, 1, 2, 12, 4, 45),
                                datetime.datetime(2015, 8, 2, 12, 6, 58)
                                ]).tz_localize('MST').tolist()
    return pd.DataFrame({'transit': transit,
                         'sunrise': sunrise,
                         'sunset': sunset},
                        index=times)


@pytest.fixture()
def expected_rise_set_ephem():
    # for Golden, CO, from USNO websites
    times = pd.DatetimeIndex([datetime.datetime(2015, 1, 1),
                              datetime.datetime(2015, 1, 2),
                              datetime.datetime(2015, 1, 3),
                              datetime.datetime(2015, 8, 2),
                              ]).tz_localize('MST')
    sunrise = pd.DatetimeIndex([datetime.datetime(2015, 1, 1, 7, 22, 0),
                                datetime.datetime(2015, 1, 2, 7, 22, 0),
                                datetime.datetime(2015, 1, 3, 7, 22, 0),
                                datetime.datetime(2015, 8, 2, 5, 0, 0)
                                ]).tz_localize('MST').tolist()
    sunset = pd.DatetimeIndex([datetime.datetime(2015, 1, 1, 16, 47, 0),
                               datetime.datetime(2015, 1, 2, 16, 48, 0),
                               datetime.datetime(2015, 1, 3, 16, 49, 0),
                               datetime.datetime(2015, 8, 2, 19, 13, 0)
                               ]).tz_localize('MST').tolist()
    transit = pd.DatetimeIndex([datetime.datetime(2015, 1, 1, 12, 4, 0),
                                datetime.datetime(2015, 1, 2, 12, 5, 0),
                                datetime.datetime(2015, 1, 3, 12, 5, 0),
                                datetime.datetime(2015, 8, 2, 12, 7, 0)
                                ]).tz_localize('MST').tolist()
    return pd.DataFrame({'sunrise': sunrise,
                         'sunset': sunset,
                         'transit': transit},
                        index=times)
# the physical tests are run at the same time as the NREL SPA test.
# pyephem reproduces the NREL result to 2 decimal places.
# this doesn't mean that one code is better than the other.

@requires_spa_c
def test_spa_c_physical(expected_solpos, golden_mst):
    times = pd.date_range(datetime.datetime(2003,10,17,12,30,30),
                          periods=1, freq='D', tz=golden_mst.tz)
    ephem_data = solarposition.spa_c(times, golden_mst.latitude,
                                     golden_mst.longitude,
                                     pressure=82000,
                                     temperature=11)
    expected_solpos.index = times
    assert_frame_equal(expected_solpos, ephem_data[expected_solpos.columns])


@requires_spa_c
def test_spa_c_physical_dst(expected_solpos, golden):
    times = pd.date_range(datetime.datetime(2003,10,17,13,30,30),
                          periods=1, freq='D', tz=golden.tz)
    ephem_data = solarposition.spa_c(times, golden.latitude,
                                     golden.longitude,
                                     pressure=82000,
                                     temperature=11)
    expected_solpos.index = times
    assert_frame_equal(expected_solpos, ephem_data[expected_solpos.columns])


def test_spa_python_numpy_physical(expected_solpos, golden_mst):
    times = pd.date_range(datetime.datetime(2003,10,17,12,30,30),
                          periods=1, freq='D', tz=golden_mst.tz)
    ephem_data = solarposition.spa_python(times, golden_mst.latitude,
                                          golden_mst.longitude,
                                          pressure=82000,
                                          temperature=11, delta_t=67,
                                          atmos_refract=0.5667,
                                          how='numpy')
    expected_solpos.index = times
    assert_frame_equal(expected_solpos, ephem_data[expected_solpos.columns])


def test_spa_python_numpy_physical_dst(expected_solpos, golden):
    times = pd.date_range(datetime.datetime(2003,10,17,13,30,30),
                          periods=1, freq='D', tz=golden.tz)
    ephem_data = solarposition.spa_python(times, golden.latitude,
                                          golden.longitude,
                                          pressure=82000,
                                          temperature=11, delta_t=67,
                                          atmos_refract=0.5667,
                                          how='numpy')
    expected_solpos.index = times
    assert_frame_equal(expected_solpos, ephem_data[expected_solpos.columns])


@requires_numba
def test_spa_python_numba_physical(expected_solpos, golden_mst):
    times = pd.date_range(datetime.datetime(2003,10,17,12,30,30),
                          periods=1, freq='D', tz=golden_mst.tz)
    ephem_data = solarposition.spa_python(times, golden_mst.latitude,
                                          golden_mst.longitude,
                                          pressure=82000,
                                          temperature=11, delta_t=67,
                                          atmos_refract=0.5667,
                                          how='numba', numthreads=1)
    expected_solpos.index = times
    assert_frame_equal(expected_solpos, ephem_data[expected_solpos.columns])


@requires_numba
def test_spa_python_numba_physical_dst(expected_solpos, golden):
    times = pd.date_range(datetime.datetime(2003,10,17,13,30,30),
                          periods=1, freq='D', tz=golden.tz)
    ephem_data = solarposition.spa_python(times, golden.latitude,
                                          golden.longitude, pressure=82000,
                                          temperature=11, delta_t=67,
                                          atmos_refract=0.5667,
                                          how='numba', numthreads=1)
    expected_solpos.index = times
    assert_frame_equal(expected_solpos, ephem_data[expected_solpos.columns])


@needs_pandas_0_17
def test_get_sun_rise_set_transit(expected_rise_set_spa, golden):
    south = Location(-35.0, 0.0, tz='UTC')
    times = pd.DatetimeIndex([datetime.datetime(1996, 7, 5, 0),
                              datetime.datetime(2004, 12, 4, 0)]
                             ).tz_localize('UTC')
    sunrise = pd.DatetimeIndex([datetime.datetime(1996, 7, 5, 7, 8, 15),
                                datetime.datetime(2004, 12, 4, 4, 38, 57)]
                               ).tz_localize('UTC').tolist()
    sunset = pd.DatetimeIndex([datetime.datetime(1996, 7, 5, 17, 1, 4),
                               datetime.datetime(2004, 12, 4, 19, 2, 3)]
                              ).tz_localize('UTC').tolist()
    frame = pd.DataFrame({'sunrise': sunrise, 'sunset': sunset}, index=times)

    result = solarposition.get_sun_rise_set_transit(times, south.latitude,
                                                    south.longitude,
                                                    delta_t=65.0)
    result_rounded = pd.DataFrame(index=result.index)
    # need to iterate because to_datetime does not accept 2D data
    # the rounding fails on pandas < 0.17
    for col, data in result.iteritems():
        result_rounded[col] = data.dt.round('1s')

    del result_rounded['transit']
    assert_frame_equal(frame, result_rounded)

    # test for Golden, CO compare to NREL SPA
    result = solarposition.get_sun_rise_set_transit(
        expected_rise_set_spa.index, golden.latitude, golden.longitude,
        delta_t=65.0)

    # round to nearest minute
    result_rounded = pd.DataFrame(index=result.index)
    # need to iterate because to_datetime does not accept 2D data
    for col, data in result.iteritems():
        result_rounded[col] = data.dt.round('s').tz_convert('MST')

    assert_frame_equal(expected_rise_set_spa, result_rounded)


@requires_ephem
def test_rise_set_transit_ephem(expected_rise_set_ephem, golden):
    # test for Golden, CO compare to USNO, using local midnight
    result = solarposition.rise_set_transit_ephem(
        expected_rise_set_ephem.index, golden.latitude, golden.longitude,
        next_or_previous='next', altitude=golden.altitude, pressure=0,
        temperature=11, horizon='-0:34')
    # round to nearest minute
    result_rounded = pd.DataFrame(index=result.index)
    for col, data in result.iteritems():
        result_rounded[col] = data.dt.round('min').tz_convert('MST')
    assert_frame_equal(expected_rise_set_ephem, result_rounded)

    # test next sunrise/sunset with times
    times = pd.DatetimeIndex([datetime.datetime(2015, 1, 2, 3, 0, 0),
                              datetime.datetime(2015, 1, 2, 10, 15, 0),
                              datetime.datetime(2015, 1, 2, 15, 3, 0),
                              datetime.datetime(2015, 1, 2, 21, 6, 7)
                              ]).tz_localize('MST')
    expected = pd.DataFrame(index=times,
                            columns=['sunrise', 'sunset'],
                            dtype='datetime64[ns]')
    expected['sunrise'] = pd.Series(index=times, data=
       [expected_rise_set_ephem.loc[datetime.datetime(2015, 1, 2), 'sunrise'],
        expected_rise_set_ephem.loc[datetime.datetime(2015, 1, 3), 'sunrise'],
        expected_rise_set_ephem.loc[datetime.datetime(2015, 1, 3), 'sunrise'],
        expected_rise_set_ephem.loc[datetime.datetime(2015, 1, 3), 'sunrise']])
    expected['sunset'] = pd.Series(index=times, data=
       [expected_rise_set_ephem.loc[datetime.datetime(2015, 1, 2), 'sunset'],
        expected_rise_set_ephem.loc[datetime.datetime(2015, 1, 2), 'sunset'],
        expected_rise_set_ephem.loc[datetime.datetime(2015, 1, 2), 'sunset'],
        expected_rise_set_ephem.loc[datetime.datetime(2015, 1, 3), 'sunset']])
    expected['transit'] = pd.Series(index=times, data=
       [expected_rise_set_ephem.loc[datetime.datetime(2015, 1, 2), 'transit'],
        expected_rise_set_ephem.loc[datetime.datetime(2015, 1, 2), 'transit'],
        expected_rise_set_ephem.loc[datetime.datetime(2015, 1, 3), 'transit'],
        expected_rise_set_ephem.loc[datetime.datetime(2015, 1, 3), 'transit']])

    result = solarposition.rise_set_transit_ephem(times,
                                                  golden.latitude,
                                                  golden.longitude,
                                                  next_or_previous='next',
                                                  altitude=golden.altitude,
                                                  pressure=0,
                                                  temperature=11,
                                                  horizon='-0:34')
    # round to nearest minute
    result_rounded = pd.DataFrame(index=result.index)
    for col, data in result.iteritems():
        result_rounded[col] = data.dt.round('min').tz_convert('MST')
    assert_frame_equal(expected, result_rounded)

    # test previous sunrise/sunset with times
    times = pd.DatetimeIndex([datetime.datetime(2015, 1, 2, 3, 0, 0),
                              datetime.datetime(2015, 1, 2, 10, 15, 0),
                              datetime.datetime(2015, 1, 3, 3, 0, 0),
                              datetime.datetime(2015, 1, 3, 13, 6, 7)
                              ]).tz_localize('MST')
    expected = pd.DataFrame(index=times,
                            columns=['sunrise', 'sunset'],
                            dtype='datetime64[ns]')
    expected['sunrise'] = pd.Series(index=times, data=
       [expected_rise_set_ephem.loc[datetime.datetime(2015, 1, 1), 'sunrise'],
        expected_rise_set_ephem.loc[datetime.datetime(2015, 1, 2), 'sunrise'],
        expected_rise_set_ephem.loc[datetime.datetime(2015, 1, 2), 'sunrise'],
        expected_rise_set_ephem.loc[datetime.datetime(2015, 1, 3), 'sunrise']])
    expected['sunset'] = pd.Series(index=times, data=
       [expected_rise_set_ephem.loc[datetime.datetime(2015, 1, 1), 'sunset'],
        expected_rise_set_ephem.loc[datetime.datetime(2015, 1, 1), 'sunset'],
        expected_rise_set_ephem.loc[datetime.datetime(2015, 1, 2), 'sunset'],
        expected_rise_set_ephem.loc[datetime.datetime(2015, 1, 2), 'sunset']])
    expected['transit'] = pd.Series(index=times, data=
       [expected_rise_set_ephem.loc[datetime.datetime(2015, 1, 1), 'transit'],
        expected_rise_set_ephem.loc[datetime.datetime(2015, 1, 1), 'transit'],
        expected_rise_set_ephem.loc[datetime.datetime(2015, 1, 2), 'transit'],
        expected_rise_set_ephem.loc[datetime.datetime(2015, 1, 3), 'transit']])

    result = solarposition.rise_set_transit_ephem(times,
                                                  golden.latitude,
                                                  golden.longitude,
                                                  next_or_previous='previous',
                                                  altitude=golden.altitude,
                                                  pressure=0,
                                                  temperature=11,
                                                  horizon='-0:34')
    # round to nearest minute
    result_rounded = pd.DataFrame(index=result.index)
    for col, data in result.iteritems():
        result_rounded[col] = data.dt.round('min').tz_convert('MST')
    assert_frame_equal(expected, result_rounded)

    # test with different timezone
    times = times.tz_convert('UTC')
    expected = expected.tz_convert('UTC')  # resuse result from previous
    for col, data in expected.iteritems():
        expected[col] = data.dt.tz_convert('UTC')
    result = solarposition.rise_set_transit_ephem(times,
                                                  golden.latitude,
                                                  golden.longitude,
                                                  next_or_previous='previous',
                                                  altitude=golden.altitude,
                                                  pressure=0,
                                                  temperature=11,
                                                  horizon='-0:34')
    # round to nearest minute
    result_rounded = pd.DataFrame(index=result.index)
    for col, data in result.iteritems():
        result_rounded[col] = data.dt.round('min').tz_convert(times.tz)
    assert_frame_equal(expected, result_rounded)


@requires_ephem
def test_rise_set_transit_ephem_error(expected_rise_set_ephem, golden):
    with pytest.raises(ValueError):
        solarposition.rise_set_transit_ephem(expected_rise_set_ephem.index,
                                             golden.latitude,
                                             golden.longitude,
                                             next_or_previous='other')
    tz_naive = pd.DatetimeIndex([datetime.datetime(2015, 1, 2, 3, 0, 0)])
    with pytest.raises(ValueError):
        solarposition.rise_set_transit_ephem(tz_naive,
                                             golden.latitude,
                                             golden.longitude,
                                             next_or_previous='next')


@requires_ephem
def test_rise_set_transit_ephem_horizon(golden):
    times = pd.DatetimeIndex([datetime.datetime(2016, 1, 3, 0, 0, 0)
                              ]).tz_localize('MST')
    # center of sun disk
    center = solarposition.rise_set_transit_ephem(times,
                                                  latitude=golden.latitude,
                                                  longitude=golden.longitude)
    edge = solarposition.rise_set_transit_ephem(times,
                                                latitude=golden.latitude,
                                                longitude=golden.longitude,
                                                horizon='-0:34')
    result_rounded = (edge['sunrise'] - center['sunrise']).dt.round('min')

    sunrise_delta = datetime.datetime(2016, 1, 3, 7, 17, 11) - \
        datetime.datetime(2016, 1, 3, 7, 21, 33)
    expected = pd.Series(index=times,
                         data=sunrise_delta,
                         name='sunrise').dt.round('min')
    assert_series_equal(expected, result_rounded)


@requires_ephem
def test_pyephem_physical(expected_solpos, golden_mst):
    times = pd.date_range(datetime.datetime(2003,10,17,12,30,30),
                          periods=1, freq='D', tz=golden_mst.tz)
    ephem_data = solarposition.pyephem(times, golden_mst.latitude,
                                       golden_mst.longitude, pressure=82000,
                                       temperature=11)
    expected_solpos.index = times
    assert_frame_equal(expected_solpos.round(2),
                       ephem_data[expected_solpos.columns].round(2))


@requires_ephem
def test_pyephem_physical_dst(expected_solpos, golden):
    times = pd.date_range(datetime.datetime(2003,10,17,13,30,30), periods=1,
                          freq='D', tz=golden.tz)
    ephem_data = solarposition.pyephem(times, golden.latitude,
                                       golden.longitude, pressure=82000,
                                       temperature=11)
    expected_solpos.index = times
    assert_frame_equal(expected_solpos.round(2),
                       ephem_data[expected_solpos.columns].round(2))


@requires_ephem
def test_calc_time():
    import pytz
    import math
    # validation from USNO solar position calculator online

    epoch = datetime.datetime(1970,1,1)
    epoch_dt = pytz.utc.localize(epoch)

    loc = tus
    loc.pressure = 0
    actual_time = pytz.timezone(loc.tz).localize(
        datetime.datetime(2014, 10, 10, 8, 30))
    lb = pytz.timezone(loc.tz).localize(datetime.datetime(2014, 10, 10, tol))
    ub = pytz.timezone(loc.tz).localize(datetime.datetime(2014, 10, 10, 10))
    alt = solarposition.calc_time(lb, ub, loc.latitude, loc.longitude,
                                  'alt', math.radians(24.7))
    az = solarposition.calc_time(lb, ub, loc.latitude, loc.longitude,
                                 'az', math.radians(116.3))
    actual_timestamp = (actual_time - epoch_dt).total_seconds()

    assert_allclose((alt.replace(second=0, microsecond=0) -
                          epoch_dt).total_seconds(), actual_timestamp)
    assert_allclose((az.replace(second=0, microsecond=0) -
                          epoch_dt).total_seconds(), actual_timestamp)


@requires_ephem
def test_earthsun_distance():
    times = pd.date_range(datetime.datetime(2003,10,17,13,30,30),
                          periods=1, freq='D')
    distance = solarposition.pyephem_earthsun_distance(times).values[0]
    assert_allclose(1, distance, atol=0.1)


def test_ephemeris_physical(expected_solpos, golden_mst):
    times = pd.date_range(datetime.datetime(2003,10,17,12,30,30),
                          periods=1, freq='D', tz=golden_mst.tz)
    ephem_data = solarposition.ephemeris(times, golden_mst.latitude,
                                         golden_mst.longitude,
                                         pressure=82000,
                                         temperature=11)
    expected_solpos.index = times
    expected_solpos = np.round(expected_solpos, 2)
    ephem_data = np.round(ephem_data, 2)
    assert_frame_equal(expected_solpos, ephem_data[expected_solpos.columns])


def test_ephemeris_physical_dst(expected_solpos, golden):
    times = pd.date_range(datetime.datetime(2003,10,17,13,30,30),
                          periods=1, freq='D', tz=golden.tz)
    ephem_data = solarposition.ephemeris(times, golden.latitude,
                                         golden.longitude, pressure=82000,
                                         temperature=11)
    expected_solpos.index = times
    expected_solpos = np.round(expected_solpos, 2)
    ephem_data = np.round(ephem_data, 2)
    assert_frame_equal(expected_solpos, ephem_data[expected_solpos.columns])


def test_ephemeris_physical_no_tz(expected_solpos, golden_mst):
    times = pd.date_range(datetime.datetime(2003,10,17,19,30,30),
                          periods=1, freq='D')
    ephem_data = solarposition.ephemeris(times, golden_mst.latitude,
                                         golden_mst.longitude,
                                         pressure=82000,
                                         temperature=11)
    expected_solpos.index = times
    expected_solpos = np.round(expected_solpos, 2)
    ephem_data = np.round(ephem_data, 2)
    assert_frame_equal(expected_solpos, ephem_data[expected_solpos.columns])


def test_get_solarposition_error(golden):
    times = pd.date_range(datetime.datetime(2003,10,17,13,30,30),
                          periods=1, freq='D', tz=golden.tz)
    with pytest.raises(ValueError):
        ephem_data = solarposition.get_solarposition(times, golden.latitude,
                                                     golden.longitude,
                                                     pressure=82000,
                                                     temperature=11,
                                                     method='error this')


@pytest.mark.parametrize(
    "pressure, expected", [
    (82000, expected_solpos()),
    (90000, pd.DataFrame(
        np.array([[  39.88997,   50.11003,  194.34024,   39.87205,   14.64151,
                     50.12795]]),
        columns=['apparent_elevation', 'apparent_zenith', 'azimuth', 'elevation',
                 'equation_of_time', 'zenith'],
        index=expected_solpos().index))
    ])
def test_get_solarposition_pressure(pressure, expected, golden):
    times = pd.date_range(datetime.datetime(2003,10,17,13,30,30),
                          periods=1, freq='D', tz=golden.tz)
    ephem_data = solarposition.get_solarposition(times, golden.latitude,
                                                 golden.longitude,
                                                 pressure=pressure,
                                                 temperature=11)
    this_expected = expected.copy()
    this_expected.index = times
    this_expected = np.round(this_expected, 5)
    ephem_data = np.round(ephem_data, 5)
    assert_frame_equal(this_expected, ephem_data[this_expected.columns])


@pytest.mark.parametrize(
    "altitude, expected",
    [(golden().altitude, expected_solpos()),
    (2000, pd.DataFrame(
        np.array([[  39.88788,   50.11212,  194.34024,   39.87205,   14.64151,
                     50.12795]]),
        columns=['apparent_elevation', 'apparent_zenith', 'azimuth',
                 'elevation', 'equation_of_time', 'zenith'],
        index=expected_solpos().index))
    ])
def test_get_solarposition_altitude(altitude, expected, golden):
    times = pd.date_range(datetime.datetime(2003,10,17,13,30,30),
                          periods=1, freq='D', tz=golden.tz)
    ephem_data = solarposition.get_solarposition(times, golden.latitude,
                                                 golden.longitude,
                                                 altitude=altitude,
                                                 temperature=11)
    this_expected = expected.copy()
    this_expected.index = times
    this_expected = np.round(this_expected, 5)
    ephem_data = np.round(ephem_data, 5)
    assert_frame_equal(this_expected, ephem_data[this_expected.columns])


@pytest.mark.parametrize(
    "delta_t, method, expected", [
    (None, 'nrel_numpy', expected_solpos_multi()),
    (67.0, 'nrel_numpy', expected_solpos_multi()),
    pytest.mark.xfail(raises=ValueError, reason = 'spa.calculate_deltat not implemented for numba yet')
    ((None, 'nrel_numba', expected_solpos_multi())),
    (67.0, 'nrel_numba', expected_solpos_multi())
    ])
def test_get_solarposition_deltat(delta_t, method, expected, golden):
    times = pd.date_range(datetime.datetime(2003,10,17,13,30,30),
                          periods=2, freq='D', tz=golden.tz)
    ephem_data = solarposition.get_solarposition(times, golden.latitude,
                                                 golden.longitude,
                                                 pressure=82000,
                                                 delta_t=delta_t,
                                                 temperature=11,
                                                 method=method)
    this_expected = expected.copy()
    this_expected.index = times
    this_expected = np.round(this_expected, 5)
    ephem_data = np.round(ephem_data, 5)
    assert_frame_equal(this_expected, ephem_data[this_expected.columns])


def test_get_solarposition_no_kwargs(expected_solpos, golden):
    times = pd.date_range(datetime.datetime(2003,10,17,13,30,30),
                          periods=1, freq='D', tz=golden.tz)
    ephem_data = solarposition.get_solarposition(times, golden.latitude,
                                                 golden.longitude)
    expected_solpos.index = times
    expected_solpos = np.round(expected_solpos, 2)
    ephem_data = np.round(ephem_data, 2)
    assert_frame_equal(expected_solpos, ephem_data[expected_solpos.columns])


@requires_ephem
def test_get_solarposition_method_pyephem(expected_solpos, golden):
    times = pd.date_range(datetime.datetime(2003, 10, 17, 13, 30, 30),
                          periods=1, freq='D', tz=golden.tz)
    ephem_data = solarposition.get_solarposition(times, golden.latitude,
                                                 golden.longitude,
                                                 method='pyephem')
    expected_solpos.index = times
    expected_solpos = np.round(expected_solpos, 2)
    ephem_data = np.round(ephem_data, 2)
    assert_frame_equal(expected_solpos, ephem_data[expected_solpos.columns])


def test_nrel_earthsun_distance():
    times = pd.DatetimeIndex([datetime.datetime(2015, 1, 2),
                              datetime.datetime(2015, 8, 2),]
                             ).tz_localize('MST')
    result = solarposition.nrel_earthsun_distance(times, delta_t=64.0)
    expected = pd.Series(np.array([0.983289204601, 1.01486146446]),
                         index=times)
    assert_series_equal(expected, result)

    times = datetime.datetime(2015, 1, 2)
    result = solarposition.nrel_earthsun_distance(times, delta_t=64.0)
    expected = pd.Series(np.array([0.983289204601]),
                         index=pd.DatetimeIndex([times, ]))
    assert_series_equal(expected, result)


def test_equation_of_time():
    times = pd.DatetimeIndex(start="1/1/2015 0:00", end="12/31/2015 23:00",
                             freq="H")
    output = solarposition.spa_python(times, 37.8, -122.25, 100)
    eot = output['equation_of_time']
    eot_rng = eot.max() - eot.min()  # range of values, around 30 minutes
    eot_1 = solarposition.equation_of_time_spencer71(times.dayofyear)
    eot_2 = solarposition.equation_of_time_pvcdrom(times.dayofyear)
    assert np.allclose(eot_1 / eot_rng, eot / eot_rng, atol=0.3)  # spencer
    assert np.allclose(eot_2 / eot_rng, eot / eot_rng, atol=0.4)  # pvcdrom


def test_declination():
    times = pd.DatetimeIndex(start="1/1/2015 0:00", end="12/31/2015 23:00",
                             freq="H")
    atmos_refract = 0.5667
    delta_t = spa.calculate_deltat(times.year, times.month)
    unixtime = np.array([calendar.timegm(t.timetuple()) for t in times])
    _, _, declination = spa.solar_position(unixtime, 37.8, -122.25, 100,
                                           1013.25, 25, delta_t, atmos_refract,
                                           sst=True)
    declination = np.deg2rad(declination)
    declination_rng = declination.max() - declination.min()
    declination_1 = solarposition.declination_cooper69(times.dayofyear)
    declination_2 = solarposition.declination_spencer71(times.dayofyear)
    a, b = declination_1 / declination_rng, declination / declination_rng
    assert np.allclose(a, b, atol=0.03)  # cooper
    a, b = declination_2 / declination_rng, declination / declination_rng
    assert np.allclose(a, b, atol=0.02)  # spencer


def test_analytical_zenith():
    times = pd.DatetimeIndex(start="1/1/2015 0:00", end="12/31/2015 23:00",
                             freq="H").tz_localize('Etc/GMT+8')
    lat, lon = 37.8, -122.25
    lat_rad = np.deg2rad(lat)
    output = solarposition.spa_python(times, lat, lon, 100)
    solar_zenith = np.deg2rad(output['zenith'])  # spa
    # spencer
    eot = solarposition.equation_of_time_spencer71(times.dayofyear)
    hour_angle = np.deg2rad(solarposition.hour_angle(times, lon, eot))
    decl = solarposition.declination_spencer71(times.dayofyear)
    zenith_1 = solarposition.solar_zenith_analytical(lat_rad, hour_angle, decl)
    # pvcdrom and cooper
    eot = solarposition.equation_of_time_pvcdrom(times.dayofyear)
    hour_angle = np.deg2rad(solarposition.hour_angle(times, lon, eot))
    decl = solarposition.declination_cooper69(times.dayofyear)
    zenith_2 = solarposition.solar_zenith_analytical(lat_rad, hour_angle, decl)
    assert np.allclose(zenith_1, solar_zenith, atol=0.015)
    assert np.allclose(zenith_2, solar_zenith, atol=0.025)


def test_analytical_azimuth():
    times = pd.DatetimeIndex(start="1/1/2015 0:00", end="12/31/2015 23:00",
                             freq="H").tz_localize('Etc/GMT+8')
    lat, lon = 37.8, -122.25
    lat_rad = np.deg2rad(lat)
    output = solarposition.spa_python(times, lat, lon, 100)
    solar_azimuth = np.deg2rad(output['azimuth'])  # spa
    solar_zenith = np.deg2rad(output['zenith'])
    # spencer
    eot = solarposition.equation_of_time_spencer71(times.dayofyear)
    hour_angle = np.deg2rad(solarposition.hour_angle(times, lon, eot))
    decl = solarposition.declination_spencer71(times.dayofyear)
    zenith = solarposition.solar_zenith_analytical(lat_rad, hour_angle, decl)
    azimuth_1 = solarposition.solar_azimuth_analytical(lat_rad, hour_angle,
                                                       decl, zenith)
    # pvcdrom and cooper
    eot = solarposition.equation_of_time_pvcdrom(times.dayofyear)
    hour_angle = np.deg2rad(solarposition.hour_angle(times, lon, eot))
    decl = solarposition.declination_cooper69(times.dayofyear)
    zenith = solarposition.solar_zenith_analytical(lat_rad, hour_angle, decl)
    azimuth_2 = solarposition.solar_azimuth_analytical(lat_rad, hour_angle,
                                                       decl, zenith)

    idx = np.where(solar_zenith < np.pi/2)
    assert np.allclose(azimuth_1[idx], solar_azimuth.as_matrix()[idx],
                       atol=0.01)
    assert np.allclose(azimuth_2[idx], solar_azimuth.as_matrix()[idx],
                       atol=0.017)

    # test for NaN values at boundary conditions (PR #431)
    test_angles = np.radians(np.array(
                   [[   0., -180.,  -20.],
                    [   0.,    0.,   -5.],
                    [   0.,    0.,    0.],
                    [   0.,    0.,   15.],
                    [   0.,  180.,   20.],
                    [  30.,    0.,  -20.],
                    [  30.,    0.,   -5.],
                    [  30.,    0.,    0.],
                    [  30.,  180.,    5.],
                    [  30.,    0.,   10.],
                    [ -30.,    0.,  -20.],
                    [ -30.,    0.,  -15.],
                    [ -30.,    0.,    0.],
                    [ -30., -180.,    5.],
                    [ -30.,  180.,   10.]]))

    zeniths  = solarposition.solar_zenith_analytical(*test_angles.T)
    azimuths = solarposition.solar_azimuth_analytical(*test_angles.T, zenith=zeniths)

    assert not np.isnan(azimuths).any()


<<<<<<< HEAD
@pytest.fixture()
def expected_rise_set_geometric():
    # for Golden, CO, from USNO websites
    latitude, longitude = 39.742476, -105.1786
    times = pd.DatetimeIndex(
        ['2015-01-01', '2015-01-02', '2015-01-03', '2015-08-02'], tz='MST')
    sunrise = pd.DatetimeIndex([
        '2015-01-01 07:26:32.916133528',
        '2015-01-02 07:26:39.763224487',
        '2015-01-03 07:26:44.474206647',
        '2015-08-02 05:04:35.688533801'],
        tz='MST')
    sunset = pd.DatetimeIndex([
        '2015-01-01 16:40:43.173266362',
        '2015-01-02 16:41:29.951096777',
        '2015-01-03 16:42:18.353827270',
        '2015-08-02 19:09:46.597355085'],
        tz='MST')
    transit = pd.DatetimeIndex([
        '2015-01-01 12:03:38.044699945',
        '2015-01-02 12:04:04.857160632',
        '2015-01-03 12:04:31.414016959',
        '2015-08-02 12:07:11.142944443'],
        tz='MST')
    return {'times': times, 'latitude': latitude, 'longitude': longitude,
            'sunrise': sunrise, 'sunset': sunset,  'transit': transit}


def _times_to_hours(times):
    """convert pandas datetime indicies to list of hours as floats"""
    return [t.hour + (t.minute + t.second / 60.) / 60.
            for t in (dt.time() for dt in times)]


def test_geometric_sunrise_sunset_transit(expected_rise_set_geometric):
    """Test analytical calculations for sunrise, sunset, and transit times"""
    times = expected_rise_set_geometric['times']
    latitude = expected_rise_set_geometric['latitude']
    longitude = expected_rise_set_geometric['longitude']
    eot = solarposition.equation_of_time_spencer71(times.dayofyear)  # minutes
    decl = solarposition.declination_spencer71(times.dayofyear)  # radians
    sr, ss, st = solarposition.sunrise_sunset_transit_geometric(
        times, latitude=latitude, longitude=longitude, declination=decl,
        equation_of_time=eot)
    sunrise = _times_to_hours(sr)
    sunset = _times_to_hours(ss)
    transit = _times_to_hours(st)
    test_sunrise = _times_to_hours(expected_rise_set_geometric['sunrise'])
    test_sunset = _times_to_hours(expected_rise_set_geometric['sunset'])
    test_transit = _times_to_hours(expected_rise_set_geometric['transit'])
    assert np.allclose(sunrise, test_sunrise)
    assert np.allclose(sunset, test_sunset)
    assert np.allclose(transit, test_transit)
=======
def test_hour_angle():
    """
    Test conversion from hours to hour angles in degrees given the following
    inputs from NREL SPA calculator at Golden, CO
    date,times,eot,sunrise,sunset
    1/2/2015,7:21:55,-3.935172,-70.699400,70.512721
    1/2/2015,16:47:43,-4.117227,-70.699400,70.512721
    1/2/2015,12:04:45,-4.026295,-70.699400,70.512721
    """
    longitude = -105.1786  # degrees
    times = pd.DatetimeIndex([
        '2015-01-02 07:21:55.2132',
        '2015-01-02 16:47:42.9828',
        '2015-01-02 12:04:44.6340'
    ]).tz_localize('Etc/GMT+7')
    eot = np.array([-3.935172, -4.117227, -4.026295])
    hours = solarposition.hour_angle(times, longitude, eot)
    expected = (-70.682338, 70.72118825000001, 0.000801250)
    # FIXME: there are differences from expected NREL SPA calculator values
    # sunrise: 4 seconds, sunset: 48 seconds, transit: 0.2 seconds
    # but the differences may be due to other SPA input parameters
    assert np.allclose(hours, expected)
>>>>>>> 5ee82b1c
<|MERGE_RESOLUTION|>--- conflicted
+++ resolved
@@ -14,6 +14,7 @@
 
 from conftest import (requires_ephem, needs_pandas_0_17,
                       requires_spa_c, requires_numba)
+
 
 # setup times and locations to be tested.
 times = pd.date_range(start=datetime.datetime(2014,6,24),
@@ -695,7 +696,28 @@
     assert not np.isnan(azimuths).any()
 
 
-<<<<<<< HEAD
+def test_hour_angle():
+    """
+    Test conversion from hours to hour angles in degrees given the following
+    inputs from NREL SPA calculator at Golden, CO
+    date,times,eot,sunrise,sunset
+    1/2/2015,7:21:55,-3.935172,-70.699400,70.512721
+    1/2/2015,16:47:43,-4.117227,-70.699400,70.512721
+    1/2/2015,12:04:45,-4.026295,-70.699400,70.512721
+    """
+    longitude = -105.1786  # degrees
+    times = pd.DatetimeIndex([
+        '2015-01-02 07:21:55.2132',
+        '2015-01-02 16:47:42.9828',
+        '2015-01-02 12:04:44.6340'
+    ]).tz_localize('Etc/GMT+7')
+    eot = np.array([-3.935172, -4.117227, -4.026295])
+    hours = solarposition.hour_angle(times, longitude, eot)
+    expected = (-70.682338, 70.72118825000001, 0.000801250)
+    # FIXME: there are differences from expected NREL SPA calculator values
+    # sunrise: 4 seconds, sunset: 48 seconds, transit: 0.2 seconds
+    # but the differences may be due to other SPA input parameters
+    assert np.allclose(hours, expected)
 @pytest.fixture()
 def expected_rise_set_geometric():
     # for Golden, CO, from USNO websites
@@ -748,28 +770,4 @@
     test_transit = _times_to_hours(expected_rise_set_geometric['transit'])
     assert np.allclose(sunrise, test_sunrise)
     assert np.allclose(sunset, test_sunset)
-    assert np.allclose(transit, test_transit)
-=======
-def test_hour_angle():
-    """
-    Test conversion from hours to hour angles in degrees given the following
-    inputs from NREL SPA calculator at Golden, CO
-    date,times,eot,sunrise,sunset
-    1/2/2015,7:21:55,-3.935172,-70.699400,70.512721
-    1/2/2015,16:47:43,-4.117227,-70.699400,70.512721
-    1/2/2015,12:04:45,-4.026295,-70.699400,70.512721
-    """
-    longitude = -105.1786  # degrees
-    times = pd.DatetimeIndex([
-        '2015-01-02 07:21:55.2132',
-        '2015-01-02 16:47:42.9828',
-        '2015-01-02 12:04:44.6340'
-    ]).tz_localize('Etc/GMT+7')
-    eot = np.array([-3.935172, -4.117227, -4.026295])
-    hours = solarposition.hour_angle(times, longitude, eot)
-    expected = (-70.682338, 70.72118825000001, 0.000801250)
-    # FIXME: there are differences from expected NREL SPA calculator values
-    # sunrise: 4 seconds, sunset: 48 seconds, transit: 0.2 seconds
-    # but the differences may be due to other SPA input parameters
-    assert np.allclose(hours, expected)
->>>>>>> 5ee82b1c
+    assert np.allclose(transit, test_transit)