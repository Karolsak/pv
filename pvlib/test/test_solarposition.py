--- conflicted
+++ resolved
@@ -753,8 +753,7 @@
     assert np.allclose(test_transit, expected_transit,
                        atol=np.abs(expected_transit_error).max())
 
-
-<<<<<<< HEAD
+    
 def test_spencer_mc():
     """ test for the calculation based on spencer 1972 """
     latitude = 48.367073
@@ -800,7 +799,6 @@
                                              'equation_of_time'])
                        )
 
-
 def test_datetime2julians():
     """ test transformation from datetime to julians """
     julians = solarposition.datetime2julian(pd.to_datetime(times))
@@ -826,7 +824,7 @@
                                                    2458120.41666667,
                                                    2458120.45833333])
                                          )
-=======
+    
 # put numba tests at end of file to minimize reloading
 
 @requires_numba
@@ -878,5 +876,4 @@
                                               pressure=82000,
                                               temperature=11, delta_t=67,
                                               atmos_refract=0.5667,
-                                              how='numpy', numthreads=1)
->>>>>>> d68617c0
+                                              how='numpy', numthreads=1)