--- conflicted
+++ resolved
@@ -1299,7 +1299,6 @@
     assert out < pdc
 
 
-<<<<<<< HEAD
 def test_combine_loss_factors():
     test_index = pd.date_range(start='1990/01/01T12:00', periods=365, freq='D')
     loss_1 = pd.Series(.10, index=test_index)
@@ -1400,8 +1399,6 @@
     assert_allclose(result, 43.509, 3)
 
 
-=======
->>>>>>> b4bdfd3b
 @fail_on_pvlib_version('0.9')
 def test_deprecated_09(cec_inverter_parameters, adr_inverter_parameters):
     # deprecated function pvsystem.snlinverter
