import sys

import numpy as np
import pandas as pd

from pvlib import iam, modelchain, pvsystem, temperature
from pvlib.modelchain import ModelChain
from pvlib.pvsystem import PVSystem
from pvlib.tracking import SingleAxisTracker
from pvlib.location import Location
from pvlib._deprecation import pvlibDeprecationWarning

from conftest import assert_series_equal, assert_frame_equal
import pytest

from conftest import fail_on_pvlib_version, requires_tables


@pytest.fixture(scope='function')
def sapm_dc_snl_ac_system(sapm_module_params, cec_inverter_parameters,
                          sapm_temperature_cs5p_220m):
    module = 'Canadian_Solar_CS5P_220M___2009_'
    module_parameters = sapm_module_params.copy()
    temp_model_params = sapm_temperature_cs5p_220m.copy()
    system = PVSystem(surface_tilt=32.2, surface_azimuth=180,
                      module=module,
                      module_parameters=module_parameters,
                      temperature_model_parameters=temp_model_params,
                      inverter_parameters=cec_inverter_parameters)
    return system


@pytest.fixture
def cec_dc_snl_ac_system(cec_module_cs5p_220m, cec_inverter_parameters,
                         sapm_temperature_cs5p_220m):
    module_parameters = cec_module_cs5p_220m.copy()
    module_parameters['b'] = 0.05
    module_parameters['EgRef'] = 1.121
    module_parameters['dEgdT'] = -0.0002677
    temp_model_params = sapm_temperature_cs5p_220m.copy()
    system = PVSystem(surface_tilt=32.2, surface_azimuth=180,
                      module=module_parameters['Name'],
                      module_parameters=module_parameters,
                      temperature_model_parameters=temp_model_params,
                      inverter_parameters=cec_inverter_parameters)
    return system


@pytest.fixture
def cec_dc_snl_ac_arrays(cec_module_cs5p_220m, cec_inverter_parameters,
                         sapm_temperature_cs5p_220m):
    module_parameters = cec_module_cs5p_220m.copy()
    module_parameters['b'] = 0.05
    module_parameters['EgRef'] = 1.121
    module_parameters['dEgdT'] = -0.0002677
    temp_model_params = sapm_temperature_cs5p_220m.copy()
    array_one = pvsystem.Array(
        surface_tilt=32.2, surface_azimuth=180,
        module=module_parameters['Name'],
        module_parameters=module_parameters.copy(),
        temperature_model_parameters=temp_model_params.copy()
    )
    array_two = pvsystem.Array(
        surface_tilt=42.2, surface_azimuth=220,
        module=module_parameters['Name'],
        module_parameters=module_parameters.copy(),
        temperature_model_parameters=temp_model_params.copy()
    )
    system = PVSystem(
        arrays=[array_one, array_two],
        inverter_parameters=cec_inverter_parameters
    )
    return system


@pytest.fixture
def cec_dc_native_snl_ac_system(cec_module_cs5p_220m, cec_inverter_parameters,
                                sapm_temperature_cs5p_220m):
    module_parameters = cec_module_cs5p_220m.copy()
    temp_model_params = sapm_temperature_cs5p_220m.copy()
    system = PVSystem(surface_tilt=32.2, surface_azimuth=180,
                      module=module_parameters['Name'],
                      module_parameters=module_parameters,
                      temperature_model_parameters=temp_model_params,
                      inverter_parameters=cec_inverter_parameters)
    return system


@pytest.fixture
def pvsyst_dc_snl_ac_system(pvsyst_module_params, cec_inverter_parameters,
                            sapm_temperature_cs5p_220m):
    module = 'PVsyst test module'
    module_parameters = pvsyst_module_params
    module_parameters['b'] = 0.05
    temp_model_params = sapm_temperature_cs5p_220m.copy()
    system = PVSystem(surface_tilt=32.2, surface_azimuth=180,
                      module=module,
                      module_parameters=module_parameters,
                      temperature_model_parameters=temp_model_params,
                      inverter_parameters=cec_inverter_parameters)
    return system


@pytest.fixture
def pvsyst_dc_snl_ac_arrays(pvsyst_module_params, cec_inverter_parameters,
                            sapm_temperature_cs5p_220m):
    module = 'PVsyst test module'
    module_parameters = pvsyst_module_params
    module_parameters['b'] = 0.05
    temp_model_params = sapm_temperature_cs5p_220m.copy()
    array_one = pvsystem.Array(
        surface_tilt=32.2, surface_azimuth=180,
        module=module,
        module_parameters=module_parameters.copy(),
        temperature_model_parameters=temp_model_params.copy()
    )
    array_two = pvsystem.Array(
        surface_tilt=42.2, surface_azimuth=220,
        module=module,
        module_parameters=module_parameters.copy(),
        temperature_model_parameters=temp_model_params.copy()
    )
    system = PVSystem(
        arrays=[array_one, array_two],
        inverter_parameters=cec_inverter_parameters
    )
    return system


@pytest.fixture
def cec_dc_adr_ac_system(sam_data, cec_module_cs5p_220m,
                         sapm_temperature_cs5p_220m):
    module_parameters = cec_module_cs5p_220m.copy()
    module_parameters['b'] = 0.05
    module_parameters['EgRef'] = 1.121
    module_parameters['dEgdT'] = -0.0002677
    temp_model_params = sapm_temperature_cs5p_220m.copy()
    inverters = sam_data['adrinverter']
    inverter = inverters['Zigor__Sunzet_3_TL_US_240V__CEC_2011_'].copy()
    system = PVSystem(surface_tilt=32.2, surface_azimuth=180,
                      module=module_parameters['Name'],
                      module_parameters=module_parameters,
                      temperature_model_parameters=temp_model_params,
                      inverter_parameters=inverter)
    return system


@pytest.fixture
def pvwatts_dc_snl_ac_system(cec_inverter_parameters):
    module_parameters = {'pdc0': 220, 'gamma_pdc': -0.003}
    system = PVSystem(surface_tilt=32.2, surface_azimuth=180,
                      module_parameters=module_parameters,
                      inverter_parameters=cec_inverter_parameters)
    return system


@pytest.fixture(scope="function")
def pvwatts_dc_pvwatts_ac_system(sapm_temperature_cs5p_220m):
    module_parameters = {'pdc0': 220, 'gamma_pdc': -0.003}
    temp_model_params = sapm_temperature_cs5p_220m.copy()
    inverter_parameters = {'pdc0': 220, 'eta_inv_nom': 0.95}
    system = PVSystem(surface_tilt=32.2, surface_azimuth=180,
                      module_parameters=module_parameters,
                      temperature_model_parameters=temp_model_params,
                      inverter_parameters=inverter_parameters)
    return system


@pytest.fixture(scope="function")
def pvwatts_dc_pvwatts_ac_faiman_temp_system():
    module_parameters = {'pdc0': 220, 'gamma_pdc': -0.003}
    temp_model_params = {'u0': 25.0, 'u1': 6.84}
    inverter_parameters = {'pdc0': 220, 'eta_inv_nom': 0.95}
    system = PVSystem(surface_tilt=32.2, surface_azimuth=180,
                      module_parameters=module_parameters,
                      temperature_model_parameters=temp_model_params,
                      inverter_parameters=inverter_parameters)
    return system


@pytest.fixture(scope="function")
def pvwatts_dc_pvwatts_ac_pvsyst_temp_system():
    module_parameters = {'pdc0': 220, 'gamma_pdc': -0.003}
    temp_model_params = {'u_c': 29.0, 'u_v': 0.0, 'eta_m': 0.1,
                         'alpha_absorption': 0.9}
    inverter_parameters = {'pdc0': 220, 'eta_inv_nom': 0.95}
    system = PVSystem(surface_tilt=32.2, surface_azimuth=180,
                      module_parameters=module_parameters,
                      temperature_model_parameters=temp_model_params,
                      inverter_parameters=inverter_parameters)
    return system


@pytest.fixture(scope="function")
def pvwatts_dc_pvwatts_ac_fuentes_temp_system():
    module_parameters = {'pdc0': 220, 'gamma_pdc': -0.003}
    temp_model_params = {'noct_installed': 45}
    inverter_parameters = {'pdc0': 220, 'eta_inv_nom': 0.95}
    system = PVSystem(surface_tilt=32.2, surface_azimuth=180,
                      module_parameters=module_parameters,
                      temperature_model_parameters=temp_model_params,
                      inverter_parameters=inverter_parameters)
    return system


@pytest.fixture(scope="function")
def system_no_aoi(cec_module_cs5p_220m, sapm_temperature_cs5p_220m,
                  cec_inverter_parameters):
    module_parameters = cec_module_cs5p_220m.copy()
    module_parameters['EgRef'] = 1.121
    module_parameters['dEgdT'] = -0.0002677
    temp_model_params = sapm_temperature_cs5p_220m.copy()
    inverter_parameters = cec_inverter_parameters.copy()
    system = PVSystem(surface_tilt=32.2, surface_azimuth=180,
                      module_parameters=module_parameters,
                      temperature_model_parameters=temp_model_params,
                      inverter_parameters=inverter_parameters)
    return system


@pytest.fixture
def system_no_temp(cec_module_cs5p_220m, cec_inverter_parameters):
    module_parameters = cec_module_cs5p_220m.copy()
    module_parameters['EgRef'] = 1.121
    module_parameters['dEgdT'] = -0.0002677
    inverter_parameters = cec_inverter_parameters.copy()
    system = PVSystem(surface_tilt=32.2, surface_azimuth=180,
                      module_parameters=module_parameters,
                      inverter_parameters=inverter_parameters)
    return system


@pytest.fixture
def location():
    return Location(32.2, -111, altitude=700)


@pytest.fixture
def weather():
    times = pd.date_range('20160101 1200-0700', periods=2, freq='6H')
    weather = pd.DataFrame({'ghi': [500, 0], 'dni': [800, 0], 'dhi': [100, 0]},
                           index=times)
    return weather


@pytest.fixture
def total_irrad(weather):
    return pd.DataFrame({'poa_global': [800., 500.],
                         'poa_direct': [500., 300.],
                         'poa_diffuse': [300., 200.]}, index=weather.index)


@pytest.fixture(scope='function')
def sapm_dc_snl_ac_system_Array(sapm_module_params, cec_inverter_parameters,
                                sapm_temperature_cs5p_220m):
    module = 'Canadian_Solar_CS5P_220M___2009_'
    module_parameters = sapm_module_params.copy()
    temp_model_params = sapm_temperature_cs5p_220m.copy()
    array_one = pvsystem.Array(surface_tilt=32, surface_azimuth=180,
                               albedo=0.2, module=module,
                               module_parameters=module_parameters,
                               temperature_model_parameters=temp_model_params,
                               modules_per_string=1,
                               strings=1)
    array_two = pvsystem.Array(surface_tilt=15, surface_azimuth=180,
                               albedo=0.2, module=module,
                               module_parameters=module_parameters,
                               temperature_model_parameters=temp_model_params,
                               modules_per_string=1,
                               strings=1)
    return PVSystem(arrays=[array_one, array_two],
                    inverter_parameters=cec_inverter_parameters)


def test_ModelChain_creation(sapm_dc_snl_ac_system, location):
    ModelChain(sapm_dc_snl_ac_system, location)


def test_with_sapm(sapm_dc_snl_ac_system, location, weather):
    mc = ModelChain.with_sapm(sapm_dc_snl_ac_system, location)
    assert mc.dc_model == mc.sapm
    mc.run_model(weather)


def test_with_pvwatts(pvwatts_dc_pvwatts_ac_system, location, weather):
    mc = ModelChain.with_pvwatts(pvwatts_dc_pvwatts_ac_system, location)
    assert mc.dc_model == mc.pvwatts_dc
    assert mc.temperature_model == mc.sapm_temp
    mc.run_model(weather)


@pytest.mark.parametrize('strategy, expected', [
    (None, (32.2, 180)), ('None', (32.2, 180)), ('flat', (0, 180)),
    ('south_at_latitude_tilt', (32.2, 180))
])
def test_orientation_strategy(strategy, expected, sapm_dc_snl_ac_system,
                              location):
    mc = ModelChain(sapm_dc_snl_ac_system, location,
                    orientation_strategy=strategy)

    # the || accounts for the coercion of 'None' to None
    assert (mc.orientation_strategy == strategy or
            mc.orientation_strategy is None)
    assert sapm_dc_snl_ac_system.surface_tilt == expected[0]
    assert sapm_dc_snl_ac_system.surface_azimuth == expected[1]

def test_run_model_with_irradiance(sapm_dc_snl_ac_system, location):
    mc = ModelChain(sapm_dc_snl_ac_system, location)
    times = pd.date_range('20160101 1200-0700', periods=2, freq='6H')
    irradiance = pd.DataFrame({'dni': 900, 'ghi': 600, 'dhi': 150},
                              index=times)
    ac = mc.run_model(irradiance).results.ac

    expected = pd.Series(np.array([187.80746494643176, -0.02]),
                         index=times)
    assert_series_equal(ac, expected)


@pytest.fixture(scope='function')
def multi_array_pvwatts_dc_pvwatts_ac_system(sapm_temperature_cs5p_220m):
    module_parameters = {'pdc0': 220, 'gamma_pdc': -0.003}
    temp_model_parameters = sapm_temperature_cs5p_220m.copy()
    inverter_parameters = {'pdc0': 220, 'eta_inv_nom': 0.95}
    array_one = pvsystem.Array(
        surface_tilt=32.2, surface_azimuth=180,
        module_parameters=module_parameters,
        temperature_model_parameters=temp_model_parameters
    )
    array_two = pvsystem.Array(
        surface_tilt=32.2, surface_azimuth=220,
        module_parameters=module_parameters,
        temperature_model_parameters=temp_model_parameters
    )
    two_array_system = PVSystem(
        arrays=[array_one, array_two],
        inverter_parameters=inverter_parameters
    )
    array_one_system = PVSystem(
        arrays=[array_one],
        inverter_parameters=inverter_parameters
    )
    array_two_system = PVSystem(
        arrays=[array_two],
        inverter_parameters=inverter_parameters
    )
    return {'two_array_system': two_array_system,
            'array_one_system': array_one_system,
            'array_two_system': array_two_system}


def test_run_model_from_irradiance_arrays_no_loss(
        multi_array_pvwatts_dc_pvwatts_ac_system, location):
    mc_both = ModelChain(
        multi_array_pvwatts_dc_pvwatts_ac_system['two_array_system'],
        location,
        aoi_model='no_loss',
        spectral_model='no_loss',
        losses_model='no_loss'
    )
    mc_one = ModelChain(
        multi_array_pvwatts_dc_pvwatts_ac_system['array_one_system'],
        location,
        aoi_model='no_loss',
        spectral_model='no_loss',
        losses_model='no_loss'
    )
    mc_two = ModelChain(
        multi_array_pvwatts_dc_pvwatts_ac_system['array_two_system'],
        location,
        aoi_model='no_loss',
        spectral_model='no_loss',
        losses_model='no_loss'
    )
    times = pd.date_range('20160101 1200-0700', periods=2, freq='6H')
    irradiance = pd.DataFrame({'dni': 900, 'ghi': 600, 'dhi': 150},
                              index=times)
    mc_one.run_model(irradiance)
    mc_two.run_model(irradiance)
    mc_both.run_model(irradiance)
    assert_series_equal(
        mc_both.results.dc[0],
        mc_one.results.dc
    )
    assert_series_equal(
        mc_both.results.dc[1],
        mc_two.results.dc
    )


def test_prepare_inputs_no_irradiance(sapm_dc_snl_ac_system, location):
    mc = ModelChain(sapm_dc_snl_ac_system, location)
    weather = pd.DataFrame()
    with pytest.raises(ValueError):
        mc.prepare_inputs(weather)


<<<<<<< HEAD
def test_prepare_inputs_arrays_one_missing_irradiance(
        sapm_dc_snl_ac_system_Array, location):
    """If any of the input DataFrames is missing a column then a
    ValueError is raised."""
    mc = ModelChain(sapm_dc_snl_ac_system_Array, location)
    weather = pd.DataFrame(
        {'ghi': [1], 'dhi': [1], 'dni': [1]}
    )
    weather_incomplete = pd.DataFrame(
        {'ghi': [1], 'dhi': [1]}
    )
    with pytest.raises(ValueError,
                       match=r"Incomplete input data\. .*"):
        mc.prepare_inputs((weather, weather_incomplete))
    with pytest.raises(ValueError,
                       match=r"Incomplete input data\. .*"):
        mc.prepare_inputs((weather_incomplete, weather))


def test_ModelChain_times_error_arrays(sapm_dc_snl_ac_system_Array, location):
    """ModelChain.times is assigned a single index given multiple weather
    DataFrames.
    """
    mc = ModelChain(sapm_dc_snl_ac_system_Array, location)
    irradiance = {'ghi': [1, 2], 'dhi': [1, 2], 'dni': [1, 2]}
    times_one = pd.date_range(start='1/1/2020', freq='6H', periods=2)
    times_two = pd.date_range(start='1/1/2020 00:15', freq='6H', periods=2)
    weather_one = pd.DataFrame(irradiance, index=times_one)
    weather_two = pd.DataFrame(irradiance, index=times_two)
    with pytest.raises(ValueError, match="Weather DataFrames must have "
                                         r"same index\."):
        mc.prepare_inputs((weather_one, weather_two))
    # test with overlapping, but differently sized indices.
    times_three = pd.date_range(start='1/1/2020', freq='6H', periods=3)
    irradiance_three = irradiance
    irradiance_three['ghi'].append(3)
    irradiance_three['dhi'].append(3)
    irradiance_three['dni'].append(3)
    weather_three = pd.DataFrame(irradiance_three, index=times_three)
    with pytest.raises(ValueError, match="Weather DataFrames must have "
                                         r"same index\."):
        mc.prepare_inputs((weather_one, weather_three))


def test_ModelChain_times_arrays(sapm_dc_snl_ac_system_Array, location):
    """ModelChain.times is assigned a single index given multiple weather
    DataFrames.
    """
    mc = ModelChain(sapm_dc_snl_ac_system_Array, location)
    irradiance_one = {'ghi': [1, 2], 'dhi': [1, 2], 'dni': [1, 2]}
    irradiance_two = {'ghi': [2, 1], 'dhi': [2, 1], 'dni': [2, 1]}
    times = pd.date_range(start='1/1/2020', freq='6H', periods=2)
    weather_one = pd.DataFrame(irradiance_one, index=times)
    weather_two = pd.DataFrame(irradiance_two, index=times)
    mc.prepare_inputs((weather_one, weather_two))
    assert mc.times.equals(times)
    mc = ModelChain(sapm_dc_snl_ac_system_Array, location)
    mc.prepare_inputs(weather_one)
    assert mc.times.equals(times)
=======
@pytest.mark.parametrize("missing", ['dhi', 'ghi', 'dni'])
def test_prepare_inputs_missing_irrad_component(
        sapm_dc_snl_ac_system, location, missing):
    mc = ModelChain(sapm_dc_snl_ac_system, location)
    weather = pd.DataFrame({'dhi': [1, 2], 'dni': [1, 2], 'ghi': [1, 2]})
    weather.drop(columns=missing, inplace=True)
    with pytest.raises(ValueError):
        mc.prepare_inputs(weather)
>>>>>>> 1024194d


def test_run_model_perez(sapm_dc_snl_ac_system, location):
    mc = ModelChain(sapm_dc_snl_ac_system, location,
                    transposition_model='perez')
    times = pd.date_range('20160101 1200-0700', periods=2, freq='6H')
    irradiance = pd.DataFrame({'dni': 900, 'ghi': 600, 'dhi': 150},
                              index=times)
    ac = mc.run_model(irradiance).results.ac

    expected = pd.Series(np.array([187.94295642, -2.00000000e-02]),
                         index=times)
    assert_series_equal(ac, expected)


def test_run_model_gueymard_perez(sapm_dc_snl_ac_system, location):
    mc = ModelChain(sapm_dc_snl_ac_system, location,
                    airmass_model='gueymard1993',
                    transposition_model='perez')
    times = pd.date_range('20160101 1200-0700', periods=2, freq='6H')
    irradiance = pd.DataFrame({'dni': 900, 'ghi': 600, 'dhi': 150},
                              index=times)
    ac = mc.run_model(irradiance).results.ac

    expected = pd.Series(np.array([187.94317405, -2.00000000e-02]),
                         index=times)
    assert_series_equal(ac, expected)


def test_run_model_with_weather_sapm_temp(sapm_dc_snl_ac_system, location,
                                          weather, mocker):
    # test with sapm cell temperature model
    weather['wind_speed'] = 5
    weather['temp_air'] = 10
    mc = ModelChain(sapm_dc_snl_ac_system, location)
    mc.temperature_model = 'sapm'
    m_sapm = mocker.spy(sapm_dc_snl_ac_system, 'sapm_celltemp')
    mc.run_model(weather)
    assert m_sapm.call_count == 1
    # assert_called_once_with cannot be used with series, so need to use
    # assert_series_equal on call_args
    assert_series_equal(m_sapm.call_args[0][1], weather['temp_air'])  # temp
    assert_series_equal(m_sapm.call_args[0][2], weather['wind_speed'])  # wind
    assert not mc.results.ac.empty


def test_run_model_with_weather_pvsyst_temp(sapm_dc_snl_ac_system, location,
                                            weather, mocker):
    # test with pvsyst cell temperature model
    weather['wind_speed'] = 5
    weather['temp_air'] = 10
    sapm_dc_snl_ac_system.racking_model = 'freestanding'
    sapm_dc_snl_ac_system.temperature_model_parameters = \
        temperature._temperature_model_params('pvsyst', 'freestanding')
    mc = ModelChain(sapm_dc_snl_ac_system, location)
    mc.temperature_model = 'pvsyst'
    m_pvsyst = mocker.spy(sapm_dc_snl_ac_system, 'pvsyst_celltemp')
    mc.run_model(weather)
    assert m_pvsyst.call_count == 1
    assert_series_equal(m_pvsyst.call_args[0][1], weather['temp_air'])
    assert_series_equal(m_pvsyst.call_args[0][2], weather['wind_speed'])
    assert not mc.results.ac.empty


def test_run_model_with_weather_faiman_temp(sapm_dc_snl_ac_system, location,
                                            weather, mocker):
    # test with faiman cell temperature model
    weather['wind_speed'] = 5
    weather['temp_air'] = 10
    sapm_dc_snl_ac_system.temperature_model_parameters = {
        'u0': 25.0, 'u1': 6.84
    }
    mc = ModelChain(sapm_dc_snl_ac_system, location)
    mc.temperature_model = 'faiman'
    m_faiman = mocker.spy(sapm_dc_snl_ac_system, 'faiman_celltemp')
    mc.run_model(weather)
    assert m_faiman.call_count == 1
    assert_series_equal(m_faiman.call_args[0][1], weather['temp_air'])
    assert_series_equal(m_faiman.call_args[0][2], weather['wind_speed'])
    assert not mc.results.ac.empty


def test_run_model_with_weather_fuentes_temp(sapm_dc_snl_ac_system, location,
                                             weather, mocker):
    weather['wind_speed'] = 5
    weather['temp_air'] = 10
    sapm_dc_snl_ac_system.temperature_model_parameters = {
        'noct_installed': 45
    }
    mc = ModelChain(sapm_dc_snl_ac_system, location)
    mc.temperature_model = 'fuentes'
    m_fuentes = mocker.spy(sapm_dc_snl_ac_system, 'fuentes_celltemp')
    mc.run_model(weather)
    assert m_fuentes.call_count == 1
    assert_series_equal(m_fuentes.call_args[0][1], weather['temp_air'])
    assert_series_equal(m_fuentes.call_args[0][2], weather['wind_speed'])
    assert not mc.results.ac.empty


def test_run_model_tracker(sapm_dc_snl_ac_system, location, weather, mocker):
    system = SingleAxisTracker(
        module_parameters=sapm_dc_snl_ac_system.module_parameters,
        temperature_model_parameters=(
            sapm_dc_snl_ac_system.temperature_model_parameters
        ),
        inverter_parameters=sapm_dc_snl_ac_system.inverter_parameters)
    mocker.spy(system, 'singleaxis')
    mc = ModelChain(system, location)
    mc.run_model(weather)
    assert system.singleaxis.call_count == 1
    assert (mc.tracking.columns == ['tracker_theta', 'aoi', 'surface_azimuth',
                                    'surface_tilt']).all()
    assert mc.results.ac[0] > 0
    assert np.isnan(mc.results.ac[1])


def test__assign_total_irrad(sapm_dc_snl_ac_system, location, weather,
                             total_irrad):
    data = pd.concat([weather, total_irrad], axis=1)
    mc = ModelChain(sapm_dc_snl_ac_system, location)
    mc._assign_total_irrad(data)
    assert_frame_equal(mc.results.total_irrad, total_irrad)


def test_prepare_inputs_from_poa(sapm_dc_snl_ac_system, location,
                                 weather, total_irrad):
    data = pd.concat([weather, total_irrad], axis=1)
    mc = ModelChain(sapm_dc_snl_ac_system, location)
    mc.prepare_inputs_from_poa(data)
    weather_expected = weather.copy()
    weather_expected['temp_air'] = 20
    weather_expected['wind_speed'] = 0
    # order as expected
    weather_expected = weather_expected[
        ['ghi', 'dhi', 'dni', 'wind_speed', 'temp_air']]
    # weather attribute
    assert_frame_equal(mc.weather, weather_expected)
    # total_irrad attribute
    assert_frame_equal(mc.results.total_irrad, total_irrad)


def test__prepare_temperature(sapm_dc_snl_ac_system, location, weather,
                              total_irrad):
    data = weather.copy()
    data[['poa_global', 'poa_diffuse', 'poa_direct']] = total_irrad
    mc = ModelChain(sapm_dc_snl_ac_system, location, aoi_model='no_loss',
                    spectral_model='no_loss')
    # prepare_temperature expects mc.total_irrad and mc.weather to be set
    mc._assign_weather(data)
    mc._assign_total_irrad(data)
    mc._prepare_temperature(data)
    expected = pd.Series([48.928025, 38.080016], index=data.index)
    assert_series_equal(mc.results.cell_temperature, expected)
    data['module_temperature'] = [40., 30.]
    mc._prepare_temperature(data)
    expected = pd.Series([42.4, 31.5], index=data.index)
    assert_series_equal(mc.results.cell_temperature, expected)
    data['cell_temperature'] = [50., 35.]
    mc._prepare_temperature(data)
    assert_series_equal(mc.results.cell_temperature, data['cell_temperature'])


def test_run_model_from_poa(sapm_dc_snl_ac_system, location, total_irrad):
    mc = ModelChain(sapm_dc_snl_ac_system, location, aoi_model='no_loss',
                    spectral_model='no_loss')
    ac = mc.run_model_from_poa(total_irrad).results.ac
    expected = pd.Series(np.array([149.280238, 96.678385]),
                         index=total_irrad.index)
    assert_series_equal(ac, expected)


def test_run_model_from_poa_tracking(sapm_dc_snl_ac_system, location,
                                     total_irrad):
    system = SingleAxisTracker(
        module_parameters=sapm_dc_snl_ac_system.module_parameters,
        temperature_model_parameters=(
            sapm_dc_snl_ac_system.temperature_model_parameters
        ),
        inverter_parameters=sapm_dc_snl_ac_system.inverter_parameters)
    mc = ModelChain(system, location, aoi_model='no_loss',
                    spectral_model='no_loss')
    ac = mc.run_model_from_poa(total_irrad).results.ac
    assert (mc.tracking.columns == ['tracker_theta', 'aoi', 'surface_azimuth',
                                    'surface_tilt']).all()
    expected = pd.Series(np.array([149.280238, 96.678385]),
                         index=total_irrad.index)
    assert_series_equal(ac, expected)


def test_run_model_from_effective_irradiance(sapm_dc_snl_ac_system, location,
                                             weather, total_irrad):
    data = weather.copy()
    data[['poa_global', 'poa_diffuse', 'poa_direct']] = total_irrad
    data['effective_irradiance'] = data['poa_global']
    mc = ModelChain(sapm_dc_snl_ac_system, location, aoi_model='no_loss',
                    spectral_model='no_loss')
    ac = mc.run_model_from_effective_irradiance(data).results.ac
    expected = pd.Series(np.array([149.280238, 96.678385]),
                         index=data.index)
    assert_series_equal(ac, expected)


def poadc(mc):
    mc.results.dc = mc.results.total_irrad['poa_global'] * 0.2
    mc.results.dc.name = None  # assert_series_equal will fail without this


@pytest.mark.parametrize('dc_model', [
    'sapm', 'cec', 'desoto', 'pvsyst', 'singlediode', 'pvwatts_dc'])
def test_infer_dc_model(sapm_dc_snl_ac_system, cec_dc_snl_ac_system,
                        pvsyst_dc_snl_ac_system, pvwatts_dc_pvwatts_ac_system,
                        location, dc_model, weather, mocker):
    dc_systems = {'sapm': sapm_dc_snl_ac_system,
                  'cec': cec_dc_snl_ac_system,
                  'desoto': cec_dc_snl_ac_system,
                  'pvsyst': pvsyst_dc_snl_ac_system,
                  'singlediode': cec_dc_snl_ac_system,
                  'pvwatts_dc': pvwatts_dc_pvwatts_ac_system}
    dc_model_function = {'sapm': 'sapm',
                         'cec': 'calcparams_cec',
                         'desoto': 'calcparams_desoto',
                         'pvsyst': 'calcparams_pvsyst',
                         'singlediode': 'calcparams_desoto',
                         'pvwatts_dc': 'pvwatts_dc'}
    temp_model_function = {'sapm': 'sapm',
                           'cec': 'sapm',
                           'desoto': 'sapm',
                           'pvsyst': 'pvsyst',
                           'singlediode': 'sapm',
                           'pvwatts_dc': 'sapm'}
    temp_model_params = {'sapm': {'a': -3.40641, 'b': -0.0842075, 'deltaT': 3},
                         'pvsyst': {'u_c': 29.0, 'u_v': 0}}
    system = dc_systems[dc_model]
    system.temperature_model_parameters = temp_model_params[
        temp_model_function[dc_model]]
    # remove Adjust from model parameters for desoto, singlediode
    if dc_model in ['desoto', 'singlediode']:
        system.module_parameters.pop('Adjust')
    m = mocker.spy(system, dc_model_function[dc_model])
    mc = ModelChain(system, location,
                    aoi_model='no_loss', spectral_model='no_loss',
                    temperature_model=temp_model_function[dc_model])
    mc.run_model(weather)
    assert m.call_count == 1
    assert isinstance(mc.results.dc, (pd.Series, pd.DataFrame))


@pytest.mark.parametrize('dc_model', ['cec', 'desoto', 'pvsyst'])
def test_singlediode_dc_arrays(location, dc_model,
                               cec_dc_snl_ac_arrays,
                               pvsyst_dc_snl_ac_arrays,
                               weather):
    systems = {'cec': cec_dc_snl_ac_arrays,
               'pvsyst': pvsyst_dc_snl_ac_arrays,
               'desoto': cec_dc_snl_ac_arrays}
    temp_sapm = {'a': -3.40641, 'b': -0.0842075, 'deltaT': 3}
    temp_pvsyst = {'u_c': 29.0, 'u_v': 0}
    temp_model_params = {'cec': temp_sapm,
                         'desoto': temp_sapm,
                         'pvsyst': temp_pvsyst}
    temp_model = {'cec': 'sapm', 'desoto': 'sapm', 'pvsyst': 'pvsyst'}
    system = systems[dc_model]
    system.temperature_model_parameters = temp_model_params[dc_model]
    if dc_model == 'desoto':
        for module_parameters in system.module_parameters:
            module_parameters.pop('Adjust')
    mc = ModelChain(system, location,
                    aoi_model='no_loss', spectral_model='no_loss',
                    temperature_model=temp_model[dc_model])
    mc.run_model(weather)
    assert isinstance(mc.results.dc, tuple)
    assert len(mc.results.dc) == system.num_arrays
    for dc in mc.results.dc:
        assert isinstance(dc, (pd.Series, pd.DataFrame))



@pytest.mark.parametrize('dc_model', ['sapm', 'cec', 'cec_native'])
def test_infer_spectral_model(location, sapm_dc_snl_ac_system,
                              cec_dc_snl_ac_system,
                              cec_dc_native_snl_ac_system, dc_model):
    dc_systems = {'sapm': sapm_dc_snl_ac_system,
                  'cec': cec_dc_snl_ac_system,
                  'cec_native': cec_dc_native_snl_ac_system}
    system = dc_systems[dc_model]
    mc = ModelChain(system, location,
                    orientation_strategy='None', aoi_model='physical')
    assert isinstance(mc, ModelChain)


@pytest.mark.parametrize('temp_model', [
    'sapm_temp', 'faiman_temp', 'pvsyst_temp', 'fuentes_temp'])
def test_infer_temp_model(location, sapm_dc_snl_ac_system,
                          pvwatts_dc_pvwatts_ac_pvsyst_temp_system,
                          pvwatts_dc_pvwatts_ac_faiman_temp_system,
                          pvwatts_dc_pvwatts_ac_fuentes_temp_system,
                          temp_model):
    dc_systems = {'sapm_temp': sapm_dc_snl_ac_system,
                  'pvsyst_temp': pvwatts_dc_pvwatts_ac_pvsyst_temp_system,
                  'faiman_temp': pvwatts_dc_pvwatts_ac_faiman_temp_system,
                  'fuentes_temp': pvwatts_dc_pvwatts_ac_fuentes_temp_system}
    system = dc_systems[temp_model]
    mc = ModelChain(system, location,
                    orientation_strategy='None', aoi_model='physical',
                    spectral_model='no_loss')
    assert temp_model == mc.temperature_model.__name__
    assert isinstance(mc, ModelChain)


def test_infer_temp_model_invalid(location, sapm_dc_snl_ac_system):
    sapm_dc_snl_ac_system.temperature_model_parameters.pop('a')
    with pytest.raises(ValueError):
        ModelChain(sapm_dc_snl_ac_system, location,
                   orientation_strategy='None', aoi_model='physical',
                   spectral_model='no_loss')


# ModelChain.infer_temperature_model. remove or statement in v0.9
@fail_on_pvlib_version('0.9')
def test_infer_temp_model_no_params(location, system_no_temp, weather):
    mc = ModelChain(system_no_temp, location, aoi_model='physical',
                    spectral_model='no_loss')
    match = "Reverting to deprecated default: SAPM cell temperature"
    with pytest.warns(pvlibDeprecationWarning, match=match):
        mc.run_model(weather)


def test_temperature_model_inconsistent(location, sapm_dc_snl_ac_system):
    with pytest.raises(ValueError):
        ModelChain(sapm_dc_snl_ac_system, location,
                   orientation_strategy='None', aoi_model='physical',
                   spectral_model='no_loss', temperature_model='pvsyst')


def test_dc_model_user_func(pvwatts_dc_pvwatts_ac_system, location, weather,
                            mocker):
    m = mocker.spy(sys.modules[__name__], 'poadc')
    mc = ModelChain(pvwatts_dc_pvwatts_ac_system, location, dc_model=poadc,
                    aoi_model='no_loss', spectral_model='no_loss')
    mc.run_model(weather)
    assert m.call_count == 1
    assert isinstance(mc.results.ac, (pd.Series, pd.DataFrame))
    assert not mc.results.ac.empty


def acdc(mc):
    mc.results.ac = mc.results.dc


@pytest.mark.parametrize('ac_model', ['sandia', 'adr', 'pvwatts'])
def test_ac_models(sapm_dc_snl_ac_system, cec_dc_adr_ac_system,
                   pvwatts_dc_pvwatts_ac_system, location, ac_model,
                   weather, mocker):
    ac_systems = {'sandia': sapm_dc_snl_ac_system,
                  'adr': cec_dc_adr_ac_system,
                  'pvwatts': pvwatts_dc_pvwatts_ac_system}
    ac_method_name = {'sandia': 'snlinverter',
                      'adr': 'adrinverter',
                      'pvwatts': 'pvwatts_ac'}
    system = ac_systems[ac_model]

    mc = ModelChain(system, location, ac_model=ac_model,
                    aoi_model='no_loss', spectral_model='no_loss')
    m = mocker.spy(system, ac_method_name[ac_model])
    mc.run_model(weather)
    assert m.call_count == 1
    assert isinstance(mc.results.ac, pd.Series)
    assert not mc.results.ac.empty
    assert mc.results.ac[1] < 1


# TODO in v0.9: remove this test for a deprecation warning
@pytest.mark.parametrize('ac_model', ['snlinverter', 'adrinverter'])
def test_ac_models_deprecated(sapm_dc_snl_ac_system, cec_dc_adr_ac_system,
                              location, ac_model, weather):
    ac_systems = {'snlinverter': sapm_dc_snl_ac_system,
                  'adrinverter': cec_dc_adr_ac_system}
    system = ac_systems[ac_model]
    warn_txt = "ac_model = '" + ac_model + "' is deprecated and will be" +\
               " removed in v0.9"
    with pytest.warns(pvlibDeprecationWarning, match=warn_txt):
        ModelChain(system, location, ac_model=ac_model,
                   aoi_model='no_loss', spectral_model='no_loss')


def test_ac_model_user_func(pvwatts_dc_pvwatts_ac_system, location, weather,
                            mocker):
    m = mocker.spy(sys.modules[__name__], 'acdc')
    mc = ModelChain(pvwatts_dc_pvwatts_ac_system, location, ac_model=acdc,
                    aoi_model='no_loss', spectral_model='no_loss')
    mc.run_model(weather)
    assert m.call_count == 1
    assert_series_equal(mc.results.ac, mc.results.dc)
    assert not mc.results.ac.empty


def test_ac_model_not_a_model(pvwatts_dc_pvwatts_ac_system, location, weather):
    exc_text = 'not a valid AC power model'
    with pytest.raises(ValueError, match=exc_text):
        ModelChain(pvwatts_dc_pvwatts_ac_system, location,
                   ac_model='not_a_model', aoi_model='no_loss',
                   spectral_model='no_loss')


def constant_aoi_loss(mc):
    mc.results.aoi_modifier = 0.9


@pytest.mark.parametrize('aoi_model', [
    'sapm', 'ashrae', 'physical', 'martin_ruiz'
])
def test_aoi_models(sapm_dc_snl_ac_system, location, aoi_model,
                    weather, mocker):
    mc = ModelChain(sapm_dc_snl_ac_system, location, dc_model='sapm',
                    aoi_model=aoi_model, spectral_model='no_loss')
    m = mocker.spy(sapm_dc_snl_ac_system, 'get_iam')
    mc.run_model(weather=weather)
    assert m.call_count == 1
    assert isinstance(mc.results.ac, pd.Series)
    assert not mc.results.ac.empty
    assert mc.results.ac[0] > 150 and mc.results.ac[0] < 200
    assert mc.results.ac[1] < 1


def test_aoi_model_no_loss(sapm_dc_snl_ac_system, location, weather):
    mc = ModelChain(sapm_dc_snl_ac_system, location, dc_model='sapm',
                    aoi_model='no_loss', spectral_model='no_loss')
    mc.run_model(weather)
    assert mc.results.aoi_modifier == 1.0
    assert not mc.results.ac.empty
    assert mc.results.ac[0] > 150 and mc.results.ac[0] < 200
    assert mc.results.ac[1] < 1


def test_aoi_model_user_func(sapm_dc_snl_ac_system, location, weather, mocker):
    m = mocker.spy(sys.modules[__name__], 'constant_aoi_loss')
    mc = ModelChain(sapm_dc_snl_ac_system, location, dc_model='sapm',
                    aoi_model=constant_aoi_loss, spectral_model='no_loss')
    mc.run_model(weather)
    assert m.call_count == 1
    assert mc.results.aoi_modifier == 0.9
    assert not mc.results.ac.empty
    assert mc.results.ac[0] > 140 and mc.results.ac[0] < 200
    assert mc.results.ac[1] < 1


@pytest.mark.parametrize('aoi_model', [
    'sapm', 'ashrae', 'physical', 'martin_ruiz'
])
def test_infer_aoi_model(location, system_no_aoi, aoi_model):
    for k in iam._IAM_MODEL_PARAMS[aoi_model]:
        system_no_aoi.module_parameters.update({k: 1.0})
    mc = ModelChain(system_no_aoi, location,
                    orientation_strategy='None',
                    spectral_model='no_loss')
    assert isinstance(mc, ModelChain)


def test_infer_aoi_model_invalid(location, system_no_aoi):
    exc_text = 'could not infer AOI model'
    with pytest.raises(ValueError, match=exc_text):
        ModelChain(system_no_aoi, location, orientation_strategy='None',
                   spectral_model='no_loss')


def constant_spectral_loss(mc):
    mc.results.spectral_modifier = 0.9


@pytest.mark.parametrize('spectral_model', [
    'sapm', 'first_solar', 'no_loss', constant_spectral_loss
])
def test_spectral_models(sapm_dc_snl_ac_system, location, spectral_model,
                         weather):
    # add pw to weather dataframe
    weather['precipitable_water'] = [0.3, 0.5]
    mc = ModelChain(sapm_dc_snl_ac_system, location, dc_model='sapm',
                    aoi_model='no_loss', spectral_model=spectral_model)
    spectral_modifier = mc.run_model(weather).results.spectral_modifier
    assert isinstance(spectral_modifier, (pd.Series, float, int))


def constant_losses(mc):
    mc.losses = 0.9
    mc.results.dc *= mc.losses


def test_losses_models_pvwatts(pvwatts_dc_pvwatts_ac_system, location, weather,
                               mocker):
    age = 1
    pvwatts_dc_pvwatts_ac_system.losses_parameters = dict(age=age)
    m = mocker.spy(pvsystem, 'pvwatts_losses')
    mc = ModelChain(pvwatts_dc_pvwatts_ac_system, location, dc_model='pvwatts',
                    aoi_model='no_loss', spectral_model='no_loss',
                    losses_model='pvwatts')
    mc.run_model(weather)
    assert m.call_count == 1
    m.assert_called_with(age=age)
    assert isinstance(mc.results.ac, (pd.Series, pd.DataFrame))
    assert not mc.results.ac.empty
    # check that we're applying correction to dc
    # GH 696
    dc_with_loss = mc.results.dc
    mc = ModelChain(pvwatts_dc_pvwatts_ac_system, location, dc_model='pvwatts',
                    aoi_model='no_loss', spectral_model='no_loss',
                    losses_model='no_loss')
    mc.run_model(weather)
    assert not np.allclose(mc.results.dc, dc_with_loss, equal_nan=True)


def test_losses_models_pvwatts_arrays(multi_array_pvwatts_dc_pvwatts_ac_system,
                                      location, weather):
    age = 1
    system_both = multi_array_pvwatts_dc_pvwatts_ac_system['two_array_system']
    system_both.losses_parameters = dict(age=age)
    mc = ModelChain(system_both, location, dc_model='pvwatts',
                    aoi_model='no_loss', spectral_model='no_loss',
                    losses_model='pvwatts')
    mc.run_model(weather)
    dc_with_loss = mc.results.dc
    mc = ModelChain(system_both, location, dc_model='pvwatts',
                    aoi_model='no_loss', spectral_model='no_loss',
                    losses_model='pvwatts')
    mc.run_model(weather)
    assert not np.allclose(mc.results.dc, dc_with_loss, equal_nan=True)


def test_losses_models_ext_def(pvwatts_dc_pvwatts_ac_system, location, weather,
                               mocker):
    m = mocker.spy(sys.modules[__name__], 'constant_losses')
    mc = ModelChain(pvwatts_dc_pvwatts_ac_system, location, dc_model='pvwatts',
                    aoi_model='no_loss', spectral_model='no_loss',
                    losses_model=constant_losses)
    mc.run_model(weather)
    assert m.call_count == 1
    assert isinstance(mc.results.ac, (pd.Series, pd.DataFrame))
    assert mc.losses == 0.9
    assert not mc.results.ac.empty


def test_losses_models_no_loss(pvwatts_dc_pvwatts_ac_system, location, weather,
                               mocker):
    m = mocker.spy(pvsystem, 'pvwatts_losses')
    mc = ModelChain(pvwatts_dc_pvwatts_ac_system, location, dc_model='pvwatts',
                    aoi_model='no_loss', spectral_model='no_loss',
                    losses_model='no_loss')
    assert mc.losses_model == mc.no_extra_losses
    mc.run_model(weather)
    assert m.call_count == 0
    assert mc.losses == 1


def test_invalid_dc_model_params(sapm_dc_snl_ac_system, cec_dc_snl_ac_system,
                                 pvwatts_dc_pvwatts_ac_system, location):
    kwargs = {'dc_model': 'sapm', 'ac_model': 'snlinverter',
              'aoi_model': 'no_loss', 'spectral_model': 'no_loss',
              'temperature_model': 'sapm', 'losses_model': 'no_loss'}
    sapm_dc_snl_ac_system.module_parameters.pop('A0')  # remove a parameter
    with pytest.raises(ValueError):
        ModelChain(sapm_dc_snl_ac_system, location, **kwargs)

    kwargs['dc_model'] = 'singlediode'
    cec_dc_snl_ac_system.module_parameters.pop('a_ref')  # remove a parameter
    with pytest.raises(ValueError):
        ModelChain(cec_dc_snl_ac_system, location, **kwargs)

    kwargs['dc_model'] = 'pvwatts'
    kwargs['ac_model'] = 'pvwatts'
    pvwatts_dc_pvwatts_ac_system.module_parameters.pop('pdc0')
    with pytest.raises(ValueError):
        ModelChain(pvwatts_dc_pvwatts_ac_system, location, **kwargs)


@pytest.mark.parametrize('model', [
    'dc_model', 'ac_model', 'aoi_model', 'spectral_model',
    'temperature_model', 'losses_model'
])
def test_invalid_models(model, sapm_dc_snl_ac_system, location):
    kwargs = {'dc_model': 'pvwatts', 'ac_model': 'pvwatts',
              'aoi_model': 'no_loss', 'spectral_model': 'no_loss',
              'temperature_model': 'sapm', 'losses_model': 'no_loss'}
    kwargs[model] = 'invalid'
    with pytest.raises(ValueError):
        ModelChain(sapm_dc_snl_ac_system, location, **kwargs)


def test_bad_get_orientation():
    with pytest.raises(ValueError):
        modelchain.get_orientation('bad value')


# tests for PVSystem with multiple Arrays
def test_with_sapm_pvsystem_arrays(sapm_dc_snl_ac_system_Array, location,
                                   weather):
    mc = ModelChain.with_sapm(sapm_dc_snl_ac_system_Array, location)
    assert mc.dc_model == mc.sapm
    mc.run_model(weather)
    assert mc.results


@fail_on_pvlib_version('0.9')
@pytest.mark.parametrize('ac_model', ['snlinverter', 'adrinverter'])
def test_deprecated_09(sapm_dc_snl_ac_system, cec_dc_adr_ac_system,
                       location, ac_model, weather):
    # ModelChain.ac_model = 'snlinverter' or 'adrinverter' deprecated in v0.8,
    # removed in v0.9
    ac_systems = {'snlinverter': sapm_dc_snl_ac_system,
                  'adrinverter': cec_dc_adr_ac_system}
    system = ac_systems[ac_model]
    warn_txt = "ac_model = '" + ac_model + "' is deprecated and will be" +\
               " removed in v0.9"
    with pytest.warns(pvlibDeprecationWarning, match=warn_txt):
        ModelChain(system, location, ac_model=ac_model,
                   aoi_model='no_loss', spectral_model='no_loss')


@fail_on_pvlib_version('0.9')
def test_ModelChain_kwargs_deprecated_09(sapm_dc_snl_ac_system, location):
    match = "Arbitrary ModelChain kwargs"
    with pytest.warns(pvlibDeprecationWarning, match=match):
        ModelChain(sapm_dc_snl_ac_system, location, arbitrary_kwarg='value')


@fail_on_pvlib_version('1.0')
def test_ModelChain_attributes_deprecated_10(sapm_dc_snl_ac_system, location):
    match = 'Use ModelChain.results'
    mc = ModelChain(sapm_dc_snl_ac_system, location)
    with pytest.warns(pvlibDeprecationWarning, match=match):
        mc.aoi
    with pytest.warns(pvlibDeprecationWarning, match=match):
        mc.aoi = 5


def test_basic_chain_required(sam_data, cec_inverter_parameters,
                              sapm_temperature_cs5p_220m):
    times = pd.date_range(start='20160101 1200-0700',
                          end='20160101 1800-0700', freq='6H')
    latitude = 32
    longitude = -111
    altitude = 700
    modules = sam_data['sandiamod']
    module_parameters = modules['Canadian_Solar_CS5P_220M___2009_']
    temp_model_params = sapm_temperature_cs5p_220m.copy()
    with pytest.raises(ValueError):
        dc, ac = modelchain.basic_chain(
            times, latitude, longitude, module_parameters, temp_model_params,
            cec_inverter_parameters, altitude=altitude
        )


@requires_tables
def test_basic_chain_alt_az(sam_data, cec_inverter_parameters,
                            sapm_temperature_cs5p_220m):
    times = pd.date_range(start='20160101 1200-0700',
                          end='20160101 1800-0700', freq='6H')
    latitude = 32.2
    longitude = -111
    surface_tilt = 0
    surface_azimuth = 0
    modules = sam_data['sandiamod']
    module_parameters = modules['Canadian_Solar_CS5P_220M___2009_']
    temp_model_params = sapm_temperature_cs5p_220m.copy()
    dc, ac = modelchain.basic_chain(times, latitude, longitude,
                                    module_parameters,  temp_model_params,
                                    cec_inverter_parameters,
                                    surface_tilt=surface_tilt,
                                    surface_azimuth=surface_azimuth)

    expected = pd.Series(np.array([111.621405, -2.00000000e-02]),
                         index=times)
    assert_series_equal(ac, expected)


@requires_tables
def test_basic_chain_strategy(sam_data, cec_inverter_parameters,
                              sapm_temperature_cs5p_220m):
    times = pd.date_range(start='20160101 1200-0700',
                          end='20160101 1800-0700', freq='6H')
    latitude = 32.2
    longitude = -111
    altitude = 700
    modules = sam_data['sandiamod']
    module_parameters = modules['Canadian_Solar_CS5P_220M___2009_']
    temp_model_params = sapm_temperature_cs5p_220m.copy()
    dc, ac = modelchain.basic_chain(
        times, latitude, longitude, module_parameters, temp_model_params,
        cec_inverter_parameters, orientation_strategy='south_at_latitude_tilt',
        altitude=altitude)

    expected = pd.Series(np.array([178.382754, -2.00000000e-02]),
                         index=times)
    assert_series_equal(ac, expected)


@requires_tables
def test_basic_chain_altitude_pressure(sam_data, cec_inverter_parameters,
                                       sapm_temperature_cs5p_220m):
    times = pd.date_range(start='20160101 1200-0700',
                          end='20160101 1800-0700', freq='6H')
    latitude = 32.2
    longitude = -111
    altitude = 700
    surface_tilt = 0
    surface_azimuth = 0
    modules = sam_data['sandiamod']
    module_parameters = modules['Canadian_Solar_CS5P_220M___2009_']
    temp_model_params = sapm_temperature_cs5p_220m.copy()
    dc, ac = modelchain.basic_chain(times, latitude, longitude,
                                    module_parameters, temp_model_params,
                                    cec_inverter_parameters,
                                    surface_tilt=surface_tilt,
                                    surface_azimuth=surface_azimuth,
                                    pressure=93194)

    expected = pd.Series(np.array([113.190045, -2.00000000e-02]),
                         index=times)
    assert_series_equal(ac, expected)

    dc, ac = modelchain.basic_chain(times, latitude, longitude,
                                    module_parameters, temp_model_params,
                                    cec_inverter_parameters,
                                    surface_tilt=surface_tilt,
                                    surface_azimuth=surface_azimuth,
                                    altitude=altitude)

    expected = pd.Series(np.array([113.189814, -2.00000000e-02]),
                         index=times)
    assert_series_equal(ac, expected)


@pytest.mark.parametrize('strategy, strategy_str', [
    ('south_at_latitude_tilt', 'south_at_latitude_tilt'),
    (None, 'None')])  # GitHub issue 352
def test_ModelChain___repr__(sapm_dc_snl_ac_system, location, strategy,
                             strategy_str):

    mc = ModelChain(sapm_dc_snl_ac_system, location,
                    orientation_strategy=strategy, name='my mc')

    expected = '\n'.join([
        'ModelChain: ',
        '  name: my mc',
        '  orientation_strategy: ' + strategy_str,
        '  clearsky_model: ineichen',
        '  transposition_model: haydavies',
        '  solar_position_method: nrel_numpy',
        '  airmass_model: kastenyoung1989',
        '  dc_model: sapm',
        '  ac_model: snlinverter',
        '  aoi_model: sapm_aoi_loss',
        '  spectral_model: sapm_spectral_loss',
        '  temperature_model: sapm_temp',
        '  losses_model: no_extra_losses'
    ])

    assert mc.__repr__() == expected


def test_complete_irradiance_clean_run(sapm_dc_snl_ac_system, location):
    """The DataFrame should not change if all columns are passed"""
    mc = ModelChain(sapm_dc_snl_ac_system, location)
    times = pd.date_range('2010-07-05 9:00:00', periods=2, freq='H')
    i = pd.DataFrame(
        {'dni': [2, 3], 'dhi': [4, 6], 'ghi': [9, 5]}, index=times)

    mc.complete_irradiance(i)

    assert_series_equal(mc.weather['dni'],
                        pd.Series([2, 3], index=times, name='dni'))
    assert_series_equal(mc.weather['dhi'],
                        pd.Series([4, 6], index=times, name='dhi'))
    assert_series_equal(mc.weather['ghi'],
                        pd.Series([9, 5], index=times, name='ghi'))


@requires_tables
def test_complete_irradiance(sapm_dc_snl_ac_system, location):
    """Check calculations"""
    mc = ModelChain(sapm_dc_snl_ac_system, location)
    times = pd.date_range('2010-07-05 7:00:00-0700', periods=2, freq='H')
    i = pd.DataFrame({'dni': [49.756966, 62.153947],
                      'ghi': [372.103976116, 497.087579068],
                      'dhi': [356.543700, 465.44400]}, index=times)

    with pytest.warns(UserWarning):
        mc.complete_irradiance(i[['ghi', 'dni']])
    assert_series_equal(mc.weather['dhi'],
                        pd.Series([356.543700, 465.44400],
                                  index=times, name='dhi'))

    with pytest.warns(UserWarning):
        mc.complete_irradiance(i[['dhi', 'dni']])
    assert_series_equal(mc.weather['ghi'],
                        pd.Series([372.103976116, 497.087579068],
                                  index=times, name='ghi'))

    mc.complete_irradiance(i[['dhi', 'ghi']])
    assert_series_equal(mc.weather['dni'],
                        pd.Series([49.756966, 62.153947],
                                  index=times, name='dni'))<|MERGE_RESOLUTION|>--- conflicted
+++ resolved
@@ -394,7 +394,6 @@
         mc.prepare_inputs(weather)
 
 
-<<<<<<< HEAD
 def test_prepare_inputs_arrays_one_missing_irradiance(
         sapm_dc_snl_ac_system_Array, location):
     """If any of the input DataFrames is missing a column then a
@@ -454,7 +453,8 @@
     mc = ModelChain(sapm_dc_snl_ac_system_Array, location)
     mc.prepare_inputs(weather_one)
     assert mc.times.equals(times)
-=======
+
+
 @pytest.mark.parametrize("missing", ['dhi', 'ghi', 'dni'])
 def test_prepare_inputs_missing_irrad_component(
         sapm_dc_snl_ac_system, location, missing):
@@ -463,7 +463,6 @@
     weather.drop(columns=missing, inplace=True)
     with pytest.raises(ValueError):
         mc.prepare_inputs(weather)
->>>>>>> 1024194d
 
 
 def test_run_model_perez(sapm_dc_snl_ac_system, location):
