--- conflicted
+++ resolved
@@ -88,51 +88,6 @@
     assert_frame_equal(file_data, requested)
 
 
-<<<<<<< HEAD
-@pytest.mark.skip(reason="SRML server is undergoing maintenance as of 12-2023")
-=======
-@fail_on_pvlib_version('0.11')
-@pytest.mark.remote_data
-@pytest.mark.flaky(reruns=RERUNS, reruns_delay=RERUNS_DELAY)
-def test_read_srml_month_from_solardat():
-    url = 'http://solardata.uoregon.edu/download/Archive/EUPO1801.txt'
-    file_data = srml.read_srml(url)
-    with pytest.warns(pvlibDeprecationWarning, match='get_srml instead'):
-        requested = srml.read_srml_month_from_solardat('EU', 2018, 1)
-    assert file_data.equals(requested)
-
-
-@fail_on_pvlib_version('0.11')
-@pytest.mark.remote_data
-@pytest.mark.flaky(reruns=RERUNS, reruns_delay=RERUNS_DELAY)
-def test_15_minute_dt_index():
-    with pytest.warns(pvlibDeprecationWarning, match='get_srml instead'):
-        data = srml.read_srml_month_from_solardat('TW', 2019, 4, 'RQ')
-    start = pd.Timestamp('20190401 00:00')
-    start = start.tz_localize('Etc/GMT+8')
-    end = pd.Timestamp('20190430 23:45')
-    end = end.tz_localize('Etc/GMT+8')
-    assert data.index[0] == start
-    assert data.index[-1] == end
-    assert (data.index[3::4].minute == 45).all()
-
-
-@fail_on_pvlib_version('0.11')
-@pytest.mark.remote_data
-@pytest.mark.flaky(reruns=RERUNS, reruns_delay=RERUNS_DELAY)
-def test_hourly_dt_index():
-    with pytest.warns(pvlibDeprecationWarning, match='get_srml instead'):
-        data = srml.read_srml_month_from_solardat('CD', 1986, 4, 'PH')
-    start = pd.Timestamp('19860401 00:00')
-    start = start.tz_localize('Etc/GMT+8')
-    end = pd.Timestamp('19860430 23:00')
-    end = end.tz_localize('Etc/GMT+8')
-    assert data.index[0] == start
-    assert data.index[-1] == end
-    assert (data.index.minute == 0).all()
-
-
->>>>>>> 1d854e5a
 @pytest.mark.remote_data
 @pytest.mark.flaky(reruns=RERUNS, reruns_delay=RERUNS_DELAY)
 def test_get_srml_hourly():
