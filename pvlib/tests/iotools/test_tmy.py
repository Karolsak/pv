--- conflicted
+++ resolved
@@ -121,11 +121,8 @@
     # The SolarAnywhere TMY3 format specifies midnight as 00:00 whereas the
     # NREL TMY3 format utilizes 24:00. The SolarAnywhere file is therefore
     # included to test files with  00:00 timestamps are parsed correctly
-<<<<<<< HEAD
-    data, meta = tmy.read_tmy3(TMY3_SOLARANYWHERE, encoding='iso-8859-1')
-=======
-    data, meta = tmy.read_tmy3(TMY3_SOLARANYWHERE, map_variables=False)
->>>>>>> 5119b428
+    data, meta = tmy.read_tmy3(TMY3_SOLARANYWHERE, encoding='iso-8859-1',
+                               map_variables=False)
     pd.testing.assert_index_equal(data.index, solaranywhere_index)
     assert meta['USAF'] == 0
     assert meta['Name'] == 'Burlington  United States'
