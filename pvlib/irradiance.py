--- conflicted
+++ resolved
@@ -2267,7 +2267,6 @@
     return data
 
 
-<<<<<<< HEAD
 def orgill_hollands(ghi, zenith, datetime_or_doy, dni_extra=None,
                     min_cos_zenith=0.065, max_zenith=87):
     """Estimate DNI and DHI from GHI using the Orgill and Hollands model.
@@ -2276,27 +2275,10 @@
     global horizontal irradiance through an empirical relationship between
     hourly DF observations (in Toronto, Canada) and the ratio of GHI to
     extraterrestrial irradiance, Kt.
-=======
-def boland(ghi, solar_zenith, datetime_or_doy, a_coeff=8.645, b_coeff=0.613,
-           min_cos_zenith=0.065, max_zenith=87):
-    r"""
-    Estimate DNI and DHI from GHI using the Boland clearness index model.
-
-    The Boland model [1]_, [2]_ estimates the diffuse fraction, DF, from global
-    horizontal irradiance, GHI, through an empirical relationship between DF
-    and the clearness index, :math:`k_t`, the ratio of GHI to horizontal
-    extraterrestrial irradiance.
-
-    .. math::
-
-        \mathit{DF} = \frac{1}{1 + \exp\left(a \left(k_t - b\right)\right)}
-
->>>>>>> 5f6aef6d
 
     Parameters
     ----------
     ghi: numeric
-<<<<<<< HEAD
         Global horizontal irradiance in W/m^2.
     zenith: numeric
         True (not refraction-corrected) zenith angles in decimal degrees.
@@ -2308,7 +2290,79 @@
     min_cos_zenith : numeric, default 0.065
         Minimum value of cos(zenith) to allow when calculating global
         clearness index `kt`. Equivalent to zenith = 86.273 degrees.
-=======
+    max_zenith : numeric, default 87
+        Maximum value of zenith to allow in DNI calculation. DNI will be
+        set to 0 for times with zenith values greater than `max_zenith`.
+
+    Returns
+    -------
+    None.
+
+    References
+    ----------
+    .. [1] Orgill, J.F., Hollands, K.G.T., Correlation equation for hourly
+    diffuse radiation on a horizontal surface, Solar Energy 19(4), pp 357–359,
+    1977. Eqs. 3(a), 3(b) and 3(c)
+
+    See Also
+    --------
+    dirint
+    disc
+    erbs
+    boland
+    """
+    if dni_extra is None:
+        dni_extra = get_extra_radiation(datetime_or_doy)
+
+    kt = clearness_index(ghi, zenith, dni_extra, min_cos_zenith=min_cos_zenith,
+                         max_clearness_index=1)
+
+    # For Kt < 0.35, set the diffuse fraction
+    df = 1 - 0.249*kt
+
+    # For Kt >= 0.35 and Kt <= 0.75, set the diffuse fraction
+    df = np.where((kt >= 0.35) & (kt <= 0.75),
+                  1.557 - 1.84*kt, df)
+
+    # For Kt > 0.75, set the diffuse fraction
+    df = np.where(kt > 0.75, 0.177, df)
+
+    dhi = df * ghi
+
+    dni = (ghi - dhi) / tools.cosd(zenith)
+    bad_values = (zenith > max_zenith) | (ghi < 0) | (dni < 0)
+    dni = np.where(bad_values, 0, dni)
+    # ensure that closure relationship remains valid
+    dhi = np.where(bad_values, ghi, dhi)
+
+    data = OrderedDict()
+    data['dni'] = dni
+    data['dhi'] = dhi
+    data['kt'] = kt
+
+    if isinstance(datetime_or_doy, pd.DatetimeIndex):
+        data = pd.DataFrame(data, index=datetime_or_doy)
+
+    return data
+
+
+def boland(ghi, solar_zenith, datetime_or_doy, a_coeff=8.645, b_coeff=0.613,
+           min_cos_zenith=0.065, max_zenith=87):
+    r"""
+    Estimate DNI and DHI from GHI using the Boland clearness index model.
+
+    The Boland model [1]_, [2]_ estimates the diffuse fraction, DF, from global
+    horizontal irradiance, GHI, through an empirical relationship between DF
+    and the clearness index, :math:`k_t`, the ratio of GHI to horizontal
+    extraterrestrial irradiance.
+
+    .. math::
+
+        \mathit{DF} = \frac{1}{1 + \exp\left(a \left(k_t - b\right)\right)}
+
+    Parameters
+    ----------
+    ghi: numeric
         Global horizontal irradiance. [W/m^2]
     solar_zenith: numeric
         True (not refraction-corrected) zenith angles in decimal degrees.
@@ -2322,24 +2376,12 @@
     min_cos_zenith : numeric, default 0.065
         Minimum value of cos(zenith) to allow when calculating global
         clearness index :math:`k_t`. Equivalent to zenith = 86.273 degrees.
->>>>>>> 5f6aef6d
     max_zenith : numeric, default 87
         Maximum value of zenith to allow in DNI calculation. DNI will be
         set to 0 for times with zenith values greater than `max_zenith`.
 
     Returns
     -------
-<<<<<<< HEAD
-    None.
-
-    References
-    ----------
-    .. [1] Orgill, J.F., Hollands, K.G.T., Correlation equation for hourly
-    diffuse radiation on a horizontal surface, Solar Energy 19(4), pp 357–359,
-    1977. Eqs. 3(a), 3(b) and 3(c)
-
-    See Also
-=======
     data : OrderedDict or DataFrame
         Contains the following keys/columns:
 
@@ -2360,36 +2402,9 @@
        :doi:`10.1002/1099-095X(200103)12:2%3C103::AID-ENV447%3E3.0.CO;2-2`
 
     See also
->>>>>>> 5f6aef6d
-    --------
     dirint
     disc
     erbs
-<<<<<<< HEAD
-    boland
-
-    """
-    if dni_extra is None:
-        dni_extra = get_extra_radiation(datetime_or_doy)
-
-    kt = clearness_index(ghi, zenith, dni_extra, min_cos_zenith=min_cos_zenith,
-                         max_clearness_index=1)
-
-    # For Kt < 0.35, set the diffuse fraction
-    df = 1 - 0.249*kt
-
-    # For Kt >= 0.35 and Kt <= 0.75, set the diffuse fraction
-    df = np.where((kt >= 0.35) & (kt <= 0.75),
-                  1.557 - 1.84*kt, df)
-
-    # For Kt > 0.75, set the diffuse fraction
-    df = np.where(kt > 0.75, 0.177, df)
-
-    dhi = df * ghi
-
-    dni = (ghi - dhi) / tools.cosd(zenith)
-    bad_values = (zenith > max_zenith) | (ghi < 0) | (dni < 0)
-=======
 
     Notes
     -----
@@ -2418,7 +2433,7 @@
 
     dni = (ghi - dhi) / tools.cosd(solar_zenith)
     bad_values = (solar_zenith > max_zenith) | (ghi < 0) | (dni < 0)
->>>>>>> 5f6aef6d
+
     dni = np.where(bad_values, 0, dni)
     # ensure that closure relationship remains valid
     dhi = np.where(bad_values, ghi, dhi)
