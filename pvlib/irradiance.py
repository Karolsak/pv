"""
The ``irradiance`` module contains functions for modeling global
horizontal irradiance, direct normal irradiance, diffuse horizontal
irradiance, and total irradiance under various conditions.
"""

import datetime
from collections import OrderedDict
from functools import partial

import numpy as np
import pandas as pd
from scipy.interpolate import splev
from scipy.optimize import bisect

from pvlib import atmosphere, solarposition, tools
import pvlib  # used to avoid dni name collision in complete_irradiance


# see References section of get_ground_diffuse function
SURFACE_ALBEDOS = {'urban': 0.18,
                   'grass': 0.20,
                   'fresh grass': 0.26,
                   'soil': 0.17,
                   'sand': 0.40,
                   'snow': 0.65,
                   'fresh snow': 0.75,
                   'asphalt': 0.12,
                   'concrete': 0.30,
                   'aluminum': 0.85,
                   'copper': 0.74,
                   'fresh steel': 0.35,
                   'dirty steel': 0.08,
                   'sea': 0.06}


def get_extra_radiation(datetime_or_doy, solar_constant=1366.1,
                        method='spencer', epoch_year=2014, **kwargs):
    """
    Determine extraterrestrial radiation from day of year.

    Parameters
    ----------
    datetime_or_doy : numeric, array, date, datetime, Timestamp, DatetimeIndex
        Day of year, array of days of year, or datetime-like object

    solar_constant : float, default 1366.1
        The solar constant.

    method : string, default 'spencer'
        The method by which the ET radiation should be calculated.
        Options include ``'pyephem', 'spencer', 'asce', 'nrel'``.

    epoch_year : int, default 2014
        The year in which a day of year input will be calculated. Only
        applies to day of year input used with the pyephem or nrel
        methods.

    kwargs :
        Passed to solarposition.nrel_earthsun_distance

    Returns
    -------
    dni_extra : float, array, or Series
        The extraterrestrial radiation present in watts per square meter
        on a surface which is normal to the sun. Pandas Timestamp and
        DatetimeIndex inputs will yield a Pandas TimeSeries. All other
        inputs will yield a float or an array of floats.

    References
    ----------
    .. [1] M. Reno, C. Hansen, and J. Stein, "Global Horizontal Irradiance
       Clear Sky Models: Implementation and Analysis", Sandia National
       Laboratories, SAND2012-2389, 2012.

    .. [2] http://solardata.uoregon.edu/SolarRadiationBasics.html, Eqs.
       SR1 and SR2

    .. [3] Partridge, G. W. and Platt, C. M. R. 1976. Radiative Processes
       in Meteorology and Climatology.

    .. [4] Duffie, J. A. and Beckman, W. A. 1991. Solar Engineering of
       Thermal Processes, 2nd edn. J. Wiley and Sons, New York.

    .. [5] ASCE, 2005. The ASCE Standardized Reference Evapotranspiration
       Equation, Environmental and Water Resources Institute of the American
       Civil Engineers, Ed. R. G. Allen et al.
    """

    to_doy, to_datetimeindex, to_output = \
        _handle_extra_radiation_types(datetime_or_doy, epoch_year)

    # consider putting asce and spencer methods in their own functions
    method = method.lower()
    if method == 'asce':
        B = solarposition._calculate_simple_day_angle(to_doy(datetime_or_doy),
                                                      offset=0)
        RoverR0sqrd = 1 + 0.033 * np.cos(B)
    elif method == 'spencer':
        B = solarposition._calculate_simple_day_angle(to_doy(datetime_or_doy))
        RoverR0sqrd = (1.00011 + 0.034221 * np.cos(B) + 0.00128 * np.sin(B) +
                       0.000719 * np.cos(2 * B) + 7.7e-05 * np.sin(2 * B))
    elif method == 'pyephem':
        times = to_datetimeindex(datetime_or_doy)
        RoverR0sqrd = solarposition.pyephem_earthsun_distance(times) ** (-2)
    elif method == 'nrel':
        times = to_datetimeindex(datetime_or_doy)
        RoverR0sqrd = \
            solarposition.nrel_earthsun_distance(times, **kwargs) ** (-2)
    else:
        raise ValueError('Invalid method: %s', method)

    Ea = solar_constant * RoverR0sqrd

    Ea = to_output(Ea)

    return Ea


def _handle_extra_radiation_types(datetime_or_doy, epoch_year):
    # This block will set the functions that can be used to convert the
    # inputs to either day of year or pandas DatetimeIndex, and the
    # functions that will yield the appropriate output type. It's
    # complicated because there are many day-of-year-like input types,
    # and the different algorithms need different types. Maybe you have
    # a better way to do it.
    if isinstance(datetime_or_doy, pd.DatetimeIndex):
        to_doy = tools._pandas_to_doy  # won't be evaluated unless necessary
        def to_datetimeindex(x): return x                       # noqa: E306
        to_output = partial(pd.Series, index=datetime_or_doy)
    elif isinstance(datetime_or_doy, pd.Timestamp):
        to_doy = tools._pandas_to_doy
        to_datetimeindex = \
            tools._datetimelike_scalar_to_datetimeindex
        to_output = tools._scalar_out
    elif isinstance(datetime_or_doy,
                    (datetime.date, datetime.datetime, np.datetime64)):
        to_doy = tools._datetimelike_scalar_to_doy
        to_datetimeindex = \
            tools._datetimelike_scalar_to_datetimeindex
        to_output = tools._scalar_out
    elif np.isscalar(datetime_or_doy):  # ints and floats of various types
        def to_doy(x): return x                                 # noqa: E306
        to_datetimeindex = partial(tools._doy_to_datetimeindex,
                                   epoch_year=epoch_year)
        to_output = tools._scalar_out
    else:  # assume that we have an array-like object of doy
        def to_doy(x): return x                                 # noqa: E306
        to_datetimeindex = partial(tools._doy_to_datetimeindex,
                                   epoch_year=epoch_year)
        to_output = tools._array_out

    return to_doy, to_datetimeindex, to_output


def aoi_projection(surface_tilt, surface_azimuth, solar_zenith, solar_azimuth):
    """
    Calculates the dot product of the sun position unit vector and the surface
    normal unit vector; in other words, the cosine of the angle of incidence.

    Usage note: When the sun is behind the surface the value returned is
    negative.  For many uses negative values must be set to zero.

    Input all angles in degrees.

    Parameters
    ----------
    surface_tilt : numeric
        Panel tilt from horizontal.
    surface_azimuth : numeric
        Panel azimuth from north.
    solar_zenith : numeric
        Solar zenith angle.
    solar_azimuth : numeric
        Solar azimuth angle.

    Returns
    -------
    projection : numeric
        Dot product of panel normal and solar angle.
    """

    projection = (
        tools.cosd(surface_tilt) * tools.cosd(solar_zenith) +
        tools.sind(surface_tilt) * tools.sind(solar_zenith) *
        tools.cosd(solar_azimuth - surface_azimuth))

    # GH 1185
    projection = np.clip(projection, -1, 1)

    try:
        projection.name = 'aoi_projection'
    except AttributeError:
        pass

    return projection


def aoi(surface_tilt, surface_azimuth, solar_zenith, solar_azimuth):
    """
    Calculates the angle of incidence of the solar vector on a surface.
    This is the angle between the solar vector and the surface normal.

    Input all angles in degrees.

    Parameters
    ----------
    surface_tilt : numeric
        Panel tilt from horizontal.
    surface_azimuth : numeric
        Panel azimuth from north.
    solar_zenith : numeric
        Solar zenith angle.
    solar_azimuth : numeric
        Solar azimuth angle.

    Returns
    -------
    aoi : numeric
        Angle of incidence in degrees.
    """

    projection = aoi_projection(surface_tilt, surface_azimuth,
                                solar_zenith, solar_azimuth)
    aoi_value = np.rad2deg(np.arccos(projection))

    try:
        aoi_value.name = 'aoi'
    except AttributeError:
        pass

    return aoi_value


def poa_horizontal_ratio(surface_tilt, surface_azimuth,
                         solar_zenith, solar_azimuth):
    """
    Calculates the ratio of the beam components of the plane of array
    irradiance and the horizontal irradiance.

    Input all angles in degrees.

    Parameters
    ----------
    surface_tilt : numeric
        Panel tilt from horizontal.
    surface_azimuth : numeric
        Panel azimuth from north.
    solar_zenith : numeric
        Solar zenith angle.
    solar_azimuth : numeric
        Solar azimuth angle.

    Returns
    -------
    ratio : numeric
        Ratio of the plane of array irradiance to the horizontal plane
        irradiance
    """

    cos_poa_zen = aoi_projection(surface_tilt, surface_azimuth,
                                 solar_zenith, solar_azimuth)

    cos_solar_zenith = tools.cosd(solar_zenith)

    # ratio of tilted and horizontal beam irradiance
    ratio = cos_poa_zen / cos_solar_zenith

    try:
        ratio.name = 'poa_ratio'
    except AttributeError:
        pass

    return ratio


def beam_component(surface_tilt, surface_azimuth, solar_zenith, solar_azimuth,
                   dni):
    """
    Calculates the beam component of the plane of array irradiance.

    Parameters
    ----------
    surface_tilt : numeric
        Panel tilt from horizontal.
    surface_azimuth : numeric
        Panel azimuth from north.
    solar_zenith : numeric
        Solar zenith angle.
    solar_azimuth : numeric
        Solar azimuth angle.
    dni : numeric
        Direct Normal Irradiance

    Returns
    -------
    beam : numeric
        Beam component
    """
    beam = dni * aoi_projection(surface_tilt, surface_azimuth,
                                solar_zenith, solar_azimuth)
    beam = np.maximum(beam, 0)

    return beam


def get_total_irradiance(surface_tilt, surface_azimuth,
                         solar_zenith, solar_azimuth,
                         dni, ghi, dhi, dni_extra=None, airmass=None,
                         albedo=0.25, surface_type=None,
                         model='isotropic',
                         model_perez='allsitescomposite1990'):
    r"""
    Determine total in-plane irradiance and its beam, sky diffuse and ground
    reflected components, using the specified sky diffuse irradiance model.

    .. math::

       I_{tot} = I_{beam} + I_{sky diffuse} + I_{ground}

    Sky diffuse models include:
        * isotropic (default)
        * klucher
        * haydavies
        * reindl
        * king
        * perez
        * perez-driesse

    Parameters
    ----------
    surface_tilt : numeric
        Panel tilt from horizontal. [degree]
    surface_azimuth : numeric
        Panel azimuth from north. [degree]
    solar_zenith : numeric
        Solar zenith angle. [degree]
    solar_azimuth : numeric
        Solar azimuth angle. [degree]
    dni : numeric
        Direct Normal Irradiance. [W/m2]
    ghi : numeric
        Global horizontal irradiance. [W/m2]
    dhi : numeric
        Diffuse horizontal irradiance. [W/m2]
    dni_extra : numeric, optional
        Extraterrestrial direct normal irradiance. [W/m2]
    airmass : numeric, optional
        Relative airmass (not adjusted for pressure). [unitless]
    albedo : numeric, default 0.25
        Ground surface albedo. [unitless]
    surface_type : str, optional
        Surface type. See :py:func:`~pvlib.irradiance.get_ground_diffuse` for
        the list of accepted values.
    model : str, default 'isotropic'
        Irradiance model. Can be one of ``'isotropic'``, ``'klucher'``,
        ``'haydavies'``, ``'reindl'``, ``'king'``, ``'perez'``,
        ``'perez-driesse'``.
    model_perez : str, default 'allsitescomposite1990'
        Used only if ``model='perez'``. See :py:func:`~pvlib.irradiance.perez`.

    Returns
    -------
    total_irrad : OrderedDict or DataFrame
        Contains keys/columns ``'poa_global', 'poa_direct', 'poa_diffuse',
        'poa_sky_diffuse', 'poa_ground_diffuse'``.

    Notes
    -----
    Models ``'haydavies'``, ``'reindl'``, ``'perez'`` and ``'perez-driesse'``
    require ``'dni_extra'``. Values can be calculated using
    :py:func:`~pvlib.irradiance.get_extra_radiation`.

    The ``'perez'`` and ``'perez-driesse'`` models require relative airmass
    (``airmass``) as input. If ``airmass`` is not provided, it is calculated
    using the defaults in :py:func:`~pvlib.atmosphere.get_relative_airmass`.
    """

    poa_sky_diffuse = get_sky_diffuse(
        surface_tilt, surface_azimuth, solar_zenith, solar_azimuth,
        dni, ghi, dhi, dni_extra=dni_extra, airmass=airmass, model=model,
        model_perez=model_perez)

    poa_ground_diffuse = get_ground_diffuse(surface_tilt, ghi, albedo,
                                            surface_type)
    aoi_ = aoi(surface_tilt, surface_azimuth, solar_zenith, solar_azimuth)
    irrads = poa_components(aoi_, dni, poa_sky_diffuse, poa_ground_diffuse)
    return irrads


def get_sky_diffuse(surface_tilt, surface_azimuth,
                    solar_zenith, solar_azimuth,
                    dni, ghi, dhi, dni_extra=None, airmass=None,
                    model='isotropic',
                    model_perez='allsitescomposite1990'):
    r"""
    Determine in-plane sky diffuse irradiance component
    using the specified sky diffuse irradiance model.

    Sky diffuse models include:
        * isotropic (default)
        * klucher
        * haydavies
        * reindl
        * king
        * perez
        * perez-driesse

    Parameters
    ----------
    surface_tilt : numeric
        Panel tilt from horizontal. [degree]
    surface_azimuth : numeric
        Panel azimuth from north. [degree]
    solar_zenith : numeric
        Solar zenith angle. [degree]
    solar_azimuth : numeric
        Solar azimuth angle. [degree]
    dni : numeric
        Direct Normal Irradiance. [W/m2]
    ghi : numeric
        Global horizontal irradiance. [W/m2]
    dhi : numeric
        Diffuse horizontal irradiance. [W/m2]
    dni_extra : numeric, optional
        Extraterrestrial direct normal irradiance. [W/m2]
    airmass : numeric, optional
        Relative airmass (not adjusted for pressure). [unitless]
    model : str, default 'isotropic'
        Irradiance model. Can be one of ``'isotropic'``, ``'klucher'``,
        ``'haydavies'``, ``'reindl'``, ``'king'``, ``'perez'``,
        ``'perez-driesse'``.
    model_perez : str, default 'allsitescomposite1990'
        Used only if ``model='perez'``. See :py:func:`~pvlib.irradiance.perez`.

    Returns
    -------
    poa_sky_diffuse : numeric
        Sky diffuse irradiance in the plane of array. [W/m2]

    Raises
    ------
    ValueError
        If model is one of ``'haydavies'``, ``'reindl'``, or ``'perez'`` and
        ``dni_extra`` is not specified.

    Notes
    -----
    Models ``'haydavies'``, ``'reindl'``, ``'perez'`` and ``'perez-driesse'``
    require ``'dni_extra'``. Values can be calculated using
    :py:func:`~pvlib.irradiance.get_extra_radiation`.

    The ``'perez'`` and ``'perez-driesse'`` models require relative airmass
    (``airmass``) as input. If ``airmass`` is not provided, it is calculated
    using the defaults in :py:func:`~pvlib.atmosphere.get_relative_airmass`.
    """

    model = model.lower()

    if dni_extra is None and model in {'haydavies', 'reindl',
                                       'perez', 'perez-driesse'}:
        raise ValueError(f'dni_extra is required for model {model}')

    if model == 'isotropic':
        sky = isotropic(surface_tilt, dhi)
    elif model == 'klucher':
        sky = klucher(surface_tilt, surface_azimuth, dhi, ghi,
                      solar_zenith, solar_azimuth)
    elif model == 'haydavies':
        sky = haydavies(surface_tilt, surface_azimuth, dhi, dni, dni_extra,
                        solar_zenith, solar_azimuth)
    elif model == 'reindl':
        sky = reindl(surface_tilt, surface_azimuth, dhi, dni, ghi, dni_extra,
                     solar_zenith, solar_azimuth)
    elif model == 'king':
        sky = king(surface_tilt, dhi, ghi, solar_zenith)
    elif model == 'perez':
        if airmass is None:
            airmass = atmosphere.get_relative_airmass(solar_zenith)
        sky = perez(surface_tilt, surface_azimuth, dhi, dni, dni_extra,
                    solar_zenith, solar_azimuth, airmass,
                    model=model_perez)
    elif model == 'perez-driesse':
        # perez_driesse will calculate its own airmass if needed
        sky = perez_driesse(surface_tilt, surface_azimuth, dhi, dni, dni_extra,
                            solar_zenith, solar_azimuth, airmass)
    else:
        raise ValueError(f'invalid model selection {model}')

    return sky


def poa_components(aoi, dni, poa_sky_diffuse, poa_ground_diffuse):
    r'''
    Determine in-plane irradiance components.

    Combines DNI with sky diffuse and ground-reflected irradiance to calculate
    total, direct and diffuse irradiance components in the plane of array.

    Parameters
    ----------
    aoi : numeric
        Angle of incidence of solar rays with respect to the module
        surface, from :func:`aoi`.

    dni : numeric
        Direct normal irradiance (W/m^2), as measured from a TMY file or
        calculated with a clearsky model.

    poa_sky_diffuse : numeric
        Diffuse irradiance (W/m^2) in the plane of the modules, as
        calculated by a diffuse irradiance translation function

    poa_ground_diffuse : numeric
        Ground reflected irradiance (W/m^2) in the plane of the modules,
        as calculated by an albedo model (eg. :func:`grounddiffuse`)

    Returns
    -------
    irrads : OrderedDict or DataFrame
        Contains the following keys:

        * ``poa_global`` : Total in-plane irradiance (W/m^2)
        * ``poa_direct`` : Total in-plane beam irradiance (W/m^2)
        * ``poa_diffuse`` : Total in-plane diffuse irradiance (W/m^2)
        * ``poa_sky_diffuse`` : In-plane diffuse irradiance from sky (W/m^2)
        * ``poa_ground_diffuse`` : In-plane diffuse irradiance from ground
          (W/m^2)

    Notes
    ------
    Negative beam irradiation due to aoi :math:`> 90^{\circ}` or AOI
    :math:`< 0^{\circ}` is set to zero.
    '''

    poa_direct = np.maximum(dni * np.cos(np.radians(aoi)), 0)
    poa_diffuse = poa_sky_diffuse + poa_ground_diffuse
    poa_global = poa_direct + poa_diffuse

    irrads = OrderedDict()
    irrads['poa_global'] = poa_global
    irrads['poa_direct'] = poa_direct
    irrads['poa_diffuse'] = poa_diffuse
    irrads['poa_sky_diffuse'] = poa_sky_diffuse
    irrads['poa_ground_diffuse'] = poa_ground_diffuse

    if isinstance(poa_direct, pd.Series):
        irrads = pd.DataFrame(irrads)

    return irrads


def get_ground_diffuse(surface_tilt, ghi, albedo=.25, surface_type=None):
<<<<<<< HEAD
    r'''
    Estimate diffuse irradiance on a tilted surface from ground reflections.

    Ground diffuse irradiance is calculated as

    .. math::

       G_{ground} = GHI \times \rho \times \frac{1 - \cos\beta}{2}
=======
    '''
    Estimate diffuse irradiance from ground reflections given
    irradiance, albedo, and surface tilt. The ground is assumed to
    be horizontal, flat and Lambertian, and the reflected irradiance
    is isotropic.
>>>>>>> 1e4d6f5f

    where :math:`\rho` is ``albedo`` and :math:`\beta` is ``surface_tilt``.

    Parameters
    ----------
    surface_tilt : numeric
        Surface tilt angles in decimal degrees. Tilt must be >=0 and
        <=180. The tilt angle is defined as degrees from horizontal
        (e.g. surface facing up = 0, surface facing horizon = 90).

    ghi : numeric
        Global horizontal irradiance. :math:`W/m^2`

    albedo : numeric, default 0.25
        Ground reflectance, typically 0.1-0.4 for surfaces on Earth
        (land), may increase over snow, ice, etc. May also be known as
        the reflection coefficient. Must be >=0 and <=1. Will be
        overridden if ``surface_type`` is supplied.

    surface_type : string, optional
        If supplied, overrides ``albedo``. ``surface_type`` can be one of
        'urban', 'grass', 'fresh grass', 'snow', 'fresh snow', 'asphalt',
        'concrete', 'aluminum', 'copper', 'fresh steel', 'dirty steel',
        'sea'.

    Returns
    -------
    grounddiffuse : numeric
        Ground reflected irradiance. :math:`W/m^2`

    Notes
    -----
    Table of albedo values by ``surface_type`` are from [2]_, [3]_, [4]_;
    see :py:data:`~pvlib.irradiance.SURFACE_ALBEDOS`.

    References
    ----------
    .. [1] Loutzenhiser P.G. et. al. "Empirical validation of models to compute
       solar irradiance on inclined surfaces for building energy simulation"
       2007, Solar Energy vol. 81. pp. 254-267.
<<<<<<< HEAD
    .. [2] https://www.pvsyst.com/help/albedo.htm Accessed January, 2024.
    .. [3] http://en.wikipedia.org/wiki/Albedo Accessed January, 2024.
    .. [4] Payne, R. E. "Albedo of the Sea Surface". J. Atmos. Sci., 29,
       pp. 959–970, 1972.
=======

    The calculation is the last term of equations 3, 4, 7, 8, 10, 11, and 12.

    .. [2] albedos from:
       http://files.pvsyst.com/help/albedo.htm
       and
       http://en.wikipedia.org/wiki/Albedo
       and
>>>>>>> 1e4d6f5f
       :doi:`10.1175/1520-0469(1972)029<0959:AOTSS>2.0.CO;2`
    '''

    if surface_type is not None:
        albedo = SURFACE_ALBEDOS[surface_type]

    diffuse_irrad = ghi * albedo * (1 - np.cos(np.radians(surface_tilt))) * 0.5

    try:
        diffuse_irrad.name = 'diffuse_ground'
    except AttributeError:
        pass

    return diffuse_irrad


def isotropic(surface_tilt, dhi):
    r'''
    Determine diffuse irradiance from the sky on a tilted surface using
    the isotropic sky model.

    .. math::

       I_{d} = DHI \frac{1 + \cos\beta}{2}

    Hottel and Woertz's model treats the sky as a uniform source of
    diffuse irradiance. Thus, the diffuse irradiance from the sky (ground
    reflected irradiance is not included in this algorithm) on a tilted
    surface can be found from the diffuse horizontal irradiance and the
    tilt angle of the surface. A discussion of the origin of the
    isotropic model can be found in [2]_.

    Parameters
    ----------
    surface_tilt : numeric
        Surface tilt angle in decimal degrees. Tilt must be >=0 and
        <=180. The tilt angle is defined as degrees from horizontal
        (e.g. surface facing up = 0, surface facing horizon = 90)

    dhi : numeric
        Diffuse horizontal irradiance in W/m^2. DHI must be >=0.

    Returns
    -------
    diffuse : numeric
        The sky diffuse component of the solar radiation.

    References
    ----------
    .. [1] Loutzenhiser P.G. et al. "Empirical validation of models to
       compute solar irradiance on inclined surfaces for building energy
       simulation" 2007, Solar Energy vol. 81. pp. 254-267
       :doi:`10.1016/j.solener.2006.03.009`

    .. [2] Kamphuis, N.R. et al. "Perspectives on the origin, derivation,
       meaning, and significance of the isotropic sky model" 2020, Solar
       Energy vol. 201. pp. 8-12
       :doi:`10.1016/j.solener.2020.02.067`
    '''
    sky_diffuse = dhi * (1 + tools.cosd(surface_tilt)) * 0.5

    return sky_diffuse


def klucher(surface_tilt, surface_azimuth, dhi, ghi, solar_zenith,
            solar_azimuth):
    r'''
    Determine diffuse irradiance from the sky on a tilted surface
    using Klucher's 1979 model

    .. math::

       I_{d} = DHI \frac{1 + \cos\beta}{2} (1 + F' \sin^3(\beta/2))
       (1 + F' \cos^2\theta\sin^3\theta_z)

    where

    .. math::

       F' = 1 - (I_{d0} / GHI)^2

    Klucher's 1979 model determines the diffuse irradiance from the sky
    (ground reflected irradiance is not included in this algorithm) on a
    tilted surface using the surface tilt angle, surface azimuth angle,
    diffuse horizontal irradiance, direct normal irradiance, global
    horizontal irradiance, extraterrestrial irradiance, sun zenith
    angle, and sun azimuth angle.

    Parameters
    ----------
    surface_tilt : numeric
        Surface tilt angles in decimal degrees. surface_tilt must be >=0
        and <=180. The tilt angle is defined as degrees from horizontal
        (e.g. surface facing up = 0, surface facing horizon = 90)

    surface_azimuth : numeric
        Surface azimuth angles in decimal degrees. surface_azimuth must
        be >=0 and <=360. The Azimuth convention is defined as degrees
        east of north (e.g. North = 0, South=180 East = 90, West = 270).

    dhi : numeric
        Diffuse horizontal irradiance in W/m^2. DHI must be >=0.

    ghi : numeric
        Global irradiance in W/m^2. DNI must be >=0.

    solar_zenith : numeric
        Apparent (refraction-corrected) zenith angles in decimal
        degrees. solar_zenith must be >=0 and <=180.

    solar_azimuth : numeric
        Sun azimuth angles in decimal degrees. solar_azimuth must be >=0
        and <=360. The Azimuth convention is defined as degrees east of
        north (e.g. North = 0, East = 90, West = 270).

    Returns
    -------
    diffuse : numeric
        The sky diffuse component of the solar radiation.

    References
    ----------
    .. [1] Loutzenhiser P.G. et. al. "Empirical validation of models to compute
       solar irradiance on inclined surfaces for building energy simulation"
       2007, Solar Energy vol. 81. pp. 254-267

    .. [2] Klucher, T.M., 1979. Evaluation of models to predict insolation on
       tilted surfaces. Solar Energy 23 (2), 111-114.
    '''

    # zenith angle with respect to panel normal.
    cos_tt = aoi_projection(surface_tilt, surface_azimuth,
                            solar_zenith, solar_azimuth)
    cos_tt = np.maximum(cos_tt, 0)  # GH 526

    # silence warning from 0 / 0
    with np.errstate(invalid='ignore'):
        F = 1 - ((dhi / ghi) ** 2)

    try:
        # fails with single point input
        F.fillna(0, inplace=True)
    except AttributeError:
        F = np.where(np.isnan(F), 0, F)

    term1 = 0.5 * (1 + tools.cosd(surface_tilt))
    term2 = 1 + F * (tools.sind(0.5 * surface_tilt) ** 3)
    term3 = 1 + F * (cos_tt ** 2) * (tools.sind(solar_zenith) ** 3)

    sky_diffuse = dhi * term1 * term2 * term3

    return sky_diffuse


def haydavies(surface_tilt, surface_azimuth, dhi, dni, dni_extra,
              solar_zenith=None, solar_azimuth=None, projection_ratio=None,
              return_components=False):
    r'''
    Determine diffuse irradiance from the sky on a tilted surface using
    Hay & Davies' 1980 model

    .. math::
        I_{d} = DHI ( A R_b + (1 - A) (\frac{1 + \cos\beta}{2}) )

    Hay and Davies' 1980 model determines the diffuse irradiance from
    the sky (ground reflected irradiance is not included in this
    algorithm) on a tilted surface using the surface tilt angle, surface
    azimuth angle, diffuse horizontal irradiance, direct normal
    irradiance, extraterrestrial irradiance, sun zenith angle, and sun
    azimuth angle.

    Parameters
    ----------
    surface_tilt : numeric
        Surface tilt angles in decimal degrees. The tilt angle is
        defined as degrees from horizontal (e.g. surface facing up = 0,
        surface facing horizon = 90)

    surface_azimuth : numeric
        Surface azimuth angles in decimal degrees. The azimuth
        convention is defined as degrees east of north (e.g. North=0,
        South=180, East=90, West=270).

    dhi : numeric
        Diffuse horizontal irradiance in W/m^2.

    dni : numeric
        Direct normal irradiance in W/m^2.

    dni_extra : numeric
        Extraterrestrial normal irradiance in W/m^2.

    solar_zenith : numeric, optional
        Solar apparent (refraction-corrected) zenith angles in decimal
        degrees. Must supply ``solar_zenith`` and ``solar_azimuth`` or
        supply ``projection_ratio``.

    solar_azimuth : numeric, optional
        Solar azimuth angles in decimal degrees. Must supply
        ``solar_zenith`` and ``solar_azimuth`` or supply
        ``projection_ratio``.

    projection_ratio : numeric, optional
        Ratio of angle of incidence projection to solar zenith angle
        projection. Must supply ``solar_zenith`` and ``solar_azimuth``
        or supply ``projection_ratio``.

    return_components : bool, default False
        Flag used to decide whether to return the calculated diffuse components
        or not.

    Returns
    --------
    numeric, OrderedDict, or DataFrame
        Return type controlled by `return_components` argument.
        If ``return_components=False``, `sky_diffuse` is returned.
        If ``return_components=True``, `diffuse_components` is returned.

    sky_diffuse : numeric
        The sky diffuse component of the solar radiation on a tilted
        surface.

    diffuse_components : OrderedDict (array input) or DataFrame (Series input)
        Keys/columns are:
            * sky_diffuse: Total sky diffuse
            * isotropic
            * circumsolar
            * horizon

    Notes
    ------
    When supplying ``projection_ratio``, consider constraining its values
    when zenith angle approaches 90 degrees or angle of incidence
    projection is negative. See code for details.

    References
    -----------
    .. [1] Loutzenhiser P.G. et. al. "Empirical validation of models to
       compute solar irradiance on inclined surfaces for building energy
       simulation" 2007, Solar Energy vol. 81. pp. 254-267

    .. [2] Hay, J.E., Davies, J.A., 1980. Calculations of the solar
       radiation incident on an inclined surface. In: Hay, J.E., Won, T.K.
       (Eds.), Proc. of First Canadian Solar Radiation Data Workshop, 59.
       Ministry of Supply and Services, Canada.
    '''

    # if necessary, calculate ratio of titled and horizontal beam irradiance
    if projection_ratio is None:
        cos_tt = aoi_projection(surface_tilt, surface_azimuth,
                                solar_zenith, solar_azimuth)
        cos_tt = np.maximum(cos_tt, 0)  # GH 526
        cos_solar_zenith = tools.cosd(solar_zenith)
        Rb = cos_tt / np.maximum(cos_solar_zenith, 0.01745)  # GH 432
    else:
        Rb = projection_ratio

    # Anisotropy Index
    AI = dni / dni_extra

    # these are the () and [] sub-terms of the second term of eqn 7
    term1 = 1 - AI
    term2 = 0.5 * (1 + tools.cosd(surface_tilt))

    poa_isotropic = np.maximum(dhi * term1 * term2, 0)
    poa_circumsolar = np.maximum(dhi * (AI * Rb), 0)
    sky_diffuse = poa_isotropic + poa_circumsolar

    if return_components:
        diffuse_components = OrderedDict()
        diffuse_components['sky_diffuse'] = sky_diffuse

        # Calculate the individual components
        diffuse_components['isotropic'] = poa_isotropic
        diffuse_components['circumsolar'] = poa_circumsolar
        diffuse_components['horizon'] = np.where(
            np.isnan(diffuse_components['isotropic']), np.nan, 0.)

        if isinstance(sky_diffuse, pd.Series):
            diffuse_components = pd.DataFrame(diffuse_components)
        return diffuse_components
    else:
        return sky_diffuse


def reindl(surface_tilt, surface_azimuth, dhi, dni, ghi, dni_extra,
           solar_zenith, solar_azimuth):
    r'''
    Determine diffuse irradiance from the sky on a tilted surface using
    Reindl's 1990 model

    .. math::

       I_{d} = DHI (A R_b + (1 - A) (\frac{1 + \cos\beta}{2})
       (1 + \sqrt{\frac{I_{hb}}{I_h}} \sin^3(\beta/2)) )

    Reindl's 1990 model determines the diffuse irradiance from the sky
    (ground reflected irradiance is not included in this algorithm) on a
    tilted surface using the surface tilt angle, surface azimuth angle,
    diffuse horizontal irradiance, direct normal irradiance, global
    horizontal irradiance, extraterrestrial irradiance, sun zenith
    angle, and sun azimuth angle.

    Parameters
    ----------
    surface_tilt : numeric
        Surface tilt angles in decimal degrees. The tilt angle is
        defined as degrees from horizontal (e.g. surface facing up = 0,
        surface facing horizon = 90)

    surface_azimuth : numeric
        Surface azimuth angles in decimal degrees. The azimuth
        convention is defined as degrees east of north (e.g. North = 0,
        South=180 East = 90, West = 270).

    dhi : numeric
        diffuse horizontal irradiance in W/m^2.

    dni : numeric
        direct normal irradiance in W/m^2.

    ghi: numeric
        Global irradiance in W/m^2.

    dni_extra : numeric
        Extraterrestrial normal irradiance in W/m^2.

    solar_zenith : numeric
        Apparent (refraction-corrected) zenith angles in decimal degrees.

    solar_azimuth : numeric
        Sun azimuth angles in decimal degrees. The azimuth convention is
        defined as degrees east of north (e.g. North = 0, East = 90,
        West = 270).

    Returns
    -------
    poa_sky_diffuse : numeric
        The sky diffuse component of the solar radiation.

    Notes
    -----
    The poa_sky_diffuse calculation is generated from the Loutzenhiser et al.
    (2007) paper, equation 8. Note that I have removed the beam and ground
    reflectance portion of the equation and this generates ONLY the diffuse
    radiation from the sky and circumsolar, so the form of the equation
    varies slightly from equation 8.

    References
    ----------
    .. [1] Loutzenhiser P.G. et. al. "Empirical validation of models to
       compute solar irradiance on inclined surfaces for building energy
       simulation" 2007, Solar Energy vol. 81. pp. 254-267

    .. [2] Reindl, D.T., Beckmann, W.A., Duffie, J.A., 1990a. Diffuse
       fraction correlations. Solar Energy 45(1), 1-7.

    .. [3] Reindl, D.T., Beckmann, W.A., Duffie, J.A., 1990b. Evaluation of
       hourly tilted surface radiation models. Solar Energy 45(1), 9-17.
    '''

    cos_tt = aoi_projection(surface_tilt, surface_azimuth,
                            solar_zenith, solar_azimuth)
    cos_tt = np.maximum(cos_tt, 0)  # GH 526

    # do not apply cos(zen) limit here (needed for HB below)
    cos_solar_zenith = tools.cosd(solar_zenith)

    # ratio of titled and horizontal beam irradiance
    Rb = cos_tt / np.maximum(cos_solar_zenith, 0.01745)  # GH 432

    # Anisotropy Index
    AI = dni / dni_extra

    # DNI projected onto horizontal
    HB = dni * cos_solar_zenith
    HB = np.maximum(HB, 0)

    # these are the () and [] sub-terms of the second term of eqn 8
    term1 = 1 - AI
    term2 = 0.5 * (1 + tools.cosd(surface_tilt))
    with np.errstate(invalid='ignore', divide='ignore'):
        hb_to_ghi = np.where(ghi == 0, 0, np.divide(HB, ghi))
    term3 = 1 + np.sqrt(hb_to_ghi) * (tools.sind(0.5 * surface_tilt)**3)
    sky_diffuse = dhi * (AI * Rb + term1 * term2 * term3)
    sky_diffuse = np.maximum(sky_diffuse, 0)

    return sky_diffuse


def king(surface_tilt, dhi, ghi, solar_zenith):
    '''
    Determine diffuse irradiance from the sky on a tilted surface using
    the King model.

    King's model determines the diffuse irradiance from the sky (ground
    reflected irradiance is not included in this algorithm) on a tilted
    surface using the surface tilt angle, diffuse horizontal irradiance,
    global horizontal irradiance, and sun zenith angle. Note that this
    model is not well documented and has not been published in any
    fashion (as of January 2012).

    Parameters
    ----------
    surface_tilt : numeric
        Surface tilt angles in decimal degrees. The tilt angle is
        defined as degrees from horizontal (e.g. surface facing up = 0,
        surface facing horizon = 90)

    dhi : numeric
        Diffuse horizontal irradiance in W/m^2.

    ghi : numeric
        Global horizontal irradiance in W/m^2.

    solar_zenith : numeric
        Apparent (refraction-corrected) zenith angles in decimal degrees.

    Returns
    --------
    poa_sky_diffuse : numeric
        The diffuse component of the solar radiation.
    '''

    sky_diffuse = (dhi * (1 + tools.cosd(surface_tilt)) / 2 + ghi *
                   (0.012 * solar_zenith - 0.04) *
                   (1 - tools.cosd(surface_tilt)) / 2)
    sky_diffuse = np.maximum(sky_diffuse, 0)

    return sky_diffuse


def perez(surface_tilt, surface_azimuth, dhi, dni, dni_extra,
          solar_zenith, solar_azimuth, airmass,
          model='allsitescomposite1990', return_components=False):
    '''
    Determine diffuse irradiance from the sky on a tilted surface using
    one of the Perez models.

    Perez models determine the diffuse irradiance from the sky (ground
    reflected irradiance is not included in this algorithm) on a tilted
    surface using the surface tilt angle, surface azimuth angle, diffuse
    horizontal irradiance, direct normal irradiance, extraterrestrial
    irradiance, sun zenith angle, sun azimuth angle, and relative (not
    pressure-corrected) airmass. Optionally a selector may be used to
    use any of Perez's model coefficient sets.

    Parameters
    ----------
    surface_tilt : numeric
        Surface tilt angles in decimal degrees. surface_tilt must be >=0
        and <=180. The tilt angle is defined as degrees from horizontal
        (e.g. surface facing up = 0, surface facing horizon = 90)

    surface_azimuth : numeric
        Surface azimuth angles in decimal degrees. surface_azimuth must
        be >=0 and <=360. The azimuth convention is defined as degrees
        east of north (e.g. North = 0, South=180 East = 90, West = 270).

    dhi : numeric
        Diffuse horizontal irradiance in W/m^2. DHI must be >=0.

    dni : numeric
        Direct normal irradiance in W/m^2. DNI must be >=0.

    dni_extra : numeric
        Extraterrestrial normal irradiance in W/m^2.

    solar_zenith : numeric
        apparent (refraction-corrected) zenith angles in decimal
        degrees. solar_zenith must be >=0 and <=180.

    solar_azimuth : numeric
        Sun azimuth angles in decimal degrees. solar_azimuth must be >=0
        and <=360. The azimuth convention is defined as degrees east of
        north (e.g. North = 0, East = 90, West = 270).

    airmass : numeric
        Relative (not pressure-corrected) airmass values. If AM is a
        DataFrame it must be of the same size as all other DataFrame
        inputs. AM must be >=0 (careful using the 1/sec(z) model of AM
        generation)

    model : string, default 'allsitescomposite1990'
        A string which selects the desired set of Perez coefficients. If
        model is not provided as an input, the default, '1990' will be
        used. All possible model selections are:

        * '1990'
        * 'allsitescomposite1990' (same as '1990')
        * 'allsitescomposite1988'
        * 'sandiacomposite1988'
        * 'usacomposite1988'
        * 'france1988'
        * 'phoenix1988'
        * 'elmonte1988'
        * 'osage1988'
        * 'albuquerque1988'
        * 'capecanaveral1988'
        * 'albany1988'

    return_components : bool, default False
        Flag used to decide whether to return the calculated diffuse components
        or not.

    Returns
    --------
    numeric, OrderedDict, or DataFrame
        Return type controlled by `return_components` argument.
        If ``return_components=False``, `sky_diffuse` is returned.
        If ``return_components=True``, `diffuse_components` is returned.

    sky_diffuse : numeric
        The sky diffuse component of the solar radiation on a tilted
        surface.

    diffuse_components : OrderedDict (array input) or DataFrame (Series input)
        Keys/columns are:
            * sky_diffuse: Total sky diffuse
            * isotropic
            * circumsolar
            * horizon


    References
    ----------
    .. [1] Loutzenhiser P.G. et. al. "Empirical validation of models to
       compute solar irradiance on inclined surfaces for building energy
       simulation" 2007, Solar Energy vol. 81. pp. 254-267

    .. [2] Perez, R., Seals, R., Ineichen, P., Stewart, R., Menicucci, D.,
       1987. A new simplified version of the Perez diffuse irradiance model
       for tilted surfaces. Solar Energy 39(3), 221-232.

    .. [3] Perez, R., Ineichen, P., Seals, R., Michalsky, J., Stewart, R.,
       1990. Modeling daylight availability and irradiance components from
       direct and global irradiance. Solar Energy 44 (5), 271-289.

    .. [4] Perez, R. et. al 1988. "The Development and Verification of the
       Perez Diffuse Radiation Model". SAND88-7030
    '''

    kappa = 1.041  # for solar_zenith in radians
    z = np.radians(solar_zenith)  # convert to radians

    # delta is the sky's "brightness"
    delta = dhi * airmass / dni_extra

    # epsilon is the sky's "clearness"
    with np.errstate(invalid='ignore'):
        eps = ((dhi + dni) / dhi + kappa * (z ** 3)) / (1 + kappa * (z ** 3))

    # numpy indexing below will not work with a Series
    if isinstance(eps, pd.Series):
        eps = eps.values

    # Perez et al define clearness bins according to the following
    # rules. 1 = overcast ... 8 = clear (these names really only make
    # sense for small zenith angles, but...) these values will
    # eventually be used as indicies for coeffecient look ups
    ebin = np.digitize(eps, (0., 1.065, 1.23, 1.5, 1.95, 2.8, 4.5, 6.2))
    ebin = np.array(ebin)  # GH 642
    ebin[np.isnan(eps)] = 0

    # correct for 0 indexing in coeffecient lookup
    # later, ebin = -1 will yield nan coefficients
    ebin -= 1

    # The various possible sets of Perez coefficients are contained
    # in a subfunction to clean up the code.
    F1c, F2c = _get_perez_coefficients(model)

    # results in invalid eps (ebin = -1) being mapped to nans
    nans = np.array([np.nan, np.nan, np.nan])
    F1c = np.vstack((F1c, nans))
    F2c = np.vstack((F2c, nans))

    F1 = (F1c[ebin, 0] + F1c[ebin, 1] * delta + F1c[ebin, 2] * z)
    F1 = np.maximum(F1, 0)

    F2 = (F2c[ebin, 0] + F2c[ebin, 1] * delta + F2c[ebin, 2] * z)

    A = aoi_projection(surface_tilt, surface_azimuth,
                       solar_zenith, solar_azimuth)
    A = np.maximum(A, 0)

    B = tools.cosd(solar_zenith)
    B = np.maximum(B, tools.cosd(85))

    # Calculate Diffuse POA from sky dome
    term1 = 0.5 * (1 - F1) * (1 + tools.cosd(surface_tilt))
    term2 = F1 * A / B
    term3 = F2 * tools.sind(surface_tilt)

    sky_diffuse = np.maximum(dhi * (term1 + term2 + term3), 0)

    # we've preserved the input type until now, so don't ruin it!
    if isinstance(sky_diffuse, pd.Series):
        sky_diffuse[np.isnan(airmass)] = 0
    else:
        sky_diffuse = np.where(np.isnan(airmass), 0, sky_diffuse)

    if return_components:
        diffuse_components = OrderedDict()
        diffuse_components['sky_diffuse'] = sky_diffuse

        # Calculate the different components
        diffuse_components['isotropic'] = dhi * term1
        diffuse_components['circumsolar'] = dhi * term2
        diffuse_components['horizon'] = dhi * term3

        # Set values of components to 0 when sky_diffuse is 0
        mask = sky_diffuse == 0
        if isinstance(sky_diffuse, pd.Series):
            diffuse_components = pd.DataFrame(diffuse_components)
            diffuse_components.loc[mask] = 0
        else:
            diffuse_components = {k: np.where(mask, 0, v) for k, v in
                                  diffuse_components.items()}
        return diffuse_components
    else:
        return sky_diffuse


def _calc_delta(dhi, dni_extra, solar_zenith, airmass=None):
    '''
    Compute the delta parameter, which represents sky dome "brightness"
    in the Perez and Perez-Driesse models.

    Helper function for perez_driesse transposition.
    '''
    if airmass is None:
        # use the same airmass model as in the original perez work
        airmass = atmosphere.get_relative_airmass(solar_zenith,
                                                  'kastenyoung1989')

    max_airmass = atmosphere.get_relative_airmass(90, 'kastenyoung1989')
    airmass = np.where(solar_zenith >= 90, max_airmass, airmass)

    return dhi / (dni_extra / airmass)


def _calc_zeta(dhi, dni, zenith):
    '''
    Compute the zeta parameter, which represents sky dome "clearness"
    in the Perez-Driesse model.

    Helper function for perez_driesse transposition.
    '''
    dhi = np.asarray(dhi)
    dni = np.asarray(dni)

    # first calculate what zeta would be without the kappa correction
    # using eq. 5 and eq. 13
    with np.errstate(invalid='ignore'):
        zeta = dni / (dhi + dni)

    zeta = np.where(dhi == 0, 0.0, zeta)

    # then apply the kappa correction in a manner analogous to eq. 7
    kappa = 1.041
    kterm = kappa * np.radians(zenith) ** 3
    zeta = zeta / (1 - kterm * (zeta - 1))

    return zeta


def _f(i, j, zeta):
    '''
    Evaluate the quadratic splines corresponding to the
    allsitescomposite1990 Perez model look-up table.

    Helper function for perez_driesse transposition.
    '''
    knots = np.array(
        [0.000, 0.000, 0.000,
         0.061, 0.187, 0.333, 0.487, 0.643, 0.778, 0.839,
         1.000, 1.000, 1.000])

    coefs = np.array(
        [[-0.053, +0.529, -0.028, -0.071, +0.061, -0.019],
         [-0.008, +0.588, -0.062, -0.060, +0.072, -0.022],
         [+0.131, +0.770, -0.167, -0.026, +0.106, -0.032],
         [+0.328, +0.471, -0.216, +0.069, -0.105, -0.028],
         [+0.557, +0.241, -0.300, +0.086, -0.085, -0.012],
         [+0.861, -0.323, -0.355, +0.240, -0.467, -0.008],
         [ 1.212, -1.239, -0.444, +0.305, -0.797, +0.047],
         [ 1.099, -1.847, -0.365, +0.275, -1.132, +0.124],
         [+0.544, +0.157, -0.213, +0.118, -1.455, +0.292],
         [+0.544, +0.157, -0.213, +0.118, -1.455, +0.292],
         [+0.000, +0.000, +0.000, +0.000, +0.000, +0.000],
         [+0.000, +0.000, +0.000, +0.000, +0.000, +0.000],
         [+0.000, +0.000, +0.000, +0.000, +0.000, +0.000]])

    coefs = coefs.T.reshape((2, 3, 13))

    tck = (knots, coefs[i-1, j-1], 2)

    return splev(zeta, tck)


def perez_driesse(surface_tilt, surface_azimuth, dhi, dni, dni_extra,
                  solar_zenith, solar_azimuth, airmass=None,
                  return_components=False):
    '''
    Determine diffuse irradiance from the sky on a tilted surface using
    the continuous Perez-Driesse model.

    The Perez-Driesse model [1]_ is a reformulation of the 1990 Perez
    model [2]_ that provides continuity of the function and of its first
    derivatives.  This is achieved by replacing the look-up table of
    coefficients with quadratic splines.

    Parameters
    ----------
    surface_tilt : numeric
        Surface tilt angles in decimal degrees. surface_tilt must be >=0
        and <=180. The tilt angle is defined as degrees from horizontal
        (e.g. surface facing up = 0, surface facing horizon = 90)

    surface_azimuth : numeric
        Surface azimuth angles in decimal degrees. surface_azimuth must
        be >=0 and <=360. The azimuth convention is defined as degrees
        east of north (e.g. North = 0, South=180 East = 90, West = 270).

    dhi : numeric
        Diffuse horizontal irradiance in W/m^2. dhi must be >=0.

    dni : numeric
        Direct normal irradiance in W/m^2. dni must be >=0.

    dni_extra : numeric
        Extraterrestrial normal irradiance in W/m^2.

    solar_zenith : numeric
        apparent (refraction-corrected) zenith angles in decimal
        degrees. solar_zenith must be >=0 and <=180.

    solar_azimuth : numeric
        Sun azimuth angles in decimal degrees. solar_azimuth must be >=0
        and <=360. The azimuth convention is defined as degrees east of
        north (e.g. North = 0, East = 90, West = 270).

    airmass : numeric, optional
        Relative (not pressure-corrected) airmass values. If ``airmass`` is a
        DataFrame it must be of the same size as all other DataFrame
        inputs. The kastenyoung1989 airmass calculation is used internally
        and is also recommended when pre-calculating airmass because
        it was used in the original model development.

    return_components: bool (optional, default=False)
        Flag used to decide whether to return the calculated diffuse components
        or not.

    Returns
    --------
    numeric, OrderedDict, or DataFrame
        Return type controlled by `return_components` argument.
        If ``return_components=False``, `sky_diffuse` is returned.
        If ``return_components=True``, `diffuse_components` is returned.

    sky_diffuse : numeric
        The sky diffuse component of the solar radiation on a tilted
        surface.

    diffuse_components : OrderedDict (array input) or DataFrame (Series input)
        Keys/columns are:
            * sky_diffuse: Total sky diffuse
            * isotropic
            * circumsolar
            * horizon

    Notes
    -----
    The Perez-Driesse model can be considered a plug-in replacement for the
    1990 Perez model using the ``'allsitescomposite1990'`` coefficient set.
    Deviations between the two are very small, as demonstrated in [1]_.
    Other coefficient sets are not supported because the 1990 set is
    based on the largest and most diverse set of empirical data.

    References
    ----------
    .. [1] Driesse, A., Jensen, A., Perez, R., 2024. A Continuous form of the
        Perez diffuse sky model for forward and reverse transposition.
        Solar Energy vol. 267. :doi:`10.1016/j.solener.2023.112093`

    .. [2] Perez, R., Ineichen, P., Seals, R., Michalsky, J., Stewart, R.,
       1990. Modeling daylight availability and irradiance components from
       direct and global irradiance. Solar Energy 44 (5), 271-289.

    See also
    --------
    perez
    isotropic
    haydavies
    klucher
    reindl
    king
    '''
    # Contributed by Anton Driesse (@adriesse), PV Performance Labs. Oct., 2023

    delta = _calc_delta(dhi, dni_extra, solar_zenith, airmass)
    zeta = _calc_zeta(dhi, dni, solar_zenith)

    z = np.radians(solar_zenith)

    F1 = _f(1, 1, zeta) + _f(1, 2, zeta) * delta + _f(1, 3, zeta) * z
    F2 = _f(2, 1, zeta) + _f(2, 2, zeta) * delta + _f(2, 3, zeta) * z

    # note the newly recommended upper limit on F1
    F1 = np.clip(F1, 0, 0.9)

    # lines after this point are identical to the original perez function
    # with some checks removed

    A = aoi_projection(surface_tilt, surface_azimuth,
                       solar_zenith, solar_azimuth)
    A = np.maximum(A, 0)

    B = tools.cosd(solar_zenith)
    B = np.maximum(B, tools.cosd(85))

    # Calculate Diffuse POA from sky dome
    term1 = 0.5 * (1 - F1) * (1 + tools.cosd(surface_tilt))
    term2 = F1 * A / B
    term3 = F2 * tools.sind(surface_tilt)

    sky_diffuse = np.maximum(dhi * (term1 + term2 + term3), 0)

    if return_components:
        diffuse_components = OrderedDict()
        diffuse_components['sky_diffuse'] = sky_diffuse

        # Calculate the different components
        diffuse_components['isotropic'] = dhi * term1
        diffuse_components['circumsolar'] = dhi * term2
        diffuse_components['horizon'] = dhi * term3

        if isinstance(sky_diffuse, pd.Series):
            diffuse_components = pd.DataFrame(diffuse_components)

        return diffuse_components
    else:
        return sky_diffuse


def _poa_from_ghi(surface_tilt, surface_azimuth,
                  solar_zenith, solar_azimuth,
                  ghi,
                  dni_extra, airmass, albedo):
    '''
    Transposition function that includes decomposition of GHI using the
    continuous Erbs-Driesse model.

    Helper function for ghi_from_poa_driesse_2023.
    '''
    # Contributed by Anton Driesse (@adriesse), PV Performance Labs. Nov., 2023

    erbsout = erbs_driesse(ghi, solar_zenith, dni_extra=dni_extra)

    dni = erbsout['dni']
    dhi = erbsout['dhi']

    irrads = get_total_irradiance(surface_tilt, surface_azimuth,
                                  solar_zenith, solar_azimuth,
                                  dni, ghi, dhi,
                                  dni_extra, airmass, albedo,
                                  model='perez-driesse')

    return irrads['poa_global']


def _ghi_from_poa(surface_tilt, surface_azimuth,
                  solar_zenith, solar_azimuth,
                  poa_global,
                  dni_extra, airmass, albedo,
                  xtol=0.01):
    '''
    Reverse transposition function that uses the scalar bisection from scipy.

    Helper function for ghi_from_poa_driesse_2023.
    '''
    # Contributed by Anton Driesse (@adriesse), PV Performance Labs. Nov., 2023

    # propagate nans and zeros quickly
    if np.isnan(poa_global):
        return np.nan, False, 0
    if poa_global <= 0:
        return 0.0, True, 0

    # function whose root needs to be found
    def poa_error(ghi):
        poa_hat = _poa_from_ghi(surface_tilt, surface_azimuth,
                                solar_zenith, solar_azimuth,
                                ghi,
                                dni_extra, airmass, albedo)
        return poa_hat - poa_global

    # calculate an upper bound for ghi using clearness index 1.25
    ghi_clear = dni_extra * tools.cosd(solar_zenith)
    ghi_high = np.maximum(10, 1.25 * ghi_clear)

    try:
        result = bisect(poa_error,
                        a=0,
                        b=ghi_high,
                        xtol=xtol,
                        maxiter=25,
                        full_output=True,
                        disp=False,
                        )
    except ValueError:
        # this occurs when poa_error has the same sign at both end points
        ghi = np.nan
        conv = False
        niter = -1
    else:
        ghi = result[0]
        conv = result[1].converged
        niter = result[1].iterations

    return ghi, conv, niter


def ghi_from_poa_driesse_2023(surface_tilt, surface_azimuth,
                              solar_zenith, solar_azimuth,
                              poa_global,
                              dni_extra=None, airmass=None, albedo=0.25,
                              xtol=0.01,
                              full_output=False):
    '''
    Estimate global horizontal irradiance (GHI) from global plane-of-array
    (POA) irradiance.  This reverse transposition algorithm uses a bisection
    search together with the continuous Perez-Driesse transposition and
    continuous Erbs-Driesse decomposition models, as described in [1]_.

    Parameters
    ----------
    surface_tilt : numeric
        Panel tilt from horizontal. [degree]
    surface_azimuth : numeric
        Panel azimuth from north. [degree]
    solar_zenith : numeric
        Solar zenith angle. [degree]
    solar_azimuth : numeric
        Solar azimuth angle. [degree]
    poa_global : numeric
        Plane-of-array global irradiance, aka global tilted irradiance. [W/m^2]
    dni_extra : None or numeric, default None
        Extraterrestrial direct normal irradiance. [W/m^2]
    airmass : None or numeric, default None
        Relative airmass (not adjusted for pressure). [unitless]
    albedo : numeric, default 0.25
        Ground surface albedo. [unitless]
    xtol : numeric, default 0.01
        Convergence criterion. The estimated GHI will be within xtol of the
        true value. Must be positive. [W/m^2]
    full_output : boolean, default False
        If full_output is False, only ghi is returned, otherwise the return
        value is (ghi, converged, niter). (see Returns section for details).

    Returns
    -------
    ghi : numeric
        Estimated GHI. [W/m^2]
    converged : boolean, optional
        Present if full_output=True. Indicates which elements converged
        successfully.
    niter : integer, optional
        Present if full_output=True. Indicates how many bisection iterations
        were done.

    Notes
    -----
    Since :py:func:`scipy.optimize.bisect` is not vectorized, high-resolution
    time series can be quite slow to process.

    References
    ----------
    .. [1] Driesse, A., Jensen, A., Perez, R., 2024. A Continuous form of the
        Perez diffuse sky model for forward and reverse transposition.
        Solar Energy vol. 267. :doi:`10.1016/j.solener.2023.112093`

    See also
    --------
    perez_driesse
    erbs_driesse
    gti_dirint
    '''
    # Contributed by Anton Driesse (@adriesse), PV Performance Labs. Nov., 2023

    if xtol <= 0:
        raise ValueError(f"xtol too small ({xtol:g} <= 0)")

    ghi_from_poa_array = np.vectorize(_ghi_from_poa)

    ghi, conv, niter = ghi_from_poa_array(surface_tilt, surface_azimuth,
                                          solar_zenith, solar_azimuth,
                                          poa_global,
                                          dni_extra, airmass, albedo,
                                          xtol=xtol)

    if isinstance(poa_global, pd.Series):
        ghi = pd.Series(ghi, poa_global.index)
        conv = pd.Series(conv, poa_global.index)
        niter = pd.Series(niter, poa_global.index)

    if full_output:
        return ghi, conv, niter
    else:
        return ghi


def clearsky_index(ghi, clearsky_ghi, max_clearsky_index=2.0):
    """
    Calculate the clearsky index.

    The clearsky index is the ratio of global to clearsky global irradiance.
    Negative and non-finite clearsky index values will be truncated to zero.

    Parameters
    ----------
    ghi : numeric
        Global horizontal irradiance in W/m^2.

    clearsky_ghi : numeric
        Modeled clearsky GHI

    max_clearsky_index : numeric, default 2.0
        Maximum value of the clearsky index. The default, 2.0, allows
        for over-irradiance events typically seen in sub-hourly data.

    Returns
    -------
    clearsky_index : numeric
        Clearsky index
    """
    clearsky_index = ghi / clearsky_ghi
    # set +inf, -inf, and nans to zero
    clearsky_index = np.where(~np.isfinite(clearsky_index), 0,
                              clearsky_index)
    # but preserve nans in the input arrays
    input_is_nan = ~np.isfinite(ghi) | ~np.isfinite(clearsky_ghi)
    clearsky_index = np.where(input_is_nan, np.nan, clearsky_index)

    clearsky_index = np.maximum(clearsky_index, 0)
    clearsky_index = np.minimum(clearsky_index, max_clearsky_index)

    # preserve input type
    if isinstance(ghi, pd.Series):
        clearsky_index = pd.Series(clearsky_index, index=ghi.index)

    return clearsky_index


def clearness_index(ghi, solar_zenith, extra_radiation, min_cos_zenith=0.065,
                    max_clearness_index=2.0):
    """
    Calculate the clearness index.

    The clearness index is the ratio of global to extraterrestrial
    irradiance on a horizontal plane [1]_.

    Parameters
    ----------
    ghi : numeric
        Global horizontal irradiance in W/m^2.

    solar_zenith : numeric
        True (not refraction-corrected) solar zenith angle in decimal
        degrees.

    extra_radiation : numeric
        Irradiance incident at the top of the atmosphere

    min_cos_zenith : numeric, default 0.065
        Minimum value of cos(zenith) to allow when calculating global
        clearness index `kt`. Equivalent to zenith = 86.273 degrees.

    max_clearness_index : numeric, default 2.0
        Maximum value of the clearness index. The default, 2.0, allows
        for over-irradiance events typically seen in sub-hourly data.
        NREL's SRRL Fortran code used 0.82 for hourly data.

    Returns
    -------
    kt : numeric
        Clearness index

    References
    ----------
    .. [1] Maxwell, E. L., "A Quasi-Physical Model for Converting Hourly
           Global Horizontal to Direct Normal Insolation", Technical
           Report No. SERI/TR-215-3087, Golden, CO: Solar Energy Research
           Institute, 1987.
    """
    cos_zenith = tools.cosd(solar_zenith)
    I0h = extra_radiation * np.maximum(cos_zenith, min_cos_zenith)
    # consider adding
    # with np.errstate(invalid='ignore', divide='ignore'):
    # to kt calculation, but perhaps it's good to allow these
    # warnings to the users that override min_cos_zenith
    kt = ghi / I0h
    kt = np.maximum(kt, 0)
    kt = np.minimum(kt, max_clearness_index)
    return kt


def clearness_index_zenith_independent(clearness_index, airmass,
                                       max_clearness_index=2.0):
    """
    Calculate the zenith angle independent clearness index.

    See [1]_ for details.

    Parameters
    ----------
    clearness_index : numeric
        Ratio of global to extraterrestrial irradiance on a horizontal
        plane

    airmass : numeric
        Airmass

    max_clearness_index : numeric, default 2.0
        Maximum value of the clearness index. The default, 2.0, allows
        for over-irradiance events typically seen in sub-hourly data.
        NREL's SRRL Fortran code used 0.82 for hourly data.

    Returns
    -------
    kt_prime : numeric
        Zenith independent clearness index

    References
    ----------
    .. [1] Perez, R., P. Ineichen, E. Maxwell, R. Seals and A. Zelenka,
           (1992). "Dynamic Global-to-Direct Irradiance Conversion Models".
           ASHRAE Transactions-Research Series, pp. 354-369
    """
    # Perez eqn 1
    kt_prime = clearness_index / _kt_kt_prime_factor(airmass)
    kt_prime = np.maximum(kt_prime, 0)
    kt_prime = np.minimum(kt_prime, max_clearness_index)
    return kt_prime


def _kt_kt_prime_factor(airmass):
    """
    Calculate the conversion factor between kt and kt prime.
    Function is useful because DIRINT and GTI-DIRINT both use this.
    """
    # consider adding
    # airmass = np.maximum(airmass, 12)  # GH 450
    return 1.031 * np.exp(-1.4 / (0.9 + 9.4 / airmass)) + 0.1


def disc(ghi, solar_zenith, datetime_or_doy, pressure=101325,
         min_cos_zenith=0.065, max_zenith=87, max_airmass=12):
    """
    Estimate Direct Normal Irradiance from Global Horizontal Irradiance
    using the DISC model.

    The DISC algorithm converts global horizontal irradiance to direct
    normal irradiance through empirical relationships between the global
    and direct clearness indices.

    The pvlib implementation limits the clearness index to 1.

    The original report describing the DISC model [1]_ uses the
    relative airmass rather than the absolute (pressure-corrected)
    airmass. However, the NREL implementation of the DISC model [2]_
    uses absolute airmass. PVLib Matlab also uses the absolute airmass.
    pvlib python defaults to absolute airmass, but the relative airmass
    can be used by supplying `pressure=None`.

    Parameters
    ----------
    ghi : numeric
        Global horizontal irradiance in W/m^2.

    solar_zenith : numeric
        True (not refraction-corrected) solar zenith angles in decimal
        degrees.

    datetime_or_doy : int, float, array, pd.DatetimeIndex
        Day of year or array of days of year e.g.
        pd.DatetimeIndex.dayofyear, or pd.DatetimeIndex.

    pressure : numeric or None, default 101325
        Site pressure in Pascal. Uses absolute (pressure-corrected) airmass
        by default. Set to ``None`` to use relative airmass.

    min_cos_zenith : numeric, default 0.065
        Minimum value of cos(zenith) to allow when calculating global
        clearness index `kt`. Equivalent to zenith = 86.273 degrees.

    max_zenith : numeric, default 87
        Maximum value of zenith to allow in DNI calculation. DNI will be
        set to 0 for times with zenith values greater than `max_zenith`.

    max_airmass : numeric, default 12
        Maximum value of the airmass to allow in Kn calculation.
        Default value (12) comes from range over which Kn was fit
        to airmass in the original paper.

    Returns
    -------
    output : OrderedDict or DataFrame
        Contains the following keys:

        * ``dni``: The modeled direct normal irradiance
          in W/m^2 provided by the
          Direct Insolation Simulation Code (DISC) model.
        * ``kt``: Ratio of global to extraterrestrial
          irradiance on a horizontal plane.
        * ``airmass``: Airmass

    References
    ----------
    .. [1] Maxwell, E. L., "A Quasi-Physical Model for Converting Hourly
       Global Horizontal to Direct Normal Insolation", Technical
       Report No. SERI/TR-215-3087, Golden, CO: Solar Energy Research
       Institute, 1987.

    .. [2] Maxwell, E. "DISC Model", Excel Worksheet.
       https://www.nrel.gov/grid/solar-resource/disc.html

    See Also
    --------
    dirint
    """

    # this is the I0 calculation from the reference
    # SSC uses solar constant = 1367.0 (checked 2018 08 15)
    I0 = get_extra_radiation(datetime_or_doy, 1370., 'spencer')

    kt = clearness_index(ghi, solar_zenith, I0, min_cos_zenith=min_cos_zenith,
                         max_clearness_index=1)

    am = atmosphere.get_relative_airmass(solar_zenith, model='kasten1966')
    if pressure is not None:
        am = atmosphere.get_absolute_airmass(am, pressure)

    Kn, am = _disc_kn(kt, am, max_airmass=max_airmass)
    dni = Kn * I0

    bad_values = (solar_zenith > max_zenith) | (ghi < 0) | (dni < 0)
    dni = np.where(bad_values, 0, dni)

    output = OrderedDict()
    output['dni'] = dni
    output['kt'] = kt
    output['airmass'] = am

    if isinstance(datetime_or_doy, pd.DatetimeIndex):
        output = pd.DataFrame(output, index=datetime_or_doy)

    return output


def _disc_kn(clearness_index, airmass, max_airmass=12):
    """
    Calculate Kn for `disc`

    Parameters
    ----------
    clearness_index : numeric
    airmass : numeric
    max_airmass : float
        airmass > max_airmass is set to max_airmass before being used
        in calculating Kn.

    Returns
    -------
    Kn : numeric
    am : numeric
        airmass used in the calculation of Kn. am <= max_airmass.
    """
    # short names for equations
    kt = clearness_index
    am = airmass

    am = np.minimum(am, max_airmass)  # GH 450

    is_cloudy = (kt <= 0.6)
    # Use Horner's method to compute polynomials efficiently
    a = np.where(
        is_cloudy,
        0.512 + kt*(-1.56 + kt*(2.286 - 2.222*kt)),
        -5.743 + kt*(21.77 + kt*(-27.49 + 11.56*kt)))
    b = np.where(
        is_cloudy,
        0.37 + 0.962*kt,
        41.4 + kt*(-118.5 + kt*(66.05 + 31.9*kt)))
    c = np.where(
        is_cloudy,
        -0.28 + kt*(0.932 - 2.048*kt),
        -47.01 + kt*(184.2 + kt*(-222.0 + 73.81*kt)))

    delta_kn = a + b * np.exp(c*am)

    Knc = 0.866 + am*(-0.122 + am*(0.0121 + am*(-0.000653 + 1.4e-05*am)))
    Kn = Knc - delta_kn
    return Kn, am


def dirint(ghi, solar_zenith, times, pressure=101325., use_delta_kt_prime=True,
           temp_dew=None, min_cos_zenith=0.065, max_zenith=87):
    """
    Determine DNI from GHI using the DIRINT modification of the DISC
    model.

    Implements the modified DISC model known as "DIRINT" introduced in
    [1]_. DIRINT predicts direct normal irradiance (DNI) from measured
    global horizontal irradiance (GHI). DIRINT improves upon the DISC
    model by using time-series GHI data and dew point temperature
    information. The effectiveness of the DIRINT model improves with
    each piece of information provided.

    The pvlib implementation limits the clearness index to 1.

    Parameters
    ----------
    ghi : array-like
        Global horizontal irradiance in W/m^2.

    solar_zenith : array-like
        True (not refraction-corrected) solar_zenith angles in decimal
        degrees.

    times : DatetimeIndex

    pressure : float or array-like, default 101325.0
        The site pressure in Pascal. Pressure may be measured or an
        average pressure may be calculated from site altitude.

    use_delta_kt_prime : bool, default True
        If True, indicates that the stability index delta_kt_prime is
        included in the model. The stability index adjusts the estimated
        DNI in response to dynamics in the time series of GHI. It is
        recommended that delta_kt_prime is not used if the time between
        GHI points is 1.5 hours or greater. If use_delta_kt_prime=True,
        input data must be Series.

    temp_dew : float, or array-like, optional
        Surface dew point temperatures, in degrees C. Values of temp_dew
        may be numeric or NaN. Any single time period point with a
        temp_dew=NaN does not have dew point improvements applied. If
        temp_dew is not provided, then dew point improvements are not
        applied.

    min_cos_zenith : numeric, default 0.065
        Minimum value of cos(zenith) to allow when calculating global
        clearness index `kt`. Equivalent to zenith = 86.273 degrees.

    max_zenith : numeric, default 87
        Maximum value of zenith to allow in DNI calculation. DNI will be
        set to 0 for times with zenith values greater than `max_zenith`.

    Returns
    -------
    dni : array-like
        The modeled direct normal irradiance in W/m^2 provided by the
        DIRINT model.

    Notes
    -----
    DIRINT model requires time series data (ie. one of the inputs must
    be a vector of length > 2).

    References
    ----------
    .. [1] Perez, R., P. Ineichen, E. Maxwell, R. Seals and A. Zelenka,
       (1992). "Dynamic Global-to-Direct Irradiance Conversion Models".
       ASHRAE Transactions-Research Series, pp. 354-369

    .. [2] Maxwell, E. L., "A Quasi-Physical Model for Converting Hourly
       Global Horizontal to Direct Normal Insolation", Technical Report No.
       SERI/TR-215-3087, Golden, CO: Solar Energy Research Institute, 1987.
    """

    disc_out = disc(ghi, solar_zenith, times, pressure=pressure,
                    min_cos_zenith=min_cos_zenith, max_zenith=max_zenith)
    airmass = disc_out['airmass']
    kt = disc_out['kt']

    kt_prime = clearness_index_zenith_independent(
        kt, airmass, max_clearness_index=1)
    delta_kt_prime = _delta_kt_prime_dirint(kt_prime, use_delta_kt_prime,
                                            times)
    w = _temp_dew_dirint(temp_dew, times)

    dirint_coeffs = _dirint_coeffs(times, kt_prime, solar_zenith, w,
                                   delta_kt_prime)

    # Perez eqn 5
    dni = disc_out['dni'] * dirint_coeffs

    return dni


def _dirint_from_dni_ktprime(dni, kt_prime, solar_zenith, use_delta_kt_prime,
                             temp_dew):
    """
    Calculate DIRINT DNI from supplied DISC DNI and Kt'.

    Supports :py:func:`gti_dirint`
    """
    times = dni.index
    delta_kt_prime = _delta_kt_prime_dirint(kt_prime, use_delta_kt_prime,
                                            times)
    w = _temp_dew_dirint(temp_dew, times)
    dirint_coeffs = _dirint_coeffs(times, kt_prime, solar_zenith, w,
                                   delta_kt_prime)
    dni_dirint = dni * dirint_coeffs
    return dni_dirint


def _delta_kt_prime_dirint(kt_prime, use_delta_kt_prime, times):
    """
    Calculate delta_kt_prime (Perez eqn 2 and eqn 3), or return a default value
    for use with :py:func:`_dirint_bins`.
    """
    if use_delta_kt_prime:
        # Perez eqn 2
        kt_next = kt_prime.shift(-1)
        kt_previous = kt_prime.shift(1)
        # replace nan with values that implement Perez Eq 3 for first and last
        # positions. Use kt_previous and kt_next to handle series of length 1
        kt_next.iloc[-1] = kt_previous.iloc[-1]
        kt_previous.iloc[0] = kt_next.iloc[0]
        delta_kt_prime = 0.5 * ((kt_prime - kt_next).abs().add(
                                (kt_prime - kt_previous).abs(),
                                fill_value=0))
    else:
        # do not change unless also modifying _dirint_bins
        delta_kt_prime = pd.Series(-1, index=times)
    return delta_kt_prime


def _temp_dew_dirint(temp_dew, times):
    """
    Calculate precipitable water from surface dew point temp (Perez eqn 4),
    or return a default value for use with :py:func:`_dirint_bins`.
    """
    if temp_dew is not None:
        # Perez eqn 4
        w = pd.Series(np.exp(0.07 * temp_dew - 0.075), index=times)
    else:
        # do not change unless also modifying _dirint_bins
        w = pd.Series(-1, index=times)
    return w


def _dirint_coeffs(times, kt_prime, solar_zenith, w, delta_kt_prime):
    """
    Determine the DISC to DIRINT multiplier `dirint_coeffs`.

    dni = disc_out['dni'] * dirint_coeffs

    Parameters
    ----------
    times : pd.DatetimeIndex
    kt_prime : Zenith-independent clearness index
    solar_zenith : Solar zenith angle
    w : precipitable water estimated from surface dew-point temperature
    delta_kt_prime : stability index

    Returns
    -------
    dirint_coeffs : array-like
    """
    kt_prime_bin, zenith_bin, w_bin, delta_kt_prime_bin = \
        _dirint_bins(times, kt_prime, solar_zenith, w, delta_kt_prime)

    # get the coefficients
    coeffs = _get_dirint_coeffs()

    # subtract 1 to account for difference between MATLAB-style bin
    # assignment and Python-style array lookup.
    dirint_coeffs = coeffs[kt_prime_bin-1, zenith_bin-1,
                           delta_kt_prime_bin-1, w_bin-1]

    # convert unassigned bins to nan
    dirint_coeffs = np.where((kt_prime_bin == 0) | (zenith_bin == 0) |
                             (w_bin == 0) | (delta_kt_prime_bin == 0),
                             np.nan, dirint_coeffs)
    return dirint_coeffs


def _dirint_bins(times, kt_prime, zenith, w, delta_kt_prime):
    """
    Determine the bins for the DIRINT coefficients.

    Parameters
    ----------
    times : pd.DatetimeIndex
    kt_prime : Zenith-independent clearness index
    zenith : Solar zenith angle
    w : precipitable water estimated from surface dew-point temperature
    delta_kt_prime : stability index

    Returns
    -------
    tuple of kt_prime_bin, zenith_bin, w_bin, delta_kt_prime_bin
    """
    # @wholmgren: the following bin assignments use MATLAB's 1-indexing.
    # Later, we'll subtract 1 to conform to Python's 0-indexing.

    # Create kt_prime bins
    kt_prime_bin = pd.Series(0, index=times, dtype=np.int64)
    kt_prime_bin[(kt_prime >= 0) & (kt_prime < 0.24)] = 1
    kt_prime_bin[(kt_prime >= 0.24) & (kt_prime < 0.4)] = 2
    kt_prime_bin[(kt_prime >= 0.4) & (kt_prime < 0.56)] = 3
    kt_prime_bin[(kt_prime >= 0.56) & (kt_prime < 0.7)] = 4
    kt_prime_bin[(kt_prime >= 0.7) & (kt_prime < 0.8)] = 5
    kt_prime_bin[(kt_prime >= 0.8) & (kt_prime <= 1)] = 6

    # Create zenith angle bins
    zenith_bin = pd.Series(0, index=times, dtype=np.int64)
    zenith_bin[(zenith >= 0) & (zenith < 25)] = 1
    zenith_bin[(zenith >= 25) & (zenith < 40)] = 2
    zenith_bin[(zenith >= 40) & (zenith < 55)] = 3
    zenith_bin[(zenith >= 55) & (zenith < 70)] = 4
    zenith_bin[(zenith >= 70) & (zenith < 80)] = 5
    zenith_bin[(zenith >= 80)] = 6

    # Create the bins for w based on dew point temperature
    w_bin = pd.Series(0, index=times, dtype=np.int64)
    w_bin[(w >= 0) & (w < 1)] = 1
    w_bin[(w >= 1) & (w < 2)] = 2
    w_bin[(w >= 2) & (w < 3)] = 3
    w_bin[(w >= 3)] = 4
    w_bin[(w == -1)] = 5

    # Create delta_kt_prime binning.
    delta_kt_prime_bin = pd.Series(0, index=times, dtype=np.int64)
    delta_kt_prime_bin[(delta_kt_prime >= 0) & (delta_kt_prime < 0.015)] = 1
    delta_kt_prime_bin[(delta_kt_prime >= 0.015) &
                       (delta_kt_prime < 0.035)] = 2
    delta_kt_prime_bin[(delta_kt_prime >= 0.035) & (delta_kt_prime < 0.07)] = 3
    delta_kt_prime_bin[(delta_kt_prime >= 0.07) & (delta_kt_prime < 0.15)] = 4
    delta_kt_prime_bin[(delta_kt_prime >= 0.15) & (delta_kt_prime < 0.3)] = 5
    delta_kt_prime_bin[(delta_kt_prime >= 0.3) & (delta_kt_prime <= 1)] = 6
    delta_kt_prime_bin[delta_kt_prime == -1] = 7

    return kt_prime_bin, zenith_bin, w_bin, delta_kt_prime_bin


def dirindex(ghi, ghi_clearsky, dni_clearsky, zenith, times, pressure=101325.,
             use_delta_kt_prime=True, temp_dew=None, min_cos_zenith=0.065,
             max_zenith=87):
    """
    Determine DNI from GHI using the DIRINDEX model.

    The DIRINDEX model [1]_ modifies the DIRINT model implemented in
    :py:func:`pvlib.irradiance.dirint` by taking into account information
    from a clear sky model. It is recommended that ``ghi_clearsky`` be
    calculated using the Ineichen clear sky model
    :py:func:`pvlib.clearsky.ineichen` with ``perez_enhancement=True``.

    The pvlib implementation limits the clearness index to 1.

    Parameters
    ----------
    ghi : array-like
        Global horizontal irradiance in W/m^2.

    ghi_clearsky : array-like
        Global horizontal irradiance from clear sky model, in W/m^2.

    dni_clearsky : array-like
        Direct normal irradiance from clear sky model, in W/m^2.

    zenith : array-like
        True (not refraction-corrected) zenith angles in decimal
        degrees. If Z is a vector it must be of the same size as all
        other vector inputs. Z must be >=0 and <=180.

    times : DatetimeIndex

    pressure : float or array-like, default 101325.0
        The site pressure in Pascal. Pressure may be measured or an
        average pressure may be calculated from site altitude.

    use_delta_kt_prime : bool, default True
        If True, indicates that the stability index delta_kt_prime is
        included in the model. The stability index adjusts the estimated
        DNI in response to dynamics in the time series of GHI. It is
        recommended that delta_kt_prime is not used if the time between
        GHI points is 1.5 hours or greater. If use_delta_kt_prime=True,
        input data must be Series.

    temp_dew : float, or array-like, optional
        Surface dew point temperatures, in degrees C. Values of temp_dew
        may be numeric or NaN. Any single time period point with a
        temp_dew=NaN does not have dew point improvements applied. If
        temp_dew is not provided, then dew point improvements are not
        applied.

    min_cos_zenith : numeric, default 0.065
        Minimum value of cos(zenith) to allow when calculating global
        clearness index `kt`. Equivalent to zenith = 86.273 degrees.

    max_zenith : numeric, default 87
        Maximum value of zenith to allow in DNI calculation. DNI will be
        set to 0 for times with zenith values greater than `max_zenith`.

    Returns
    -------
    dni : array-like
        The modeled direct normal irradiance in W/m^2.

    Notes
    -----
    DIRINDEX model requires time series data (ie. one of the inputs must
    be a vector of length > 2).

    References
    ----------
    .. [1] Perez, R., Ineichen, P., Moore, K., Kmiecik, M., Chain, C., George,
       R., & Vignola, F. (2002). A new operational model for satellite-derived
       irradiances: description and validation. Solar Energy, 73(5), 307-317.
    """

    dni_dirint = dirint(ghi, zenith, times, pressure=pressure,
                        use_delta_kt_prime=use_delta_kt_prime,
                        temp_dew=temp_dew, min_cos_zenith=min_cos_zenith,
                        max_zenith=max_zenith)

    dni_dirint_clearsky = dirint(ghi_clearsky, zenith, times,
                                 pressure=pressure,
                                 use_delta_kt_prime=use_delta_kt_prime,
                                 temp_dew=temp_dew,
                                 min_cos_zenith=min_cos_zenith,
                                 max_zenith=max_zenith)

    dni_dirindex = dni_clearsky * dni_dirint / dni_dirint_clearsky

    dni_dirindex[dni_dirindex < 0] = 0.

    return dni_dirindex


def gti_dirint(poa_global, aoi, solar_zenith, solar_azimuth, times,
               surface_tilt, surface_azimuth, pressure=101325.,
               use_delta_kt_prime=True, temp_dew=None, albedo=.25,
               model='perez', model_perez='allsitescomposite1990',
               calculate_gt_90=True, max_iterations=30):
    """
    Determine GHI, DNI, DHI from POA global using the GTI DIRINT model.

    The GTI DIRINT model is described in [1]_.

    .. warning::

        Model performance is poor for AOI greater than approximately
        80 degrees `and` plane of array irradiance greater than
        approximately 200 W/m^2.

    Parameters
    ----------
    poa_global : array-like
        Plane of array global irradiance in W/m^2.

    aoi : array-like
        Angle of incidence of solar rays with respect to the module
        surface normal.

    solar_zenith : array-like
        True (not refraction-corrected) solar zenith angles in decimal
        degrees.

    solar_azimuth : array-like
        Solar azimuth angles in decimal degrees.

    times : DatetimeIndex
        Time indices for the input array-like data.

    surface_tilt : numeric
        Surface tilt angles in decimal degrees. Tilt must be >=0 and
        <=180. The tilt angle is defined as degrees from horizontal
        (e.g. surface facing up = 0, surface facing horizon = 90).

    surface_azimuth : numeric
        Surface azimuth angles in decimal degrees. surface_azimuth must
        be >=0 and <=360. The Azimuth convention is defined as degrees
        east of north (e.g. North = 0, South=180 East = 90, West = 270).

    pressure : numeric, default 101325.0
        The site pressure in Pascal. Pressure may be measured or an
        average pressure may be calculated from site altitude.

    use_delta_kt_prime : bool, default True
        If True, indicates that the stability index delta_kt_prime is
        included in the model. The stability index adjusts the estimated
        DNI in response to dynamics in the time series of GHI. It is
        recommended that delta_kt_prime is not used if the time between
        GHI points is 1.5 hours or greater. If use_delta_kt_prime=True,
        input data must be Series.

    temp_dew : float, or array-like, optional
        Surface dew point temperatures, in degrees C. Values of temp_dew
        may be numeric or NaN. Any single time period point with a
        temp_dew=NaN does not have dew point improvements applied. If
        temp_dew is not provided, then dew point improvements are not
        applied.

    albedo : numeric, default 0.25
        Ground surface albedo. [unitless]

    model : String, default 'perez'
        Irradiance model.  See :py:func:`get_sky_diffuse` for allowed values.

    model_perez : String, default 'allsitescomposite1990'
        Used only if model='perez'. See :py:func:`perez`.

    calculate_gt_90 : bool, default True
        Controls if the algorithm evaluates inputs with AOI >= 90 degrees.
        If False, returns nan for AOI >= 90 degrees. Significant speed ups
        can be achieved by setting this parameter to False.

    max_iterations : int, default 30
        Maximum number of iterations for the aoi < 90 deg algorithm.

    Returns
    -------
    data : DataFrame
        Contains the following keys/columns:

            * ``ghi``: the modeled global horizontal irradiance in W/m^2.
            * ``dni``: the modeled direct normal irradiance in W/m^2.
            * ``dhi``: the modeled diffuse horizontal irradiance in
              W/m^2.

    References
    ----------
    .. [1] B. Marion, A model for deriving the direct normal and
           diffuse horizontal irradiance from the global tilted
           irradiance, Solar Energy 122, 1037-1046.
           :doi:`10.1016/j.solener.2015.10.024`
    """

    aoi_lt_90 = aoi < 90

    # for AOI less than 90 degrees
    ghi, dni, dhi, kt_prime = _gti_dirint_lt_90(
        poa_global, aoi, aoi_lt_90, solar_zenith, solar_azimuth, times,
        surface_tilt, surface_azimuth, pressure=pressure,
        use_delta_kt_prime=use_delta_kt_prime, temp_dew=temp_dew,
        albedo=albedo, model=model, model_perez=model_perez,
        max_iterations=max_iterations)

    # for AOI greater than or equal to 90 degrees
    if calculate_gt_90:
        ghi_gte_90, dni_gte_90, dhi_gte_90 = _gti_dirint_gte_90(
            poa_global, aoi, solar_zenith, solar_azimuth,
            surface_tilt, times, kt_prime,
            pressure=pressure, temp_dew=temp_dew, albedo=albedo)
    else:
        ghi_gte_90, dni_gte_90, dhi_gte_90 = np.nan, np.nan, np.nan

    # put the AOI < 90 and AOI >= 90 conditions together
    output = OrderedDict()
    output['ghi'] = ghi.where(aoi_lt_90, ghi_gte_90)
    output['dni'] = dni.where(aoi_lt_90, dni_gte_90)
    output['dhi'] = dhi.where(aoi_lt_90, dhi_gte_90)

    output = pd.DataFrame(output, index=times)

    return output


def _gti_dirint_lt_90(poa_global, aoi, aoi_lt_90, solar_zenith, solar_azimuth,
                      times, surface_tilt, surface_azimuth, pressure=101325.,
                      use_delta_kt_prime=True, temp_dew=None, albedo=.25,
                      model='perez', model_perez='allsitescomposite1990',
                      max_iterations=30):
    """
    GTI-DIRINT model for AOI < 90 degrees. See Marion 2015 Section 2.1.

    See gti_dirint signature for parameter details.
    """
    I0 = get_extra_radiation(times, 1370, 'spencer')
    cos_zenith = tools.cosd(solar_zenith)
    # I0h as in Marion 2015 eqns 1, 3
    I0h = I0 * np.maximum(0.065, cos_zenith)

    airmass = atmosphere.get_relative_airmass(solar_zenith, model='kasten1966')
    airmass = atmosphere.get_absolute_airmass(airmass, pressure)

    # these coeffs and diff variables and the loop below
    # implement figure 1 of Marion 2015

    # make coeffs that is at least 30 elements long so that all
    # coeffs can be assigned as specified in Marion 2015.
    # slice below will limit iterations if necessary
    coeffs = np.empty(max(30, max_iterations))
    coeffs[0:3] = 1
    coeffs[3:10] = 0.5
    coeffs[10:20] = 0.25
    coeffs[20:] = 0.125
    coeffs = coeffs[:max_iterations]  # covers case where max_iterations < 30

    # initialize diff
    diff = pd.Series(9999, index=times)
    best_diff = diff

    # initialize poa_global_i
    poa_global_i = poa_global

    for iteration, coeff in enumerate(coeffs):

        # test if difference between modeled GTI and
        # measured GTI (poa_global) is less than 1 W/m^2
        # only test for aoi less than 90 deg
        best_diff_lte_1 = best_diff <= 1
        best_diff_lte_1_lt_90 = best_diff_lte_1[aoi_lt_90]
        if best_diff_lte_1_lt_90.all():
            # all aoi < 90 points have a difference <= 1, so break loop
            break

        # calculate kt and DNI from GTI
        kt = clearness_index(poa_global_i, aoi, I0)  # kt from Marion eqn 2
        disc_dni = np.maximum(_disc_kn(kt, airmass)[0] * I0, 0)
        kt_prime = clearness_index_zenith_independent(kt, airmass)
        # dirint DNI in Marion eqn 3
        dni = _dirint_from_dni_ktprime(disc_dni, kt_prime, solar_zenith,
                                       use_delta_kt_prime, temp_dew)

        # calculate DHI using Marion eqn 3 (identify 1st term on RHS as GHI)
        # I0h has a minimum zenith projection, but multiplier of DNI does not
        ghi = kt * I0h                  # Kt * I0 * max(0.065, cos(zen))
        dhi = ghi - dni * cos_zenith    # no cos(zen) restriction here

        # following SSC code
        dni = np.maximum(dni, 0)
        ghi = np.maximum(ghi, 0)
        dhi = np.maximum(dhi, 0)

        # use DNI and DHI to model GTI
        # GTI-DIRINT uses perez transposition model, but we allow for
        # any model here
        all_irrad = get_total_irradiance(
            surface_tilt, surface_azimuth, solar_zenith, solar_azimuth,
            dni, ghi, dhi, dni_extra=I0, airmass=airmass,
            albedo=albedo, model=model, model_perez=model_perez)

        gti_model = all_irrad['poa_global']

        # calculate new diff
        diff = gti_model - poa_global

        # determine if the new diff is smaller in magnitude
        # than the old diff
        diff_abs = diff.abs()
        smallest_diff = diff_abs < best_diff

        # save the best differences
        best_diff = diff_abs.where(smallest_diff, best_diff)

        # on first iteration, the best values are the only values
        if iteration == 0:
            best_ghi = ghi
            best_dni = dni
            best_dhi = dhi
            best_kt_prime = kt_prime
        else:
            # save new DNI, DHI, DHI if they provide the best consistency
            # otherwise use the older values.
            best_ghi = ghi.where(smallest_diff, best_ghi)
            best_dni = dni.where(smallest_diff, best_dni)
            best_dhi = dhi.where(smallest_diff, best_dhi)
            best_kt_prime = kt_prime.where(smallest_diff, best_kt_prime)

        # calculate adjusted inputs for next iteration. Marion eqn 4
        poa_global_i = np.maximum(1.0, poa_global_i - coeff * diff)
    else:
        # we are here because we ran out of coeffs to loop over and
        # therefore we have exceeded max_iterations
        import warnings
        failed_points = best_diff[aoi_lt_90][~best_diff_lte_1_lt_90]
        warnings.warn(
            ('%s points failed to converge after %s iterations. best_diff:\n%s'
             % (len(failed_points), max_iterations, failed_points)),
            RuntimeWarning)

    # return the best data, whether or not the solution converged
    return best_ghi, best_dni, best_dhi, best_kt_prime


def _gti_dirint_gte_90(poa_global, aoi, solar_zenith, solar_azimuth,
                       surface_tilt, times, kt_prime,
                       pressure=101325., temp_dew=None, albedo=.25):
    """
    GTI-DIRINT model for AOI >= 90 degrees. See Marion 2015 Section 2.2.

    See gti_dirint signature for parameter details.
    """
    kt_prime_gte_90 = _gti_dirint_gte_90_kt_prime(aoi, solar_zenith,
                                                  solar_azimuth, times,
                                                  kt_prime)

    I0 = get_extra_radiation(times, 1370, 'spencer')
    airmass = atmosphere.get_relative_airmass(solar_zenith, model='kasten1966')
    airmass = atmosphere.get_absolute_airmass(airmass, pressure)
    kt = kt_prime_gte_90 * _kt_kt_prime_factor(airmass)
    disc_dni = np.maximum(_disc_kn(kt, airmass)[0] * I0, 0)

    dni_gte_90 = _dirint_from_dni_ktprime(disc_dni, kt_prime, solar_zenith,
                                          False, temp_dew)

    dni_gte_90_proj = dni_gte_90 * tools.cosd(solar_zenith)
    cos_surface_tilt = tools.cosd(surface_tilt)

    # isotropic sky plus ground diffuse
    dhi_gte_90 = (
        (2 * poa_global - dni_gte_90_proj * albedo * (1 - cos_surface_tilt)) /
        (1 + cos_surface_tilt + albedo * (1 - cos_surface_tilt)))

    ghi_gte_90 = dni_gte_90_proj + dhi_gte_90

    return ghi_gte_90, dni_gte_90, dhi_gte_90


def _gti_dirint_gte_90_kt_prime(aoi, solar_zenith, solar_azimuth, times,
                                kt_prime):
    """
    Determine kt' values to be used in GTI-DIRINT AOI >= 90 deg case.
    See Marion 2015 Section 2.2.

    For AOI >= 90 deg: average of the kt_prime values for 65 < AOI < 80
    in each day's morning and afternoon. Morning and afternoon are treated
    separately.

    For AOI < 90 deg: NaN.

    See gti_dirint signature for parameter details.

    Returns
    -------
    kt_prime_gte_90 : Series
        Index is `times`.
    """
    # kt_prime values from DIRINT calculation for AOI < 90 case
    # set the kt_prime from sunrise to AOI=90 to be equal to
    # the kt_prime for 65 < AOI < 80 during the morning.
    # similar for the afternoon. repeat for every day.
    aoi_gte_90 = aoi >= 90
    aoi_65_80 = (aoi > 65) & (aoi < 80)
    zenith_lt_90 = solar_zenith < 90
    morning = solar_azimuth < 180
    afternoon = solar_azimuth > 180
    aoi_65_80_morning = aoi_65_80 & morning
    aoi_65_80_afternoon = aoi_65_80 & afternoon
    zenith_lt_90_aoi_gte_90_morning = zenith_lt_90 & aoi_gte_90 & morning
    zenith_lt_90_aoi_gte_90_afternoon = zenith_lt_90 & aoi_gte_90 & afternoon

    kt_prime_gte_90 = []
    for date, data in kt_prime.groupby(times.date):
        kt_prime_am_avg = data[aoi_65_80_morning].mean()
        kt_prime_pm_avg = data[aoi_65_80_afternoon].mean()

        kt_prime_by_date = pd.Series(np.nan, index=data.index)
        kt_prime_by_date[zenith_lt_90_aoi_gte_90_morning] = kt_prime_am_avg
        kt_prime_by_date[zenith_lt_90_aoi_gte_90_afternoon] = kt_prime_pm_avg
        kt_prime_gte_90.append(kt_prime_by_date)
    kt_prime_gte_90 = pd.concat(kt_prime_gte_90)

    return kt_prime_gte_90


def erbs(ghi, zenith, datetime_or_doy, min_cos_zenith=0.065, max_zenith=87):
    r"""
    Estimate DNI and DHI from GHI using the Erbs model.

    The Erbs model [1]_ estimates the diffuse fraction DF from global
    horizontal irradiance through an empirical relationship between DF
    and the ratio of GHI to extraterrestrial irradiance, Kt. The
    function uses the diffuse fraction to compute DHI as

    .. math::

        DHI = DF \times GHI

    DNI is then estimated as

    .. math::

        DNI = (GHI - DHI)/\cos(Z)

    where Z is the zenith angle.

    Parameters
    ----------
    ghi: numeric
        Global horizontal irradiance in W/m^2.
    zenith: numeric
        True (not refraction-corrected) zenith angles in decimal degrees.
    datetime_or_doy : int, float, array, pd.DatetimeIndex
        Day of year or array of days of year e.g.
        pd.DatetimeIndex.dayofyear, or pd.DatetimeIndex.
    min_cos_zenith : numeric, default 0.065
        Minimum value of cos(zenith) to allow when calculating global
        clearness index `kt`. Equivalent to zenith = 86.273 degrees.
    max_zenith : numeric, default 87
        Maximum value of zenith to allow in DNI calculation. DNI will be
        set to 0 for times with zenith values greater than `max_zenith`.

    Returns
    -------
    data : OrderedDict or DataFrame
        Contains the following keys/columns:

            * ``dni``: the modeled direct normal irradiance in W/m^2.
            * ``dhi``: the modeled diffuse horizontal irradiance in
              W/m^2.
            * ``kt``: Ratio of global to extraterrestrial irradiance
              on a horizontal plane.

    References
    ----------
    .. [1] D. G. Erbs, S. A. Klein and J. A. Duffie, Estimation of the
       diffuse radiation fraction for hourly, daily and monthly-average
       global radiation, Solar Energy 28(4), pp 293-302, 1982. Eq. 1

    See also
    --------
    dirint
    disc
    orgill_hollands
    boland
    """

    dni_extra = get_extra_radiation(datetime_or_doy)

    kt = clearness_index(ghi, zenith, dni_extra, min_cos_zenith=min_cos_zenith,
                         max_clearness_index=1)

    # For Kt <= 0.22, set the diffuse fraction
    df = 1 - 0.09*kt

    # For Kt > 0.22 and Kt <= 0.8, set the diffuse fraction
    df = np.where((kt > 0.22) & (kt <= 0.8),
                  0.9511 - 0.1604*kt + 4.388*kt**2 -
                  16.638*kt**3 + 12.336*kt**4,
                  df)

    # For Kt > 0.8, set the diffuse fraction
    df = np.where(kt > 0.8, 0.165, df)

    dhi = df * ghi

    dni = (ghi - dhi) / tools.cosd(zenith)
    bad_values = (zenith > max_zenith) | (ghi < 0) | (dni < 0)
    dni = np.where(bad_values, 0, dni)
    # ensure that closure relationship remains valid
    dhi = np.where(bad_values, ghi, dhi)

    data = OrderedDict()
    data['dni'] = dni
    data['dhi'] = dhi
    data['kt'] = kt

    if isinstance(datetime_or_doy, pd.DatetimeIndex):
        data = pd.DataFrame(data, index=datetime_or_doy)

    return data


def erbs_driesse(ghi, zenith, datetime_or_doy=None, dni_extra=None,
                 min_cos_zenith=0.065, max_zenith=87):
    r"""
    Estimate DNI and DHI from GHI using the continuous Erbs-Driesse model.

    The Erbs-Driesse model [1]_ is a reformulation of the original Erbs
    model [2]_ that provides continuity of the function and its first
    derivative at the two transition points.

    .. math::

        DHI = DF \times GHI

    DNI is then estimated as

    .. math::

        DNI = (GHI - DHI)/\cos(Z)

    where Z is the zenith angle.

    Parameters
    ----------
    ghi: numeric
        Global horizontal irradiance in W/m^2.
    zenith: numeric
        True (not refraction-corrected) zenith angles in decimal degrees.
    datetime_or_doy : int, float, array or pd.DatetimeIndex, optional
        Day of year or array of days of year e.g.
        pd.DatetimeIndex.dayofyear, or pd.DatetimeIndex.
        Either datetime_or_doy or dni_extra must be provided.
    dni_extra : numeric, optional
        Extraterrestrial normal irradiance.
        dni_extra can be provided if available to avoid recalculating it
        inside this function.  In this case datetime_or_doy is not required.
    min_cos_zenith : numeric, default 0.065
        Minimum value of cos(zenith) to allow when calculating global
        clearness index `kt`. Equivalent to zenith = 86.273 degrees.
    max_zenith : numeric, default 87
        Maximum value of zenith to allow in DNI calculation. DNI will be
        set to 0 for times with zenith values greater than `max_zenith`.

    Returns
    -------
    data : OrderedDict or DataFrame
        Contains the following keys/columns:

            * ``dni``: the modeled direct normal irradiance in W/m^2.
            * ``dhi``: the modeled diffuse horizontal irradiance in
              W/m^2.
            * ``kt``: Ratio of global to extraterrestrial irradiance
              on a horizontal plane.

    Raises
    ------
    ValueError
        If neither datetime_or_doy nor dni_extra is provided.

    Notes
    -----
    The diffuse fraction DHI/GHI of the Erbs-Driesse model deviates from the
    original Erbs model by less than 0.0005.

    References
    ----------
    .. [1] Driesse, A., Jensen, A., Perez, R., 2024. A Continuous form of the
        Perez diffuse sky model for forward and reverse transposition.
        Solar Energy vol. 267. :doi:`10.1016/j.solener.2023.112093`

    .. [2] D. G. Erbs, S. A. Klein and J. A. Duffie, Estimation of the
       diffuse radiation fraction for hourly, daily and monthly-average
       global radiation, Solar Energy 28(4), pp 293-302, 1982. Eq. 1

    See also
    --------
    erbs
    dirint
    disc
    orgill_hollands
    boland
    """
    # Contributed by Anton Driesse (@adriesse), PV Performance Labs. Aug., 2023

    # central polynomial coefficients with float64 precision
    p = [+12.26911439571261000,
         -16.47050842469730700,
         +04.24692671521831700,
         -00.11390583806313881,
         +00.94629663357100100]

    if datetime_or_doy is None and dni_extra is None:
        raise ValueError('Either datetime_or_doy or dni_extra '
                         'must be provided.')

    if dni_extra is None:
        dni_extra = get_extra_radiation(datetime_or_doy)

    # negative ghi should not reach this point, but just in case
    ghi = np.maximum(0, ghi)

    kt = clearness_index(ghi, zenith, dni_extra, min_cos_zenith=min_cos_zenith,
                         max_clearness_index=1)

    # For all Kt, set the default diffuse fraction
    df = 1 - 0.09 * kt

    # For Kt > 0.216, update the diffuse fraction
    df = np.where(kt > 0.216, np.polyval(p, kt), df)

    # For Kt > 0.792, update the diffuse fraction again
    df = np.where(kt > 0.792, 0.165, df)

    dhi = df * ghi

    dni = (ghi - dhi) / tools.cosd(zenith)
    bad_values = (zenith > max_zenith) | (ghi < 0) | (dni < 0)
    dni = np.where(bad_values, 0, dni)
    # ensure that closure relationship remains valid
    dhi = np.where(bad_values, ghi, dhi)

    data = OrderedDict()
    data['dni'] = dni
    data['dhi'] = dhi
    data['kt'] = kt

    if isinstance(datetime_or_doy, pd.DatetimeIndex):
        data = pd.DataFrame(data, index=datetime_or_doy)
    elif isinstance(ghi, pd.Series):
        data = pd.DataFrame(data, index=ghi.index)

    return data


def orgill_hollands(ghi, zenith, datetime_or_doy, dni_extra=None,
                    min_cos_zenith=0.065, max_zenith=87):
    """Estimate DNI and DHI from GHI using the Orgill and Hollands model.

    The Orgill and Hollands model [1]_ estimates the diffuse fraction DF from
    global horizontal irradiance through an empirical relationship between
    hourly DF observations (in Toronto, Canada) and the ratio of GHI to
    extraterrestrial irradiance, Kt.

    Parameters
    ----------
    ghi: numeric
        Global horizontal irradiance in W/m^2.
    zenith: numeric
        True (not refraction-corrected) zenith angles in decimal degrees.
    datetime_or_doy : int, float, array, pd.DatetimeIndex
        Day of year or array of days of year e.g.
        pd.DatetimeIndex.dayofyear, or pd.DatetimeIndex.
    dni_extra : numeric, optional
        Extraterrestrial direct normal irradiance. [W/m2]
    min_cos_zenith : numeric, default 0.065
        Minimum value of cos(zenith) to allow when calculating global
        clearness index `kt`. Equivalent to zenith = 86.273 degrees.
    max_zenith : numeric, default 87
        Maximum value of zenith to allow in DNI calculation. DNI will be
        set to 0 for times with zenith values greater than `max_zenith`.

    Returns
    -------
    data : OrderedDict or DataFrame
        Contains the following keys/columns:

            * ``dni``: the modeled direct normal irradiance in W/m^2.
            * ``dhi``: the modeled diffuse horizontal irradiance in
              W/m^2.
            * ``kt``: Ratio of global to extraterrestrial irradiance
              on a horizontal plane.

    References
    ----------
    .. [1] Orgill, J.F., Hollands, K.G.T., Correlation equation for hourly
      diffuse radiation on a horizontal surface, Solar Energy 19(4), pp 357–359,
      1977. Eqs. 3(a), 3(b) and 3(c)
      :doi:`10.1016/0038-092X(77)90006-8`

    See Also
    --------
    dirint
    disc
    erbs
    boland
    """
    if dni_extra is None:
        dni_extra = get_extra_radiation(datetime_or_doy)

    kt = clearness_index(ghi, zenith, dni_extra, min_cos_zenith=min_cos_zenith,
                         max_clearness_index=1)

    # For Kt < 0.35, set the diffuse fraction
    df = 1 - 0.249*kt

    # For Kt >= 0.35 and Kt <= 0.75, set the diffuse fraction
    df = np.where((kt >= 0.35) & (kt <= 0.75),
                  1.557 - 1.84*kt, df)

    # For Kt > 0.75, set the diffuse fraction
    df = np.where(kt > 0.75, 0.177, df)

    dhi = df * ghi

    dni = (ghi - dhi) / tools.cosd(zenith)
    bad_values = (zenith > max_zenith) | (ghi < 0) | (dni < 0)
    dni = np.where(bad_values, 0, dni)
    # ensure that closure relationship remains valid
    dhi = np.where(bad_values, ghi, dhi)

    data = OrderedDict()
    data['dni'] = dni
    data['dhi'] = dhi
    data['kt'] = kt

    if isinstance(datetime_or_doy, pd.DatetimeIndex):
        data = pd.DataFrame(data, index=datetime_or_doy)

    return data


def boland(ghi, solar_zenith, datetime_or_doy, a_coeff=8.645, b_coeff=0.613,
           min_cos_zenith=0.065, max_zenith=87):
    r"""
    Estimate DNI and DHI from GHI using the Boland clearness index model.

    The Boland model [1]_, [2]_ estimates the diffuse fraction, DF, from global
    horizontal irradiance, GHI, through an empirical relationship between DF
    and the clearness index, :math:`k_t`, the ratio of GHI to horizontal
    extraterrestrial irradiance.

    .. math::

        \mathit{DF} = \frac{1}{1 + \exp\left(a \left(k_t - b\right)\right)}


    Parameters
    ----------
    ghi: numeric
        Global horizontal irradiance. [W/m^2]
    solar_zenith: numeric
        True (not refraction-corrected) zenith angles in decimal degrees.
    datetime_or_doy : numeric, pandas.DatetimeIndex
        Day of year or array of days of year e.g.
        pd.DatetimeIndex.dayofyear, or pd.DatetimeIndex.
    a_coeff : float, default 8.645
        Logistic curve fit coefficient.
    b_coeff : float, default 0.613
        Logistic curve fit coefficient.
    min_cos_zenith : numeric, default 0.065
        Minimum value of cos(zenith) to allow when calculating global
        clearness index :math:`k_t`. Equivalent to zenith = 86.273 degrees.
    max_zenith : numeric, default 87
        Maximum value of zenith to allow in DNI calculation. DNI will be
        set to 0 for times with zenith values greater than `max_zenith`.

    Returns
    -------
    data : OrderedDict or DataFrame
        Contains the following keys/columns:

            * ``dni``: the modeled direct normal irradiance in W/m^2.
            * ``dhi``: the modeled diffuse horizontal irradiance in
              W/m^2.
            * ``kt``: Ratio of global to extraterrestrial irradiance
              on a horizontal plane.

    References
    ----------
    .. [1] J. Boland, B. Ridley (2008) Models of Diffuse Solar Fraction. In:
       Badescu V. (eds) Modeling Solar Radiation at the Earth’s Surface.
       Springer, Berlin, Heidelberg. :doi:`10.1007/978-3-540-77455-6_8`
    .. [2] John Boland, Lynne Scott, and Mark Luther, Modelling the diffuse
       fraction of global solar radiation on a horizontal surface,
       Environmetrics 12(2), pp 103-116, 2001,
       :doi:`10.1002/1099-095X(200103)12:2%3C103::AID-ENV447%3E3.0.CO;2-2`

    See also
    --------
    dirint
    disc
    erbs
    orgill_hollands

    Notes
    -----
    Boland diffuse fraction differs from other decomposition algorithms by use
    of a logistic function to fit the entire range of clearness index,
    :math:`k_t`. Parameters ``a_coeff`` and ``b_coeff`` are reported in [2]_
    for different time intervals:

    * 15-minute: ``a = 8.645`` and ``b = 0.613``
    * 1-hour:  ``a = 7.997`` and ``b = 0.586``
    """

    dni_extra = get_extra_radiation(datetime_or_doy)

    kt = clearness_index(
        ghi, solar_zenith, dni_extra, min_cos_zenith=min_cos_zenith,
        max_clearness_index=1)

    # Boland equation
    df = 1.0 / (1.0 + np.exp(a_coeff * (kt - b_coeff)))
    # NOTE: [2] has different coefficients, for different time intervals
    # 15-min: df = 1 / (1 + exp(8.645 * (kt - 0.613)))
    # 1-hour: df = 1 / (1 + exp(7.997 * (kt - 0.586)))

    dhi = df * ghi

    dni = (ghi - dhi) / tools.cosd(solar_zenith)
    bad_values = (solar_zenith > max_zenith) | (ghi < 0) | (dni < 0)
    dni = np.where(bad_values, 0, dni)
    # ensure that closure relationship remains valid
    dhi = np.where(bad_values, ghi, dhi)

    data = OrderedDict()
    data['dni'] = dni
    data['dhi'] = dhi
    data['kt'] = kt

    if isinstance(datetime_or_doy, pd.DatetimeIndex):
        data = pd.DataFrame(data, index=datetime_or_doy)

    return data


def campbell_norman(zenith, transmittance, pressure=101325.0,
                    dni_extra=1367.0):
    '''
    Determine DNI, DHI, GHI from extraterrestrial flux, transmittance,
    and atmospheric pressure.

    Parameters
    ----------
    zenith: pd.Series
        True (not refraction-corrected) zenith angles in decimal
        degrees. If Z is a vector it must be of the same size as all
        other vector inputs. Z must be >=0 and <=180.

    transmittance: float
        Atmospheric transmittance between 0 and 1.

    pressure: float, default 101325.0
        Air pressure

    dni_extra: float, default 1367.0
        Direct irradiance incident at the top of the atmosphere.

    Returns
    -------
    irradiance: DataFrame
        Modeled direct normal irradiance, direct horizontal irradiance,
        and global horizontal irradiance in W/m^2

    References
    ----------
    .. [1] Campbell, G. S., J. M. Norman (1998) An Introduction to
       Environmental Biophysics. 2nd Ed. New York: Springer.
    '''

    tau = transmittance

    airmass = atmosphere.get_relative_airmass(zenith, model='simple')
    airmass = atmosphere.get_absolute_airmass(airmass, pressure=pressure)
    dni = dni_extra*tau**airmass
    cos_zen = tools.cosd(zenith)
    dhi = 0.3 * (1.0 - tau**airmass) * dni_extra * cos_zen
    ghi = dhi + dni * cos_zen

    irrads = OrderedDict()
    irrads['ghi'] = ghi
    irrads['dni'] = dni
    irrads['dhi'] = dhi

    if isinstance(ghi, pd.Series):
        irrads = pd.DataFrame(irrads)

    return irrads


def _liujordan(zenith, transmittance, airmass, dni_extra=1367.0):
    '''
    Determine DNI, DHI, GHI from extraterrestrial flux, transmittance,
    and optical air mass number.

    Liu and Jordan, 1960, developed a simplified direct radiation model.
    DHI is from an empirical equation for diffuse radiation from Liu and
    Jordan, 1960.

    Parameters
    ----------
    zenith: pd.Series
        True (not refraction-corrected) zenith angles in decimal
        degrees. If Z is a vector it must be of the same size as all
        other vector inputs. Z must be >=0 and <=180.

    transmittance: float
        Atmospheric transmittance between 0 and 1.

    pressure: float, default 101325.0
        Air pressure

    dni_extra: float, default 1367.0
        Direct irradiance incident at the top of the atmosphere.

    Returns
    -------
    irradiance: DataFrame
        Modeled direct normal irradiance, direct horizontal irradiance,
        and global horizontal irradiance in W/m^2

    References
    ----------
    .. [1] Campbell, G. S., J. M. Norman (1998) An Introduction to
       Environmental Biophysics. 2nd Ed. New York: Springer.

    .. [2] Liu, B. Y., R. C. Jordan, (1960). "The interrelationship and
       characteristic distribution of direct, diffuse, and total solar
       radiation".  Solar Energy 4:1-19
    '''

    tau = transmittance

    dni = dni_extra*tau**airmass
    dhi = 0.3 * (1.0 - tau**airmass) * dni_extra * np.cos(np.radians(zenith))
    ghi = dhi + dni * np.cos(np.radians(zenith))

    irrads = OrderedDict()
    irrads['ghi'] = ghi
    irrads['dni'] = dni
    irrads['dhi'] = dhi

    if isinstance(ghi, pd.Series):
        irrads = pd.DataFrame(irrads)

    return irrads


def _get_perez_coefficients(perezmodel):
    '''
    Find coefficients for the Perez model

    Parameters
    ----------

    perezmodel : string, default 'allsitescomposite1990'

          a character string which selects the desired set of Perez
          coefficients. If model is not provided as an input, the default,
          '1990' will be used.

    All possible model selections are:

          * '1990'
          * 'allsitescomposite1990' (same as '1990')
          * 'allsitescomposite1988'
          * 'sandiacomposite1988'
          * 'usacomposite1988'
          * 'france1988'
          * 'phoenix1988'
          * 'elmonte1988'
          * 'osage1988'
          * 'albuquerque1988'
          * 'capecanaveral1988'
          * 'albany1988'

    Returns
    --------
    F1coeffs, F2coeffs : (array, array)
          F1 and F2 coefficients for the Perez model

    References
    ----------
    .. [1] Loutzenhiser P.G. et. al. "Empirical validation of models to
       compute solar irradiance on inclined surfaces for building energy
       simulation" 2007, Solar Energy vol. 81. pp. 254-267

    .. [2] Perez, R., Seals, R., Ineichen, P., Stewart, R., Menicucci, D.,
       1987. A new simplified version of the Perez diffuse irradiance model
       for tilted surfaces. Solar Energy 39(3), 221-232.

    .. [3] Perez, R., Ineichen, P., Seals, R., Michalsky, J., Stewart, R.,
       1990. Modeling daylight availability and irradiance components from
       direct and global irradiance. Solar Energy 44 (5), 271-289.

    .. [4] Perez, R. et. al 1988. "The Development and Verification of the
       Perez Diffuse Radiation Model". SAND88-7030

    '''
    coeffdict = {
        'allsitescomposite1990': [
            [-0.0080,    0.5880,   -0.0620,   -0.0600,    0.0720,   -0.0220],
            [0.1300,    0.6830,   -0.1510,   -0.0190,    0.0660,   -0.0290],
            [0.3300,    0.4870,   -0.2210,    0.0550,   -0.0640,   -0.0260],
            [0.5680,    0.1870,   -0.2950,    0.1090,   -0.1520,   -0.0140],
            [0.8730,   -0.3920,   -0.3620,    0.2260,   -0.4620,    0.0010],
            [1.1320,   -1.2370,   -0.4120,    0.2880,   -0.8230,    0.0560],
            [1.0600,   -1.6000,   -0.3590,    0.2640,   -1.1270,    0.1310],
            [0.6780,   -0.3270,   -0.2500,    0.1560,   -1.3770,    0.2510]],
        'allsitescomposite1988': [
            [-0.0180,    0.7050,   -0.071,   -0.0580,    0.1020,   -0.0260],
            [0.1910,    0.6450,   -0.1710,    0.0120,    0.0090,   -0.0270],
            [0.4400,    0.3780,   -0.2560,    0.0870,   -0.1040,   -0.0250],
            [0.7560,   -0.1210,   -0.3460,    0.1790,   -0.3210,   -0.0080],
            [0.9960,   -0.6450,   -0.4050,    0.2600,   -0.5900,    0.0170],
            [1.0980,   -1.2900,   -0.3930,    0.2690,   -0.8320,    0.0750],
            [0.9730,   -1.1350,   -0.3780,    0.1240,   -0.2580,    0.1490],
            [0.6890,   -0.4120,   -0.2730,    0.1990,   -1.6750,    0.2370]],
        'sandiacomposite1988': [
            [-0.1960,    1.0840,   -0.0060,   -0.1140,    0.1800,   -0.0190],
            [0.2360,    0.5190,   -0.1800,   -0.0110,    0.0200,   -0.0380],
            [0.4540,    0.3210,   -0.2550,    0.0720,   -0.0980,   -0.0460],
            [0.8660,   -0.3810,   -0.3750,    0.2030,   -0.4030,   -0.0490],
            [1.0260,   -0.7110,   -0.4260,    0.2730,   -0.6020,   -0.0610],
            [0.9780,   -0.9860,   -0.3500,    0.2800,   -0.9150,   -0.0240],
            [0.7480,   -0.9130,   -0.2360,    0.1730,   -1.0450,    0.0650],
            [0.3180,   -0.7570,    0.1030,    0.0620,   -1.6980,    0.2360]],
        'usacomposite1988': [
            [-0.0340,    0.6710,   -0.0590,   -0.0590,    0.0860,   -0.0280],
            [0.2550,    0.4740,   -0.1910,    0.0180,   -0.0140,   -0.0330],
            [0.4270,    0.3490,   -0.2450,    0.0930,   -0.1210,   -0.0390],
            [0.7560,   -0.2130,   -0.3280,    0.1750,   -0.3040,   -0.0270],
            [1.0200,   -0.8570,   -0.3850,    0.2800,   -0.6380,   -0.0190],
            [1.0500,   -1.3440,   -0.3480,    0.2800,   -0.8930,    0.0370],
            [0.9740,   -1.5070,   -0.3700,    0.1540,   -0.5680,    0.1090],
            [0.7440,   -1.8170,   -0.2560,    0.2460,   -2.6180,    0.2300]],
        'france1988': [
            [0.0130,    0.7640,   -0.1000,   -0.0580,    0.1270,   -0.0230],
            [0.0950,    0.9200,   -0.1520,         0,    0.0510,   -0.0200],
            [0.4640,    0.4210,   -0.2800,    0.0640,   -0.0510,   -0.0020],
            [0.7590,   -0.0090,   -0.3730,    0.2010,   -0.3820,    0.0100],
            [0.9760,   -0.4000,   -0.4360,    0.2710,   -0.6380,    0.0510],
            [1.1760,   -1.2540,   -0.4620,    0.2950,   -0.9750,    0.1290],
            [1.1060,   -1.5630,   -0.3980,    0.3010,   -1.4420,    0.2120],
            [0.9340,   -1.5010,   -0.2710,    0.4200,   -2.9170,    0.2490]],
        'phoenix1988': [
            [-0.0030,    0.7280,   -0.0970,   -0.0750,    0.1420,   -0.0430],
            [0.2790,    0.3540,   -0.1760,    0.0300,   -0.0550,   -0.0540],
            [0.4690,    0.1680,   -0.2460,    0.0480,   -0.0420,   -0.0570],
            [0.8560,   -0.5190,   -0.3400,    0.1760,   -0.3800,   -0.0310],
            [0.9410,   -0.6250,   -0.3910,    0.1880,   -0.3600,   -0.0490],
            [1.0560,   -1.1340,   -0.4100,    0.2810,   -0.7940,   -0.0650],
            [0.9010,   -2.1390,   -0.2690,    0.1180,   -0.6650,    0.0460],
            [0.1070,    0.4810,    0.1430,   -0.1110,   -0.1370,    0.2340]],
        'elmonte1988': [
            [0.0270,    0.7010,   -0.1190,   -0.0580,    0.1070,  -0.0600],
            [0.1810,    0.6710,   -0.1780,   -0.0790,    0.1940,  -0.0350],
            [0.4760,    0.4070,   -0.2880,    0.0540,   -0.0320,  -0.0550],
            [0.8750,   -0.2180,   -0.4030,    0.1870,   -0.3090,  -0.0610],
            [1.1660,   -1.0140,   -0.4540,    0.2110,   -0.4100,  -0.0440],
            [1.1430,   -2.0640,   -0.2910,    0.0970,   -0.3190,   0.0530],
            [1.0940,   -2.6320,   -0.2590,    0.0290,   -0.4220,   0.1470],
            [0.1550,    1.7230,    0.1630,   -0.1310,   -0.0190,   0.2770]],
        'osage1988': [
            [-0.3530,    1.4740,   0.0570,   -0.1750,    0.3120,   0.0090],
            [0.3630,    0.2180,  -0.2120,    0.0190,   -0.0340,  -0.0590],
            [-0.0310,    1.2620,  -0.0840,   -0.0820,    0.2310,  -0.0170],
            [0.6910,    0.0390,  -0.2950,    0.0910,   -0.1310,  -0.0350],
            [1.1820,   -1.3500,  -0.3210,    0.4080,   -0.9850,  -0.0880],
            [0.7640,    0.0190,  -0.2030,    0.2170,   -0.2940,  -0.1030],
            [0.2190,    1.4120,   0.2440,    0.4710,   -2.9880,   0.0340],
            [3.5780,   22.2310, -10.7450,    2.4260,    4.8920,  -5.6870]],
        'albuquerque1988': [
            [0.0340,    0.5010,  -0.0940,   -0.0630,    0.1060,  -0.0440],
            [0.2290,    0.4670,  -0.1560,   -0.0050,   -0.0190,  -0.0230],
            [0.4860,    0.2410,  -0.2530,    0.0530,   -0.0640,  -0.0220],
            [0.8740,   -0.3930,  -0.3970,    0.1810,   -0.3270,  -0.0370],
            [1.1930,   -1.2960,  -0.5010,    0.2810,   -0.6560,  -0.0450],
            [1.0560,   -1.7580,  -0.3740,    0.2260,   -0.7590,   0.0340],
            [0.9010,   -4.7830,  -0.1090,    0.0630,   -0.9700,   0.1960],
            [0.8510,   -7.0550,  -0.0530,    0.0600,   -2.8330,   0.3300]],
        'capecanaveral1988': [
            [0.0750,    0.5330,   -0.1240,  -0.0670,   0.0420,  -0.0200],
            [0.2950,    0.4970,   -0.2180,  -0.0080,   0.0030,  -0.0290],
            [0.5140,    0.0810,   -0.2610,   0.0750,  -0.1600,  -0.0290],
            [0.7470,   -0.3290,   -0.3250,   0.1810,  -0.4160,  -0.0300],
            [0.9010,   -0.8830,   -0.2970,   0.1780,  -0.4890,   0.0080],
            [0.5910,   -0.0440,   -0.1160,   0.2350,  -0.9990,   0.0980],
            [0.5370,   -2.4020,    0.3200,   0.1690,  -1.9710,   0.3100],
            [-0.8050,    4.5460,    1.0720,  -0.2580,  -0.9500,    0.7530]],
        'albany1988': [
            [0.0120,    0.5540,   -0.0760, -0.0520,   0.0840,  -0.0290],
            [0.2670,    0.4370,   -0.1940,  0.0160,   0.0220,  -0.0360],
            [0.4200,    0.3360,   -0.2370,  0.0740,  -0.0520,  -0.0320],
            [0.6380,   -0.0010,   -0.2810,  0.1380,  -0.1890,  -0.0120],
            [1.0190,   -1.0270,   -0.3420,  0.2710,  -0.6280,   0.0140],
            [1.1490,   -1.9400,   -0.3310,  0.3220,  -1.0970,   0.0800],
            [1.4340,   -3.9940,   -0.4920,  0.4530,  -2.3760,   0.1170],
            [1.0070,   -2.2920,   -0.4820,  0.3900,  -3.3680,   0.2290]], }

    array = np.array(coeffdict[perezmodel])

    F1coeffs = array[:, 0:3]
    F2coeffs = array[:, 3:7]

    return F1coeffs, F2coeffs


def _get_dirint_coeffs():
    """
    A place to stash the dirint coefficients.

    Returns
    -------
    np.array with shape ``(6, 6, 7, 5)``.
    Ordering is ``[kt_prime_bin, zenith_bin, delta_kt_prime_bin, w_bin]``
    """

    # To allow for maximum copy/paste from the MATLAB 1-indexed code,
    # we create and assign values to an oversized array.
    # Then, we return the [1:, 1:, :, :] slice.

    coeffs = np.zeros((7, 7, 7, 5))

    coeffs[1, 1, :, :] = [
        [0.385230, 0.385230, 0.385230, 0.462880, 0.317440],
        [0.338390, 0.338390, 0.221270, 0.316730, 0.503650],
        [0.235680, 0.235680, 0.241280, 0.157830, 0.269440],
        [0.830130, 0.830130, 0.171970, 0.841070, 0.457370],
        [0.548010, 0.548010, 0.478000, 0.966880, 1.036370],
        [0.548010, 0.548010, 1.000000, 3.012370, 1.976540],
        [0.582690, 0.582690, 0.229720, 0.892710, 0.569950]]

    coeffs[1, 2, :, :] = [
        [0.131280, 0.131280, 0.385460, 0.511070, 0.127940],
        [0.223710, 0.223710, 0.193560, 0.304560, 0.193940],
        [0.229970, 0.229970, 0.275020, 0.312730, 0.244610],
        [0.090100, 0.184580, 0.260500, 0.687480, 0.579440],
        [0.131530, 0.131530, 0.370190, 1.380350, 1.052270],
        [1.116250, 1.116250, 0.928030, 3.525490, 2.316920],
        [0.090100, 0.237000, 0.300040, 0.812470, 0.664970]]

    coeffs[1, 3, :, :] = [
        [0.587510, 0.130000, 0.400000, 0.537210, 0.832490],
        [0.306210, 0.129830, 0.204460, 0.500000, 0.681640],
        [0.224020, 0.260620, 0.334080, 0.501040, 0.350470],
        [0.421540, 0.753970, 0.750660, 3.706840, 0.983790],
        [0.706680, 0.373530, 1.245670, 0.864860, 1.992630],
        [4.864400, 0.117390, 0.265180, 0.359180, 3.310820],
        [0.392080, 0.493290, 0.651560, 1.932780, 0.898730]]

    coeffs[1, 4, :, :] = [
        [0.126970, 0.126970, 0.126970, 0.126970, 0.126970],
        [0.810820, 0.810820, 0.810820, 0.810820, 0.810820],
        [3.241680, 2.500000, 2.291440, 2.291440, 2.291440],
        [4.000000, 3.000000, 2.000000, 0.975430, 1.965570],
        [12.494170, 12.494170, 8.000000, 5.083520, 8.792390],
        [21.744240, 21.744240, 21.744240, 21.744240, 21.744240],
        [3.241680, 12.494170, 1.620760, 1.375250, 2.331620]]

    coeffs[1, 5, :, :] = [
        [0.126970, 0.126970, 0.126970, 0.126970, 0.126970],
        [0.810820, 0.810820, 0.810820, 0.810820, 0.810820],
        [3.241680, 2.500000, 2.291440, 2.291440, 2.291440],
        [4.000000, 3.000000, 2.000000, 0.975430, 1.965570],
        [12.494170, 12.494170, 8.000000, 5.083520, 8.792390],
        [21.744240, 21.744240, 21.744240, 21.744240, 21.744240],
        [3.241680, 12.494170, 1.620760, 1.375250, 2.331620]]

    coeffs[1, 6, :, :] = [
        [0.126970, 0.126970, 0.126970, 0.126970, 0.126970],
        [0.810820, 0.810820, 0.810820, 0.810820, 0.810820],
        [3.241680, 2.500000, 2.291440, 2.291440, 2.291440],
        [4.000000, 3.000000, 2.000000, 0.975430, 1.965570],
        [12.494170, 12.494170, 8.000000, 5.083520, 8.792390],
        [21.744240, 21.744240, 21.744240, 21.744240, 21.744240],
        [3.241680, 12.494170, 1.620760, 1.375250, 2.331620]]

    coeffs[2, 1, :, :] = [
        [0.337440, 0.337440, 0.969110, 1.097190, 1.116080],
        [0.337440, 0.337440, 0.969110, 1.116030, 0.623900],
        [0.337440, 0.337440, 1.530590, 1.024420, 0.908480],
        [0.584040, 0.584040, 0.847250, 0.914940, 1.289300],
        [0.337440, 0.337440, 0.310240, 1.435020, 1.852830],
        [0.337440, 0.337440, 1.015010, 1.097190, 2.117230],
        [0.337440, 0.337440, 0.969110, 1.145730, 1.476400]]

    coeffs[2, 2, :, :] = [
        [0.300000, 0.300000, 0.700000, 1.100000, 0.796940],
        [0.219870, 0.219870, 0.526530, 0.809610, 0.649300],
        [0.386650, 0.386650, 0.119320, 0.576120, 0.685460],
        [0.746730, 0.399830, 0.470970, 0.986530, 0.785370],
        [0.575420, 0.936700, 1.649200, 1.495840, 1.335590],
        [1.319670, 4.002570, 1.276390, 2.644550, 2.518670],
        [0.665190, 0.678910, 1.012360, 1.199940, 0.986580]]

    coeffs[2, 3, :, :] = [
        [0.378870, 0.974060, 0.500000, 0.491880, 0.665290],
        [0.105210, 0.263470, 0.407040, 0.553460, 0.582590],
        [0.312900, 0.345240, 1.144180, 0.854790, 0.612280],
        [0.119070, 0.365120, 0.560520, 0.793720, 0.802600],
        [0.781610, 0.837390, 1.270420, 1.537980, 1.292950],
        [1.152290, 1.152290, 1.492080, 1.245370, 2.177100],
        [0.424660, 0.529550, 0.966910, 1.033460, 0.958730]]

    coeffs[2, 4, :, :] = [
        [0.310590, 0.714410, 0.252450, 0.500000, 0.607600],
        [0.975190, 0.363420, 0.500000, 0.400000, 0.502800],
        [0.175580, 0.196250, 0.476360, 1.072470, 0.490510],
        [0.719280, 0.698620, 0.657770, 1.190840, 0.681110],
        [0.426240, 1.464840, 0.678550, 1.157730, 0.978430],
        [2.501120, 1.789130, 1.387090, 2.394180, 2.394180],
        [0.491640, 0.677610, 0.685610, 1.082400, 0.735410]]

    coeffs[2, 5, :, :] = [
        [0.597000, 0.500000, 0.300000, 0.310050, 0.413510],
        [0.314790, 0.336310, 0.400000, 0.400000, 0.442460],
        [0.166510, 0.460440, 0.552570, 1.000000, 0.461610],
        [0.401020, 0.559110, 0.403630, 1.016710, 0.671490],
        [0.400360, 0.750830, 0.842640, 1.802600, 1.023830],
        [3.315300, 1.510380, 2.443650, 1.638820, 2.133990],
        [0.530790, 0.745850, 0.693050, 1.458040, 0.804500]]

    coeffs[2, 6, :, :] = [
        [0.597000, 0.500000, 0.300000, 0.310050, 0.800920],
        [0.314790, 0.336310, 0.400000, 0.400000, 0.237040],
        [0.166510, 0.460440, 0.552570, 1.000000, 0.581990],
        [0.401020, 0.559110, 0.403630, 1.016710, 0.898570],
        [0.400360, 0.750830, 0.842640, 1.802600, 3.400390],
        [3.315300, 1.510380, 2.443650, 1.638820, 2.508780],
        [0.204340, 1.157740, 2.003080, 2.622080, 1.409380]]

    coeffs[3, 1, :, :] = [
        [1.242210, 1.242210, 1.242210, 1.242210, 1.242210],
        [0.056980, 0.056980, 0.656990, 0.656990, 0.925160],
        [0.089090, 0.089090, 1.040430, 1.232480, 1.205300],
        [1.053850, 1.053850, 1.399690, 1.084640, 1.233340],
        [1.151540, 1.151540, 1.118290, 1.531640, 1.411840],
        [1.494980, 1.494980, 1.700000, 1.800810, 1.671600],
        [1.018450, 1.018450, 1.153600, 1.321890, 1.294670]]

    coeffs[3, 2, :, :] = [
        [0.700000, 0.700000, 1.023460, 0.700000, 0.945830],
        [0.886300, 0.886300, 1.333620, 0.800000, 1.066620],
        [0.902180, 0.902180, 0.954330, 1.126690, 1.097310],
        [1.095300, 1.075060, 1.176490, 1.139470, 1.096110],
        [1.201660, 1.201660, 1.438200, 1.256280, 1.198060],
        [1.525850, 1.525850, 1.869160, 1.985410, 1.911590],
        [1.288220, 1.082810, 1.286370, 1.166170, 1.119330]]

    coeffs[3, 3, :, :] = [
        [0.600000, 1.029910, 0.859890, 0.550000, 0.813600],
        [0.604450, 1.029910, 0.859890, 0.656700, 0.928840],
        [0.455850, 0.750580, 0.804930, 0.823000, 0.911000],
        [0.526580, 0.932310, 0.908620, 0.983520, 0.988090],
        [1.036110, 1.100690, 0.848380, 1.035270, 1.042380],
        [1.048440, 1.652720, 0.900000, 2.350410, 1.082950],
        [0.817410, 0.976160, 0.861300, 0.974780, 1.004580]]

    coeffs[3, 4, :, :] = [
        [0.782110, 0.564280, 0.600000, 0.600000, 0.665740],
        [0.894480, 0.680730, 0.541990, 0.800000, 0.669140],
        [0.487460, 0.818950, 0.841830, 0.872540, 0.709040],
        [0.709310, 0.872780, 0.908480, 0.953290, 0.844350],
        [0.863920, 0.947770, 0.876220, 1.078750, 0.936910],
        [1.280350, 0.866720, 0.769790, 1.078750, 0.975130],
        [0.725420, 0.869970, 0.868810, 0.951190, 0.829220]]

    coeffs[3, 5, :, :] = [
        [0.791750, 0.654040, 0.483170, 0.409000, 0.597180],
        [0.566140, 0.948990, 0.971820, 0.653570, 0.718550],
        [0.648710, 0.637730, 0.870510, 0.860600, 0.694300],
        [0.637630, 0.767610, 0.925670, 0.990310, 0.847670],
        [0.736380, 0.946060, 1.117590, 1.029340, 0.947020],
        [1.180970, 0.850000, 1.050000, 0.950000, 0.888580],
        [0.700560, 0.801440, 0.961970, 0.906140, 0.823880]]

    coeffs[3, 6, :, :] = [
        [0.500000, 0.500000, 0.586770, 0.470550, 0.629790],
        [0.500000, 0.500000, 1.056220, 1.260140, 0.658140],
        [0.500000, 0.500000, 0.631830, 0.842620, 0.582780],
        [0.554710, 0.734730, 0.985820, 0.915640, 0.898260],
        [0.712510, 1.205990, 0.909510, 1.078260, 0.885610],
        [1.899260, 1.559710, 1.000000, 1.150000, 1.120390],
        [0.653880, 0.793120, 0.903320, 0.944070, 0.796130]]

    coeffs[4, 1, :, :] = [
        [1.000000, 1.000000, 1.050000, 1.170380, 1.178090],
        [0.960580, 0.960580, 1.059530, 1.179030, 1.131690],
        [0.871470, 0.871470, 0.995860, 1.141910, 1.114600],
        [1.201590, 1.201590, 0.993610, 1.109380, 1.126320],
        [1.065010, 1.065010, 0.828660, 0.939970, 1.017930],
        [1.065010, 1.065010, 0.623690, 1.119620, 1.132260],
        [1.071570, 1.071570, 0.958070, 1.114130, 1.127110]]

    coeffs[4, 2, :, :] = [
        [0.950000, 0.973390, 0.852520, 1.092200, 1.096590],
        [0.804120, 0.913870, 0.980990, 1.094580, 1.042420],
        [0.737540, 0.935970, 0.999940, 1.056490, 1.050060],
        [1.032980, 1.034540, 0.968460, 1.032080, 1.015780],
        [0.900000, 0.977210, 0.945960, 1.008840, 0.969960],
        [0.600000, 0.750000, 0.750000, 0.844710, 0.899100],
        [0.926800, 0.965030, 0.968520, 1.044910, 1.032310]]

    coeffs[4, 3, :, :] = [
        [0.850000, 1.029710, 0.961100, 1.055670, 1.009700],
        [0.818530, 0.960010, 0.996450, 1.081970, 1.036470],
        [0.765380, 0.953500, 0.948260, 1.052110, 1.000140],
        [0.775610, 0.909610, 0.927800, 0.987800, 0.952100],
        [1.000990, 0.881880, 0.875950, 0.949100, 0.893690],
        [0.902370, 0.875960, 0.807990, 0.942410, 0.917920],
        [0.856580, 0.928270, 0.946820, 1.032260, 0.972990]]

    coeffs[4, 4, :, :] = [
        [0.750000, 0.857930, 0.983800, 1.056540, 0.980240],
        [0.750000, 0.987010, 1.013730, 1.133780, 1.038250],
        [0.800000, 0.947380, 1.012380, 1.091270, 0.999840],
        [0.800000, 0.914550, 0.908570, 0.999190, 0.915230],
        [0.778540, 0.800590, 0.799070, 0.902180, 0.851560],
        [0.680190, 0.317410, 0.507680, 0.388910, 0.646710],
        [0.794920, 0.912780, 0.960830, 1.057110, 0.947950]]

    coeffs[4, 5, :, :] = [
        [0.750000, 0.833890, 0.867530, 1.059890, 0.932840],
        [0.979700, 0.971470, 0.995510, 1.068490, 1.030150],
        [0.858850, 0.987920, 1.043220, 1.108700, 1.044900],
        [0.802400, 0.955110, 0.911660, 1.045070, 0.944470],
        [0.884890, 0.766210, 0.885390, 0.859070, 0.818190],
        [0.615680, 0.700000, 0.850000, 0.624620, 0.669300],
        [0.835570, 0.946150, 0.977090, 1.049350, 0.979970]]

    coeffs[4, 6, :, :] = [
        [0.689220, 0.809600, 0.900000, 0.789500, 0.853990],
        [0.854660, 0.852840, 0.938200, 0.923110, 0.955010],
        [0.938600, 0.932980, 1.010390, 1.043950, 1.041640],
        [0.843620, 0.981300, 0.951590, 0.946100, 0.966330],
        [0.694740, 0.814690, 0.572650, 0.400000, 0.726830],
        [0.211370, 0.671780, 0.416340, 0.297290, 0.498050],
        [0.843540, 0.882330, 0.911760, 0.898420, 0.960210]]

    coeffs[5, 1, :, :] = [
        [1.054880, 1.075210, 1.068460, 1.153370, 1.069220],
        [1.000000, 1.062220, 1.013470, 1.088170, 1.046200],
        [0.885090, 0.993530, 0.942590, 1.054990, 1.012740],
        [0.920000, 0.950000, 0.978720, 1.020280, 0.984440],
        [0.850000, 0.908500, 0.839940, 0.985570, 0.962180],
        [0.800000, 0.800000, 0.810080, 0.950000, 0.961550],
        [1.038590, 1.063200, 1.034440, 1.112780, 1.037800]]

    coeffs[5, 2, :, :] = [
        [1.017610, 1.028360, 1.058960, 1.133180, 1.045620],
        [0.920000, 0.998970, 1.033590, 1.089030, 1.022060],
        [0.912370, 0.949930, 0.979770, 1.020420, 0.981770],
        [0.847160, 0.935300, 0.930540, 0.955050, 0.946560],
        [0.880260, 0.867110, 0.874130, 0.972650, 0.883420],
        [0.627150, 0.627150, 0.700000, 0.774070, 0.845130],
        [0.973700, 1.006240, 1.026190, 1.071960, 1.017240]]

    coeffs[5, 3, :, :] = [
        [1.028710, 1.017570, 1.025900, 1.081790, 1.024240],
        [0.924980, 0.985500, 1.014100, 1.092210, 0.999610],
        [0.828570, 0.934920, 0.994950, 1.024590, 0.949710],
        [0.900810, 0.901330, 0.928830, 0.979570, 0.913100],
        [0.761030, 0.845150, 0.805360, 0.936790, 0.853460],
        [0.626400, 0.546750, 0.730500, 0.850000, 0.689050],
        [0.957630, 0.985480, 0.991790, 1.050220, 0.987900]]

    coeffs[5, 4, :, :] = [
        [0.992730, 0.993880, 1.017150, 1.059120, 1.017450],
        [0.975610, 0.987160, 1.026820, 1.075440, 1.007250],
        [0.871090, 0.933190, 0.974690, 0.979840, 0.952730],
        [0.828750, 0.868090, 0.834920, 0.905510, 0.871530],
        [0.781540, 0.782470, 0.767910, 0.764140, 0.795890],
        [0.743460, 0.693390, 0.514870, 0.630150, 0.715660],
        [0.934760, 0.957870, 0.959640, 0.972510, 0.981640]]

    coeffs[5, 5, :, :] = [
        [0.965840, 0.941240, 0.987100, 1.022540, 1.011160],
        [0.988630, 0.994770, 0.976590, 0.950000, 1.034840],
        [0.958200, 1.018080, 0.974480, 0.920000, 0.989870],
        [0.811720, 0.869090, 0.812020, 0.850000, 0.821050],
        [0.682030, 0.679480, 0.632450, 0.746580, 0.738550],
        [0.668290, 0.445860, 0.500000, 0.678920, 0.696510],
        [0.926940, 0.953350, 0.959050, 0.876210, 0.991490]]

    coeffs[5, 6, :, :] = [
        [0.948940, 0.997760, 0.850000, 0.826520, 0.998470],
        [1.017860, 0.970000, 0.850000, 0.700000, 0.988560],
        [1.000000, 0.950000, 0.850000, 0.606240, 0.947260],
        [1.000000, 0.746140, 0.751740, 0.598390, 0.725230],
        [0.922210, 0.500000, 0.376800, 0.517110, 0.548630],
        [0.500000, 0.450000, 0.429970, 0.404490, 0.539940],
        [0.960430, 0.881630, 0.775640, 0.596350, 0.937680]]

    coeffs[6, 1, :, :] = [
        [1.030000, 1.040000, 1.000000, 1.000000, 1.049510],
        [1.050000, 0.990000, 0.990000, 0.950000, 0.996530],
        [1.050000, 0.990000, 0.990000, 0.820000, 0.971940],
        [1.050000, 0.790000, 0.880000, 0.820000, 0.951840],
        [1.000000, 0.530000, 0.440000, 0.710000, 0.928730],
        [0.540000, 0.470000, 0.500000, 0.550000, 0.773950],
        [1.038270, 0.920180, 0.910930, 0.821140, 1.034560]]

    coeffs[6, 2, :, :] = [
        [1.041020, 0.997520, 0.961600, 1.000000, 1.035780],
        [0.948030, 0.980000, 0.900000, 0.950360, 0.977460],
        [0.950000, 0.977250, 0.869270, 0.800000, 0.951680],
        [0.951870, 0.850000, 0.748770, 0.700000, 0.883850],
        [0.900000, 0.823190, 0.727450, 0.600000, 0.839870],
        [0.850000, 0.805020, 0.692310, 0.500000, 0.788410],
        [1.010090, 0.895270, 0.773030, 0.816280, 1.011680]]

    coeffs[6, 3, :, :] = [
        [1.022450, 1.004600, 0.983650, 1.000000, 1.032940],
        [0.943960, 0.999240, 0.983920, 0.905990, 0.978150],
        [0.936240, 0.946480, 0.850000, 0.850000, 0.930320],
        [0.816420, 0.885000, 0.644950, 0.817650, 0.865310],
        [0.742960, 0.765690, 0.561520, 0.700000, 0.827140],
        [0.643870, 0.596710, 0.474460, 0.600000, 0.651200],
        [0.971740, 0.940560, 0.714880, 0.864380, 1.001650]]

    coeffs[6, 4, :, :] = [
        [0.995260, 0.977010, 1.000000, 1.000000, 1.035250],
        [0.939810, 0.975250, 0.939980, 0.950000, 0.982550],
        [0.876870, 0.879440, 0.850000, 0.900000, 0.917810],
        [0.873480, 0.873450, 0.751470, 0.850000, 0.863040],
        [0.761470, 0.702360, 0.638770, 0.750000, 0.783120],
        [0.734080, 0.650000, 0.600000, 0.650000, 0.715660],
        [0.942160, 0.919100, 0.770340, 0.731170, 0.995180]]

    coeffs[6, 5, :, :] = [
        [0.952560, 0.916780, 0.920000, 0.900000, 1.005880],
        [0.928620, 0.994420, 0.900000, 0.900000, 0.983720],
        [0.913070, 0.850000, 0.850000, 0.800000, 0.924280],
        [0.868090, 0.807170, 0.823550, 0.600000, 0.844520],
        [0.769570, 0.719870, 0.650000, 0.550000, 0.733500],
        [0.580250, 0.650000, 0.600000, 0.500000, 0.628850],
        [0.904770, 0.852650, 0.708370, 0.493730, 0.949030]]

    coeffs[6, 6, :, :] = [
        [0.911970, 0.800000, 0.800000, 0.800000, 0.956320],
        [0.912620, 0.682610, 0.750000, 0.700000, 0.950110],
        [0.653450, 0.659330, 0.700000, 0.600000, 0.856110],
        [0.648440, 0.600000, 0.641120, 0.500000, 0.695780],
        [0.570000, 0.550000, 0.598800, 0.400000, 0.560150],
        [0.475230, 0.500000, 0.518640, 0.339970, 0.520230],
        [0.743440, 0.592190, 0.603060, 0.316930, 0.794390]]

    return coeffs[1:, 1:, :, :]


def dni(ghi, dhi, zenith, clearsky_dni=None, clearsky_tolerance=1.1,
        zenith_threshold_for_zero_dni=88.0,
        zenith_threshold_for_clearsky_limit=80.0):
    """
    Determine DNI from GHI and DHI.

    When calculating the DNI from GHI and DHI the calculated DNI may be
    unreasonably high or negative for zenith angles close to 90 degrees
    (sunrise/sunset transitions). This function identifies unreasonable DNI
    values and sets them to NaN. If the clearsky DNI is given unreasonably high
    values are cut off.

    Parameters
    ----------
    ghi : Series
        Global horizontal irradiance.

    dhi : Series
        Diffuse horizontal irradiance.

    zenith : Series
        True (not refraction-corrected) zenith angles in decimal
        degrees. Angles must be >=0 and <=180.

    clearsky_dni : Series, optional
        Clearsky direct normal irradiance.

    clearsky_tolerance : float, default 1.1
        If 'clearsky_dni' is given this parameter can be used to allow a
        tolerance by how much the calculated DNI value can be greater than
        the clearsky value before it is identified as an unreasonable value.

    zenith_threshold_for_zero_dni : float, default 88.0
        Non-zero DNI values for zenith angles greater than or equal to
        'zenith_threshold_for_zero_dni' will be set to NaN.

    zenith_threshold_for_clearsky_limit : float, default 80.0
        DNI values for zenith angles greater than or equal to
        'zenith_threshold_for_clearsky_limit' and smaller the
        'zenith_threshold_for_zero_dni' that are greater than the clearsky DNI
        (times allowed tolerance) will be corrected. Only applies if
        'clearsky_dni' is not None.

    Returns
    -------
    dni : Series
        The modeled direct normal irradiance.
    """

    # calculate DNI
    dni = (ghi - dhi) / tools.cosd(zenith)

    # cutoff negative values
    dni[dni < 0] = float('nan')

    # set non-zero DNI values for zenith angles >=
    # zenith_threshold_for_zero_dni to NaN
    dni[(zenith >= zenith_threshold_for_zero_dni) & (dni != 0)] = float('nan')

    # correct DNI values for zenith angles greater or equal to the
    # zenith_threshold_for_clearsky_limit and smaller than the
    # upper_cutoff_zenith that are greater than the clearsky DNI (times
    # clearsky_tolerance)
    if clearsky_dni is not None:
        max_dni = clearsky_dni * clearsky_tolerance
        dni[(zenith >= zenith_threshold_for_clearsky_limit) &
            (zenith < zenith_threshold_for_zero_dni) &
            (dni > max_dni)] = max_dni
    return dni


def complete_irradiance(solar_zenith,
                        ghi=None,
                        dhi=None,
                        dni=None,
                        dni_clear=None):
    r"""
    Use the component sum equations to calculate the missing series, using
    the other available time series. One of the three parameters (ghi, dhi,
    dni) is passed as None, and the other associated series passed are used to
    calculate the missing series value.

    The "component sum" or "closure" equation relates the three
    primary irradiance components as follows:

    .. math::

       GHI = DHI + DNI \cos(\theta_z)

    Parameters
    ----------
    solar_zenith : Series
        Zenith angles in decimal degrees, with datetime index.
        Angles must be >=0 and <=180. Must have the same datetime index
        as ghi, dhi, and dni series, when available.
    ghi : Series, optional
        Pandas series of dni data, with datetime index. Must have the same
        datetime index as dni, dhi, and zenith series, when available.
    dhi : Series, optional
        Pandas series of dni data, with datetime index. Must have the same
        datetime index as ghi, dni, and zenith series, when available.
    dni : Series, optional
        Pandas series of dni data, with datetime index. Must have the same
        datetime index as ghi, dhi, and zenith series, when available.
    dni_clear : Series, optional
        Pandas series of clearsky dni data. Must have the same datetime index
        as ghi, dhi, dni, and zenith series, when available. See
        :py:func:`dni` for details.

    Returns
    -------
    component_sum_df : Dataframe
        Pandas series of 'ghi', 'dhi', and 'dni' columns with datetime index
    """
    if ghi is not None and dhi is not None and dni is None:
        dni = pvlib.irradiance.dni(ghi, dhi, solar_zenith,
                                   clearsky_dni=dni_clear,
                                   clearsky_tolerance=1.1)
    elif dni is not None and dhi is not None and ghi is None:
        ghi = (dhi + dni * tools.cosd(solar_zenith))
    elif dni is not None and ghi is not None and dhi is None:
        dhi = (ghi - dni * tools.cosd(solar_zenith))
    else:
        raise ValueError(
            "Please check that exactly one of ghi, dhi and dni parameters "
            "is set to None"
        )
    # Merge the outputs into a master dataframe containing 'ghi', 'dhi',
    # and 'dni' columns
    component_sum_df = pd.DataFrame({'ghi': ghi,
                                     'dhi': dhi,
                                     'dni': dni})
    return component_sum_df


def louche(ghi, solar_zenith, datetime_or_doy, max_zenith=90):
    """
    Determine DNI and DHI from GHI using the Louche model.

    Parameters
    ----------
    ghi : numeric
        Global horizontal irradiance. [W/m^2]

    solar_zenith : numeric
        True (not refraction-corrected) zenith angles in decimal
        degrees. Angles must be >=0 and <=90.

    datetime_or_doy : numeric, pandas.DatetimeIndex
        Day of year or array of days of year e.g.
        pd.DatetimeIndex.dayofyear, or pd.DatetimeIndex.

    Returns
    -------
    data: OrderedDict or DataFrame
        Contains the following keys/columns:

            * ``dni``: the modeled direct normal irradiance in W/m^2.
            * ``dhi``: the modeled diffuse horizontal irradiance in
              W/m^2.
            * ``kt``: Ratio of global to extraterrestrial irradiance
              on a horizontal plane.

    References
    -------
    .. [1] Louche A, Notton G, Poggi P, Simonnot G. Correlations for direct
       normal and global horizontal irradiation on a French Mediterranean site.
       Solar Energy 1991;46:261-6. :doi:`10.1016/0038-092X(91)90072-5`

    """

    I0 = get_extra_radiation(datetime_or_doy)

    Kt = clearness_index(ghi, solar_zenith, I0)

    kb = -10.627*Kt**5 + 15.307*Kt**4 - 5.205 * \
        Kt**3 + 0.994*Kt**2 - 0.059*Kt + 0.002
    dni = kb*I0
    dhi = ghi - dni*tools.cosd(solar_zenith)

    bad_values = (solar_zenith > max_zenith) | (ghi < 0) | (dni < 0)
    dni = np.where(bad_values, 0, dni)
    # ensure that closure relationship remains valid
    dhi = np.where(bad_values, ghi, dhi)

    data = OrderedDict()
    data['dni'] = dni
    data['dhi'] = dhi
    data['kt'] = Kt

    if isinstance(datetime_or_doy, pd.DatetimeIndex):
        data = pd.DataFrame(data, index=datetime_or_doy)

    return data<|MERGE_RESOLUTION|>--- conflicted
+++ resolved
@@ -551,7 +551,6 @@
 
 
 def get_ground_diffuse(surface_tilt, ghi, albedo=.25, surface_type=None):
-<<<<<<< HEAD
     r'''
     Estimate diffuse irradiance on a tilted surface from ground reflections.
 
@@ -560,13 +559,6 @@
     .. math::
 
        G_{ground} = GHI \times \rho \times \frac{1 - \cos\beta}{2}
-=======
-    '''
-    Estimate diffuse irradiance from ground reflections given
-    irradiance, albedo, and surface tilt. The ground is assumed to
-    be horizontal, flat and Lambertian, and the reflected irradiance
-    is isotropic.
->>>>>>> 1e4d6f5f
 
     where :math:`\rho` is ``albedo`` and :math:`\beta` is ``surface_tilt``.
 
@@ -607,21 +599,10 @@
     .. [1] Loutzenhiser P.G. et. al. "Empirical validation of models to compute
        solar irradiance on inclined surfaces for building energy simulation"
        2007, Solar Energy vol. 81. pp. 254-267.
-<<<<<<< HEAD
     .. [2] https://www.pvsyst.com/help/albedo.htm Accessed January, 2024.
     .. [3] http://en.wikipedia.org/wiki/Albedo Accessed January, 2024.
     .. [4] Payne, R. E. "Albedo of the Sea Surface". J. Atmos. Sci., 29,
        pp. 959–970, 1972.
-=======
-
-    The calculation is the last term of equations 3, 4, 7, 8, 10, 11, and 12.
-
-    .. [2] albedos from:
-       http://files.pvsyst.com/help/albedo.htm
-       and
-       http://en.wikipedia.org/wiki/Albedo
-       and
->>>>>>> 1e4d6f5f
        :doi:`10.1175/1520-0469(1972)029<0959:AOTSS>2.0.CO;2`
     '''
 
