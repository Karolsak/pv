"""
The ``irradiance`` module contains functions for modeling global
horizontal irradiance, direct normal irradiance, diffuse horizontal
irradiance, and total irradiance under various conditions.
"""

import datetime
from collections import OrderedDict
from functools import partial

import numpy as np
import pandas as pd
from scipy.interpolate import splev
from scipy.optimize import bisect

from pvlib import atmosphere, solarposition, tools
import pvlib  # used to avoid dni name collision in complete_irradiance

from pvlib._deprecation import pvlibDeprecationWarning
import warnings


# Deprecation warning based on https://peps.python.org/pep-0562/
def __getattr__(attr):
    if attr == 'SURFACE_ALBEDOS':
        warnings.warn(f"{attr} has been moved to the albedo module as of "
                      "v0.11.0. Please use pvlib.albedo.SURFACE_ALBEDOS.",
                      pvlibDeprecationWarning)
        return pvlib.albedo.SURFACE_ALBEDOS
    raise AttributeError(f"module {__name__!r} has no attribute {attr!r}")


def get_extra_radiation(datetime_or_doy, solar_constant=1366.1,
                        method='spencer', epoch_year=2014, **kwargs):
    """
    Determine extraterrestrial radiation from day of year.

    Parameters
    ----------
    datetime_or_doy : numeric, array, date, datetime, Timestamp, DatetimeIndex
        Day of year, array of days of year, or datetime-like object

    solar_constant : float, default 1366.1
        The solar constant.

    method : string, default 'spencer'
        The method by which the ET radiation should be calculated.
        Options include ``'pyephem', 'spencer', 'asce', 'nrel'``.

    epoch_year : int, default 2014
        The year in which a day of year input will be calculated. Only
        applies to day of year input used with the pyephem or nrel
        methods.

    kwargs :
        Passed to solarposition.nrel_earthsun_distance

    Returns
    -------
    dni_extra : float, array, or Series
        The extraterrestrial radiation present in watts per square meter
        on a surface which is normal to the sun. Pandas Timestamp and
        DatetimeIndex inputs will yield a Pandas TimeSeries. All other
        inputs will yield a float or an array of floats.

    References
    ----------
    .. [1] M. Reno, C. Hansen, and J. Stein, "Global Horizontal Irradiance
       Clear Sky Models: Implementation and Analysis", Sandia National
       Laboratories, SAND2012-2389, 2012.

    .. [2] http://solardata.uoregon.edu/SolarRadiationBasics.html, Eqs.
       SR1 and SR2

    .. [3] Partridge, G. W. and Platt, C. M. R. 1976. Radiative Processes
       in Meteorology and Climatology.

    .. [4] Duffie, J. A. and Beckman, W. A. 1991. Solar Engineering of
       Thermal Processes, 2nd edn. J. Wiley and Sons, New York.

    .. [5] ASCE, 2005. The ASCE Standardized Reference Evapotranspiration
       Equation, Environmental and Water Resources Institute of the American
       Civil Engineers, Ed. R. G. Allen et al.
    """

    to_doy, to_datetimeindex, to_output = \
        _handle_extra_radiation_types(datetime_or_doy, epoch_year)

    # consider putting asce and spencer methods in their own functions
    method = method.lower()
    if method == 'asce':
        B = solarposition._calculate_simple_day_angle(to_doy(datetime_or_doy),
                                                      offset=0)
        RoverR0sqrd = 1 + 0.033 * np.cos(B)
    elif method == 'spencer':
        B = solarposition._calculate_simple_day_angle(to_doy(datetime_or_doy))
        RoverR0sqrd = (1.00011 + 0.034221 * np.cos(B) + 0.00128 * np.sin(B) +
                       0.000719 * np.cos(2 * B) + 7.7e-05 * np.sin(2 * B))
    elif method == 'pyephem':
        times = to_datetimeindex(datetime_or_doy)
        RoverR0sqrd = solarposition.pyephem_earthsun_distance(times) ** (-2)
    elif method == 'nrel':
        times = to_datetimeindex(datetime_or_doy)
        RoverR0sqrd = \
            solarposition.nrel_earthsun_distance(times, **kwargs) ** (-2)
    else:
        raise ValueError('Invalid method: %s', method)

    Ea = solar_constant * RoverR0sqrd

    Ea = to_output(Ea)

    return Ea


def _handle_extra_radiation_types(datetime_or_doy, epoch_year):
    # This block will set the functions that can be used to convert the
    # inputs to either day of year or pandas DatetimeIndex, and the
    # functions that will yield the appropriate output type. It's
    # complicated because there are many day-of-year-like input types,
    # and the different algorithms need different types. Maybe you have
    # a better way to do it.
    if isinstance(datetime_or_doy, pd.DatetimeIndex):
        to_doy = tools._pandas_to_doy  # won't be evaluated unless necessary
        def to_datetimeindex(x): return x                       # noqa: E306
        to_output = partial(pd.Series, index=datetime_or_doy)
    elif isinstance(datetime_or_doy, pd.Timestamp):
        to_doy = tools._pandas_to_doy
        to_datetimeindex = \
            tools._datetimelike_scalar_to_datetimeindex
        to_output = tools._scalar_out
    elif isinstance(datetime_or_doy,
                    (datetime.date, datetime.datetime, np.datetime64)):
        to_doy = tools._datetimelike_scalar_to_doy
        to_datetimeindex = \
            tools._datetimelike_scalar_to_datetimeindex
        to_output = tools._scalar_out
    elif np.isscalar(datetime_or_doy):  # ints and floats of various types
        def to_doy(x): return x                                 # noqa: E306
        to_datetimeindex = partial(tools._doy_to_datetimeindex,
                                   epoch_year=epoch_year)
        to_output = tools._scalar_out
    else:  # assume that we have an array-like object of doy
        def to_doy(x): return x                                 # noqa: E306
        to_datetimeindex = partial(tools._doy_to_datetimeindex,
                                   epoch_year=epoch_year)
        to_output = tools._array_out

    return to_doy, to_datetimeindex, to_output


def aoi_projection(surface_tilt, surface_azimuth, solar_zenith, solar_azimuth):
    """
    Calculates the dot product of the sun position unit vector and the surface
    normal unit vector; in other words, the cosine of the angle of incidence.

    Usage note: When the sun is behind the surface the value returned is
    negative.  For many uses negative values must be set to zero.

    Input all angles in degrees.

    Parameters
    ----------
    surface_tilt : numeric
        Panel tilt from horizontal.
    surface_azimuth : numeric
        Panel azimuth from north.
    solar_zenith : numeric
        Solar zenith angle.
    solar_azimuth : numeric
        Solar azimuth angle.

    Returns
    -------
    projection : numeric
        Dot product of panel normal and solar angle.
    """

    projection = (
        tools.cosd(surface_tilt) * tools.cosd(solar_zenith) +
        tools.sind(surface_tilt) * tools.sind(solar_zenith) *
        tools.cosd(solar_azimuth - surface_azimuth))

    # GH 1185
    projection = np.clip(projection, -1, 1)

    try:
        projection.name = 'aoi_projection'
    except AttributeError:
        pass

    return projection


def aoi(surface_tilt, surface_azimuth, solar_zenith, solar_azimuth):
    """
    Calculates the angle of incidence of the solar vector on a surface.
    This is the angle between the solar vector and the surface normal.

    Input all angles in degrees.

    Parameters
    ----------
    surface_tilt : numeric
        Panel tilt from horizontal.
    surface_azimuth : numeric
        Panel azimuth from north.
    solar_zenith : numeric
        Solar zenith angle.
    solar_azimuth : numeric
        Solar azimuth angle.

    Returns
    -------
    aoi : numeric
        Angle of incidence in degrees.
    """

    projection = aoi_projection(surface_tilt, surface_azimuth,
                                solar_zenith, solar_azimuth)
    aoi_value = np.rad2deg(np.arccos(projection))

    try:
        aoi_value.name = 'aoi'
    except AttributeError:
        pass

    return aoi_value


def beam_component(surface_tilt, surface_azimuth, solar_zenith, solar_azimuth,
                   dni):
    """
    Calculates the beam component of the plane of array irradiance.

    Parameters
    ----------
    surface_tilt : numeric
        Panel tilt from horizontal.
    surface_azimuth : numeric
        Panel azimuth from north.
    solar_zenith : numeric
        Solar zenith angle.
    solar_azimuth : numeric
        Solar azimuth angle.
    dni : numeric
        Direct Normal Irradiance

    Returns
    -------
    beam : numeric
        Beam component
    """
    beam = dni * aoi_projection(surface_tilt, surface_azimuth,
                                solar_zenith, solar_azimuth)
    beam = np.maximum(beam, 0)

    return beam


def get_total_irradiance(surface_tilt, surface_azimuth,
                         solar_zenith, solar_azimuth,
                         dni, ghi, dhi, dni_extra=None, airmass=None,
                         albedo=0.25, surface_type=None,
                         model='isotropic',
                         model_perez='allsitescomposite1990'):
    r"""
    Determine total in-plane irradiance and its beam, sky diffuse and ground
    reflected components, using the specified sky diffuse irradiance model.

    .. math::

       I_{tot} = I_{beam} + I_{sky diffuse} + I_{ground}

    Sky diffuse models include:
        * isotropic (default)
        * klucher
        * haydavies
        * reindl
        * king
        * perez
        * perez-driesse

    Parameters
    ----------
    surface_tilt : numeric
        Panel tilt from horizontal. [degree]
    surface_azimuth : numeric
        Panel azimuth from north. [degree]
    solar_zenith : numeric
        Solar zenith angle. [degree]
    solar_azimuth : numeric
        Solar azimuth angle. [degree]
    dni : numeric
        Direct Normal Irradiance. [W/m2]
    ghi : numeric
        Global horizontal irradiance. [W/m2]
    dhi : numeric
        Diffuse horizontal irradiance. [W/m2]
    dni_extra : numeric, optional
        Extraterrestrial direct normal irradiance. [W/m2]
    airmass : numeric, optional
        Relative airmass (not adjusted for pressure). [unitless]
    albedo : numeric, default 0.25
        Ground surface albedo. [unitless]
    surface_type : str, optional
        Surface type. See :py:func:`~pvlib.irradiance.get_ground_diffuse` for
        the list of accepted values.
    model : str, default 'isotropic'
        Irradiance model. Can be one of ``'isotropic'``, ``'klucher'``,
        ``'haydavies'``, ``'reindl'``, ``'king'``, ``'perez'``,
        ``'perez-driesse'``.
    model_perez : str, default 'allsitescomposite1990'
        Used only if ``model='perez'``. See :py:func:`~pvlib.irradiance.perez`.

    Returns
    -------
    total_irrad : OrderedDict or DataFrame
        Contains keys/columns ``'poa_global', 'poa_direct', 'poa_diffuse',
        'poa_sky_diffuse', 'poa_ground_diffuse'``.

    Notes
    -----
    Models ``'haydavies'``, ``'reindl'``, ``'perez'`` and ``'perez-driesse'``
    require ``'dni_extra'``. Values can be calculated using
    :py:func:`~pvlib.irradiance.get_extra_radiation`.

    The ``'perez'`` and ``'perez-driesse'`` models require relative airmass
    (``airmass``) as input. If ``airmass`` is not provided, it is calculated
    using the defaults in :py:func:`~pvlib.atmosphere.get_relative_airmass`.
    """

    poa_sky_diffuse = get_sky_diffuse(
        surface_tilt, surface_azimuth, solar_zenith, solar_azimuth,
        dni, ghi, dhi, dni_extra=dni_extra, airmass=airmass, model=model,
        model_perez=model_perez)

    poa_ground_diffuse = get_ground_diffuse(surface_tilt, ghi, albedo,
                                            surface_type)
    aoi_ = aoi(surface_tilt, surface_azimuth, solar_zenith, solar_azimuth)
    irrads = poa_components(aoi_, dni, poa_sky_diffuse, poa_ground_diffuse)
    return irrads


def get_sky_diffuse(surface_tilt, surface_azimuth,
                    solar_zenith, solar_azimuth,
                    dni, ghi, dhi, dni_extra=None, airmass=None,
                    model='isotropic',
                    model_perez='allsitescomposite1990'):
    r"""
    Determine in-plane sky diffuse irradiance component
    using the specified sky diffuse irradiance model.

    Sky diffuse models include:
        * isotropic (default)
        * klucher
        * haydavies
        * reindl
        * king
        * perez
        * perez-driesse

    Parameters
    ----------
    surface_tilt : numeric
        Panel tilt from horizontal. [degree]
    surface_azimuth : numeric
        Panel azimuth from north. [degree]
    solar_zenith : numeric
        Solar zenith angle. [degree]
    solar_azimuth : numeric
        Solar azimuth angle. [degree]
    dni : numeric
        Direct Normal Irradiance. [W/m2]
    ghi : numeric
        Global horizontal irradiance. [W/m2]
    dhi : numeric
        Diffuse horizontal irradiance. [W/m2]
    dni_extra : numeric, optional
        Extraterrestrial direct normal irradiance. [W/m2]
    airmass : numeric, optional
        Relative airmass (not adjusted for pressure). [unitless]
    model : str, default 'isotropic'
        Irradiance model. Can be one of ``'isotropic'``, ``'klucher'``,
        ``'haydavies'``, ``'reindl'``, ``'king'``, ``'perez'``,
        ``'perez-driesse'``.
    model_perez : str, default 'allsitescomposite1990'
        Used only if ``model='perez'``. See :py:func:`~pvlib.irradiance.perez`.

    Returns
    -------
    poa_sky_diffuse : numeric
        Sky diffuse irradiance in the plane of array. [W/m2]

    Raises
    ------
    ValueError
        If model is one of ``'haydavies'``, ``'reindl'``, ``'perez'``,  or
        ``'perez_driesse'`` and ``dni_extra`` is not specified.

    Notes
    -----
    Models ``'haydavies'``, ``'reindl'``, ``'perez'`` and ``'perez-driesse'``
    require ``'dni_extra'``. Values can be calculated using
    :py:func:`~pvlib.irradiance.get_extra_radiation`.

    The ``'Perez'`` transposition model features discontinuities in the
    predicted tilted diffuse irradiance due to relying on discrete input
    values. For applications that benefit from continuous output, consider
    using :py:func:`~pvlib.irradiance.perez_driesse`.

    The ``'perez'`` and ``'perez-driesse'`` models require relative airmass
    (``airmass``) as input. If ``airmass`` is not provided, it is calculated
    using the defaults in :py:func:`~pvlib.atmosphere.get_relative_airmass`.
    """

    model = model.lower()

    if dni_extra is None and model in {'haydavies', 'reindl',
                                       'perez', 'perez-driesse'}:
        raise ValueError(f'dni_extra is required for model {model}')

    if model == 'isotropic':
        sky = isotropic(surface_tilt, dhi)
    elif model == 'klucher':
        sky = klucher(surface_tilt, surface_azimuth, dhi, ghi,
                      solar_zenith, solar_azimuth)
    elif model == 'haydavies':
        sky = haydavies(surface_tilt, surface_azimuth, dhi, dni, dni_extra,
                        solar_zenith, solar_azimuth)
    elif model == 'reindl':
        sky = reindl(surface_tilt, surface_azimuth, dhi, dni, ghi, dni_extra,
                     solar_zenith, solar_azimuth)
    elif model == 'king':
        sky = king(surface_tilt, dhi, ghi, solar_zenith)
    elif model == 'perez':
        if airmass is None:
            airmass = atmosphere.get_relative_airmass(solar_zenith)
        sky = perez(surface_tilt, surface_azimuth, dhi, dni, dni_extra,
                    solar_zenith, solar_azimuth, airmass,
                    model=model_perez)
    elif model == 'perez-driesse':
        # perez_driesse will calculate its own airmass if needed
        sky = perez_driesse(surface_tilt, surface_azimuth, dhi, dni, dni_extra,
                            solar_zenith, solar_azimuth, airmass)
    else:
        raise ValueError(f'invalid model selection {model}')

    return sky


def poa_components(aoi, dni, poa_sky_diffuse, poa_ground_diffuse):
    r'''
    Determine in-plane irradiance components.

    Combines DNI with sky diffuse and ground-reflected irradiance to calculate
    total, direct and diffuse irradiance components in the plane of array.

    Parameters
    ----------
    aoi : numeric
        Angle of incidence of solar rays with respect to the module
        surface, from :func:`aoi`.

    dni : numeric
        Direct normal irradiance (Wm⁻²), as measured from a TMY file or
        calculated with a clearsky model.

    poa_sky_diffuse : numeric
        Diffuse irradiance (Wm⁻²) in the plane of the modules, as
        calculated by a diffuse irradiance translation function

    poa_ground_diffuse : numeric
        Ground reflected irradiance (Wm⁻²) in the plane of the modules,
        as calculated by an albedo model (eg. :func:`grounddiffuse`)

    Returns
    -------
    irrads : OrderedDict or DataFrame
        Contains the following keys:

        * ``poa_global`` : Total in-plane irradiance (Wm⁻²)
        * ``poa_direct`` : Total in-plane beam irradiance (Wm⁻²)
        * ``poa_diffuse`` : Total in-plane diffuse irradiance (Wm⁻²)
        * ``poa_sky_diffuse`` : In-plane diffuse irradiance from sky (Wm⁻²)
        * ``poa_ground_diffuse`` : In-plane diffuse irradiance from ground
          (Wm⁻²)

    Notes
    ------
    Negative beam irradiation due to aoi :math:`> 90^{\circ}` or AOI
    :math:`< 0^{\circ}` is set to zero.
    '''

    poa_direct = np.maximum(dni * np.cos(np.radians(aoi)), 0)
    poa_diffuse = poa_sky_diffuse + poa_ground_diffuse
    poa_global = poa_direct + poa_diffuse

    irrads = OrderedDict()
    irrads['poa_global'] = poa_global
    irrads['poa_direct'] = poa_direct
    irrads['poa_diffuse'] = poa_diffuse
    irrads['poa_sky_diffuse'] = poa_sky_diffuse
    irrads['poa_ground_diffuse'] = poa_ground_diffuse

    if isinstance(poa_direct, pd.Series):
        irrads = pd.DataFrame(irrads)

    return irrads


def get_ground_diffuse(surface_tilt, ghi, albedo=.25, surface_type=None):
    r'''
    Estimate diffuse irradiance on a tilted surface from ground reflections.

    Ground diffuse irradiance is calculated as

    .. math::

       G_{ground} = GHI \times \rho \times \frac{1 - \cos\beta}{2}

    where :math:`\rho` is ``albedo`` and :math:`\beta` is ``surface_tilt``.

    Parameters
    ----------
    surface_tilt : numeric
        Surface tilt angles in decimal degrees. Tilt must be >=0 and
        <=180. The tilt angle is defined as degrees from horizontal
        (e.g. surface facing up = 0, surface facing horizon = 90).

    ghi : numeric
        Global horizontal irradiance. [Wm⁻²]

    albedo : numeric, default 0.25
        Ground reflectance, typically 0.1-0.4 for surfaces on Earth
        (land), may increase over snow, ice, etc. May also be known as
        the reflection coefficient. Must be >=0 and <=1. Will be
        overridden if ``surface_type`` is supplied.

    surface_type : string, optional
        If supplied, overrides ``albedo``. ``surface_type`` can be one of
        'urban', 'grass', 'fresh grass', 'snow', 'fresh snow', 'asphalt',
        'concrete', 'aluminum', 'copper', 'fresh steel', 'dirty steel',
        'sea'.

    Returns
    -------
    grounddiffuse : numeric
        Ground reflected irradiance. [Wm⁻²]

    Notes
    -----
    Table of albedo values by ``surface_type`` are from [2]_, [3]_, [4]_;
    see :py:const:`~pvlib.albedo.SURFACE_ALBEDOS`.

    References
    ----------
    .. [1] Loutzenhiser P.G. et. al. "Empirical validation of models to compute
       solar irradiance on inclined surfaces for building energy simulation"
       2007, Solar Energy vol. 81. pp. 254-267.
    .. [2] https://www.pvsyst.com/help/albedo.htm Accessed January, 2024.
    .. [3] http://en.wikipedia.org/wiki/Albedo Accessed January, 2024.
    .. [4] Payne, R. E. "Albedo of the Sea Surface". J. Atmos. Sci., 29,
       pp. 959–970, 1972.
       :doi:`10.1175/1520-0469(1972)029<0959:AOTSS>2.0.CO;2`
    '''

    if surface_type is not None:
        albedo = pvlib.albedo.SURFACE_ALBEDOS[surface_type]

    diffuse_irrad = ghi * albedo * (1 - np.cos(np.radians(surface_tilt))) * 0.5

    try:
        diffuse_irrad.name = 'diffuse_ground'
    except AttributeError:
        pass

    return diffuse_irrad


def isotropic(surface_tilt, dhi):
    r'''
    Determine diffuse irradiance from the sky on a tilted surface using
    the isotropic sky model.

    .. math::

       I_{d} = DHI \frac{1 + \cos\beta}{2}

    Hottel and Woertz's model treats the sky as a uniform source of
    diffuse irradiance. Thus, the diffuse irradiance from the sky (ground
    reflected irradiance is not included in this algorithm) on a tilted
    surface can be found from the diffuse horizontal irradiance and the
    tilt angle of the surface. A discussion of the origin of the
    isotropic model can be found in [2]_.

    Parameters
    ----------
    surface_tilt : numeric
        Surface tilt angle in decimal degrees. Tilt must be >=0 and
        <=180. The tilt angle is defined as degrees from horizontal
        (e.g. surface facing up = 0, surface facing horizon = 90)

    dhi : numeric
        Diffuse horizontal irradiance. [Wm⁻²] DHI must be >=0.

    Returns
    -------
    diffuse : numeric
        The sky diffuse component of the solar radiation.

    References
    ----------
    .. [1] Loutzenhiser P.G. et al. "Empirical validation of models to
       compute solar irradiance on inclined surfaces for building energy
       simulation" 2007, Solar Energy vol. 81. pp. 254-267
       :doi:`10.1016/j.solener.2006.03.009`

    .. [2] Kamphuis, N.R. et al. "Perspectives on the origin, derivation,
       meaning, and significance of the isotropic sky model" 2020, Solar
       Energy vol. 201. pp. 8-12
       :doi:`10.1016/j.solener.2020.02.067`
    '''
    sky_diffuse = dhi * (1 + tools.cosd(surface_tilt)) * 0.5

    return sky_diffuse


def klucher(surface_tilt, surface_azimuth, dhi, ghi, solar_zenith,
            solar_azimuth):
    r'''
    Determine diffuse irradiance from the sky on a tilted surface
    using the Klucher (1979) model.

    Parameters
    ----------
    surface_tilt : numeric
        Surface tilt angles in decimal degrees. ``surface_tilt`` must be >=0
        and <=180. The tilt angle is defined as degrees from horizontal
        (e.g. surface facing up = 0, surface facing horizon = 90)

    surface_azimuth : numeric
        Surface azimuth angles in decimal degrees. ``surface_azimuth`` must
        be >=0 and <=360. The Azimuth convention is defined as degrees
        east of north (e.g. North = 0, South=180 East = 90, West = 270).

    dhi : numeric
        Diffuse horizontal irradiance, must be >=0. [Wm⁻²]

    ghi : numeric
        Global horizontal irradiance, must be >=0. [Wm⁻²]

    solar_zenith : numeric
        Apparent (refraction-corrected) zenith angles in decimal
        degrees. ``solar_zenith`` must be >=0 and <=180.

    solar_azimuth : numeric
        Sun azimuth angles in decimal degrees. ``solar_azimuth`` must be >=0
        and <=360. The Azimuth convention is defined as degrees east of
        north (e.g. North = 0, East = 90, West = 270).

    Returns
    -------
    diffuse : numeric
        The sky diffuse component of the solar radiation. [Wm⁻²]

    Notes
    -----
    The Klucher (1979) model  [1]_ [2]_ determines the diffuse irradiance
    from the sky (ground reflected irradiance is not included in this
    algorithm) on a tilted surface using the surface tilt angle, surface
    azimuth angle, diffuse horizontal irradiance, global horizontal irradiance,
    sun zenith angle, and sun azimuth angle. The expression for the sky diffuse
    irradiance, :math:`I_d`, is as follows:

    .. math::

       I_{d} = DHI \frac{1 + \cos\beta}{2} (1 + F' \sin^3(\beta/2))
       (1 + F' \cos^2\theta\sin^3\theta_z).

    DHI is the diffuse horizontal irradiance, :math:`\beta` is the surface
    tilt angle, :math:`\theta_z` is the solar zenith angle, and :math:`\theta`
    is the angle of incidence. :math:`F'` is a modulating function to account
    for when the sky changes from clear to overcast, and is defined as follows:

    .. math::

       F' = 1 - (DHI / GHI)^2,

    where GHI is the global horiztonal irradiance.

    References
    ----------
    .. [1] Klucher, T. M. "Evaluation of models to predict insolation on
       tilted surfaces" 1979, Solar Energy vol. 23 (2), pp. 111-114
       :doi:`10.1016/0038-092X(79)90110-5`
    .. [2] Loutzenhiser P. G. et al. "Empirical validation of models to
       compute solar irradiance on inclined surfaces for building energy
       simulation" 2007, Solar Energy vol. 81. pp. 254-267
       :doi:`10.1016/j.solener.2006.03.009`
    '''

    # zenith angle with respect to panel normal.
    cos_tt = aoi_projection(surface_tilt, surface_azimuth,
                            solar_zenith, solar_azimuth)
    cos_tt = np.maximum(cos_tt, 0)  # GH 526

    # silence warning from 0 / 0
    with np.errstate(invalid='ignore'):
        F = 1 - ((dhi / ghi) ** 2)

    try:
        # fails with single point input
        F.fillna(0, inplace=True)
    except AttributeError:
        F = np.where(np.isnan(F), 0, F)

    term1 = 0.5 * (1 + tools.cosd(surface_tilt))
    term2 = 1 + F * (tools.sind(0.5 * surface_tilt) ** 3)
    term3 = 1 + F * (cos_tt ** 2) * (tools.sind(solar_zenith) ** 3)

    sky_diffuse = dhi * term1 * term2 * term3

    return sky_diffuse


def haydavies(surface_tilt, surface_azimuth, dhi, dni, dni_extra,
              solar_zenith=None, solar_azimuth=None, projection_ratio=None,
              return_components=False):
    r'''
    Determine diffuse irradiance from the sky on a tilted surface using the
    Hay and Davies (1980) model.

    The Hay and Davies model determines the diffuse irradiance from
    the sky (ground reflected irradiance is not included in this
    algorithm) on a tilted surface using the surface tilt angle, surface
    azimuth angle, diffuse horizontal irradiance, direct normal
    irradiance, extraterrestrial irradiance, sun zenith angle, and sun
    azimuth angle.

    Parameters
    ----------
    surface_tilt : numeric
        Surface tilt angles in decimal degrees. The tilt angle is
        defined as degrees from horizontal (e.g. surface facing up = 0,
        surface facing horizon = 90)

    surface_azimuth : numeric
        Surface azimuth angles in decimal degrees. The azimuth
        convention is defined as degrees east of north (e.g. North=0,
        South=180, East=90, West=270).

    dhi : numeric
        Diffuse horizontal irradiance. [Wm⁻²]

    dni : numeric
        Direct normal irradiance. [Wm⁻²]

    dni_extra : numeric
        Extraterrestrial normal irradiance. [Wm⁻²]

    solar_zenith : numeric, optional
        Solar apparent (refraction-corrected) zenith angles in decimal
        degrees. Must supply ``solar_zenith`` and ``solar_azimuth`` or
        supply ``projection_ratio``.

    solar_azimuth : numeric, optional
        Solar azimuth angles in decimal degrees. Must supply
        ``solar_zenith`` and ``solar_azimuth`` or supply
        ``projection_ratio``.

    projection_ratio : numeric, optional
        Ratio of angle of incidence projection to solar zenith angle
        projection. Must supply ``solar_zenith`` and ``solar_azimuth``
        or supply ``projection_ratio``.

    return_components : bool, default `False`
        If `False`, ``sky_diffuse`` is returned.
        If `True`, ``diffuse_components`` is returned.

    Returns
    --------
    numeric, OrderedDict, or DataFrame
        Return type controlled by ``return_components`` argument.
        If `False`, ``sky_diffuse`` is returned.
        If `True`, ``diffuse_components`` is returned.

    sky_diffuse : numeric
        The sky diffuse component of the solar radiation on a tilted
        surface.

    diffuse_components : OrderedDict (array input) or DataFrame (Series input)
        Keys/columns are:
            * sky_diffuse: Total sky diffuse
            * isotropic
            * circumsolar
            * horizon

    Notes
    ------
    In the Hay and Davies (1980) model  [1]_ [2]_, sky diffuse irradiance,
    :math:`I_d`, is as follows:

    .. math::
            I_{d} = DHI \left( A\cdot R_b + (1 - A) \left(\frac{
                1 + \cos\beta}{2}\right ) \right ).

    :math:`DHI` is the diffuse horizontal irradiance,
    :math:`A` is the anisotropy index, which is the ratio of the direct normal
    irradiance to the extraterrestrial irradiation,
    :math:`R_b` is the projection ratio, which is defined as the ratio of the
    cosine of the angle of incidence (AOI) to the cosine of the zenith angle,
    and finally :math:`\beta` is the tilt angle of the array.

    If supplying ``projection_ratio``, consider constraining its values
    when the zenith angle approaches 90 degrees or the AOI projection is
    negative. See code for details.

    References
    -----------
    .. [1] Hay, J. E., Davies, J. A., 1980. Calculations of the solar
       radiation incident on an inclined surface. In: Hay, J.E., Won, T.K.
       (Eds.), Proc. of First Canadian Solar Radiation Data Workshop, 59.
       Ministry of Supply and Services, Canada. Available from:
       https://archive.org/details/proceedingsfirst00cana/mode/2up
       (Last accessed: 17/09/24)
    .. [2] Loutzenhiser P. G. et al. "Empirical validation of models to
       compute solar irradiance on inclined surfaces for building energy
       simulation" 2007, Solar Energy vol. 81. pp. 254-267
       :doi:`10.1016/j.solener.2006.03.009`
    '''

    # if necessary, calculate ratio of titled and horizontal beam irradiance
    if projection_ratio is None:
        cos_tt = aoi_projection(surface_tilt, surface_azimuth,
                                solar_zenith, solar_azimuth)
        cos_tt = np.maximum(cos_tt, 0)  # GH 526
        cos_solar_zenith = tools.cosd(solar_zenith)
        Rb = cos_tt / np.maximum(cos_solar_zenith, 0.01745)  # GH 432
    else:
        Rb = projection_ratio

    # Anisotropy Index
    AI = dni / dni_extra

    # these are the () and [] sub-terms of the second term of eqn 7
    term1 = 1 - AI
    term2 = 0.5 * (1 + tools.cosd(surface_tilt))

    poa_isotropic = np.maximum(dhi * term1 * term2, 0)
    poa_circumsolar = np.maximum(dhi * (AI * Rb), 0)
    sky_diffuse = poa_isotropic + poa_circumsolar

    if return_components:
        diffuse_components = OrderedDict()
        diffuse_components['sky_diffuse'] = sky_diffuse

        # Calculate the individual components
        diffuse_components['isotropic'] = poa_isotropic
        diffuse_components['circumsolar'] = poa_circumsolar
        diffuse_components['horizon'] = np.where(
            np.isnan(diffuse_components['isotropic']), np.nan, 0.)

        if isinstance(sky_diffuse, pd.Series):
            diffuse_components = pd.DataFrame(diffuse_components)
        return diffuse_components
    else:
        return sky_diffuse


def reindl(surface_tilt, surface_azimuth, dhi, dni, ghi, dni_extra,
           solar_zenith, solar_azimuth):
    r'''
    Determine the diffuse irradiance from the sky on a tilted surface using
    the Reindl (1990) model.

    The Reindl (1990) model [1]_ [2]_ determines the diffuse irradiance from
    the sky on
    a tilted surface using the surface tilt angle, surface azimuth angle,
    diffuse horizontal irradiance, direct normal irradiance, global
    horizontal irradiance, extraterrestrial normal irradiance, sun zenith
    angle, and sun azimuth angle.

    Parameters
    ----------
    surface_tilt : numeric
        Surface tilt angles in decimal degrees. The tilt angle is
        defined as degrees from horizontal (e.g. surface facing up = 0,
        surface facing horizon = 90)

    surface_azimuth : numeric
        Surface azimuth angles in decimal degrees. The azimuth
        convention is defined as degrees east of north (e.g. North = 0,
        South=180 East = 90, West = 270).

    dhi : numeric
        diffuse horizontal irradiance. [Wm⁻²]

    dni : numeric
        direct normal irradiance. [Wm⁻²]

    ghi: numeric
        Global horizontal irradiance. [Wm⁻²]

    dni_extra : numeric
        Extraterrestrial normal irradiance. [Wm⁻²]

    solar_zenith : numeric
        Apparent (refraction-corrected) zenith angles in decimal degrees.

    solar_azimuth : numeric
        Sun azimuth angles in decimal degrees. The azimuth convention is
        defined as degrees east of north (e.g. North = 0, East = 90,
        West = 270).

    Returns
    -------
    poa_sky_diffuse : numeric
        The sky diffuse component of the solar radiation.

    Notes
    -----
    The Reindl (1990) model  for the sky diffuse irradiance,
    :math:`I_d`, is as follows:

    .. math::

       I_{d} = DHI \left(A \cdot R_b + (1 - A)
<<<<<<< HEAD
                         \left(\frac{1 + \cos\beta}{2}\right)
       \left(1 + \sqrt{\frac{BHI}{GHI}} \sin^3(\beta/2)\right) \right).

    :math:`DHI`, :math:`BHI`, and :math:`GHI` are the diffuse horizontal, beam
    (direct) horizontal and global horizontal irradiances, respectively.
    :math:`A` is the anisotropy index, which is the ratio of the direct normal
    irradiance to the direct extraterrestrial irradiation, :math:`R_b` is the
    projection ratio, which is defined as the ratio of the cosine of the angle
    of incidence (AOI) to the cosine of the zenith angle, and :math:`\beta`
    is the tilt angle of the array.
=======
                         \left(\frac{1 + \cos\theta_T}{2}\right)
       \left(1 + \sqrt{\frac{BHI}{GHI}} \sin^3(\theta_T/2)\right) \right).

    :math:`DHI`, :math:`BHI`, and :math:`GHI` are the diffuse, beam (direct)
    and global horizontal irradiances, respectively. :math:`A` is the
    anisotropy index, which is the ratio of the direct normal irradiance to the
    extraterrestrial irradiation, :math:`R_b` is the projection ratio, which is
    the ratio of the cosine of the angle of incidence (AOI) to the
    cosine of the zenith angle, and :math:`\theta_T` is the tilt angle of the
    array.
>>>>>>> 24f82df2

    Implementation is based on Loutzenhiser et al.
    (2007) [3]_, Equation 8. The beam and ground reflectance portion of the
    equation have been removed, therefore the model described here generates
    ONLY the diffuse radiation from the sky and circumsolar, so the form of the
    equation varies slightly from Equation 8 in [3]_.

    References
    ----------
    .. [1] Reindl, D. T., Beckmann, W. A., Duffie, J. A., 1990a. Diffuse
       fraction correlations. Solar Energy 45(1), 1-7.
       :doi:`10.1016/0038-092X(90)90060-P`
    .. [2] Reindl, D. T., Beckmann, W. A., Duffie, J. A., 1990b. Evaluation of
       hourly tilted surface radiation models. Solar Energy 45(1), 9-17.
       :doi:`10.1016/0038-092X(90)90061-G`
    .. [3] Loutzenhiser P. G. et. al., 2007. Empirical validation of models to
       compute solar irradiance on inclined surfaces for building energy
       simulation. Solar Energy 81(2), 254-267
       :doi:`10.1016/j.solener.2006.03.009`
    '''

    cos_tt = aoi_projection(surface_tilt, surface_azimuth,
                            solar_zenith, solar_azimuth)
    cos_tt = np.maximum(cos_tt, 0)  # GH 526

    # do not apply cos(zen) limit here (needed for HB below)
    cos_solar_zenith = tools.cosd(solar_zenith)

    # ratio of titled and horizontal beam irradiance
    Rb = cos_tt / np.maximum(cos_solar_zenith, 0.01745)  # GH 432

    # Anisotropy Index
    AI = dni / dni_extra

    # DNI projected onto horizontal
    HB = dni * cos_solar_zenith
    HB = np.maximum(HB, 0)

    # these are the () and [] sub-terms of the second term of eqn 8
    term1 = 1 - AI
    term2 = 0.5 * (1 + tools.cosd(surface_tilt))
    with np.errstate(invalid='ignore', divide='ignore'):
        hb_to_ghi = np.where(ghi == 0, 0, np.divide(HB, ghi))
    term3 = 1 + np.sqrt(hb_to_ghi) * (tools.sind(0.5 * surface_tilt)**3)
    sky_diffuse = dhi * (AI * Rb + term1 * term2 * term3)
    sky_diffuse = np.maximum(sky_diffuse, 0)

    return sky_diffuse


def king(surface_tilt, dhi, ghi, solar_zenith):
    '''
    Determine diffuse irradiance from the sky on a tilted surface using
    the King model.

    King's model determines the diffuse irradiance from the sky (ground
    reflected irradiance is not included in this algorithm) on a tilted
    surface using the surface tilt angle, diffuse horizontal irradiance,
    global horizontal irradiance, and sun zenith angle. Note that this
    model is not well documented and has not been published in any
    fashion (as of January 2012).

    Parameters
    ----------
    surface_tilt : numeric
        Surface tilt angles in decimal degrees. The tilt angle is
        defined as degrees from horizontal (e.g. surface facing up = 0,
        surface facing horizon = 90)

    dhi : numeric
        Diffuse horizontal irradiance. [Wm⁻²]

    ghi : numeric
        Global horizontal irradiance. [Wm⁻²]

    solar_zenith : numeric
        Apparent (refraction-corrected) zenith angles in decimal degrees.

    Returns
    --------
    poa_sky_diffuse : numeric
        The diffuse component of the solar radiation.
    '''

    sky_diffuse = (dhi * (1 + tools.cosd(surface_tilt)) / 2 + ghi *
                   (0.012 * solar_zenith - 0.04) *
                   (1 - tools.cosd(surface_tilt)) / 2)
    sky_diffuse = np.maximum(sky_diffuse, 0)

    return sky_diffuse


def perez(surface_tilt, surface_azimuth, dhi, dni, dni_extra,
          solar_zenith, solar_azimuth, airmass,
          model='allsitescomposite1990', return_components=False):
    '''
    Determine diffuse irradiance from the sky on a tilted surface using
    one of the Perez models.

    Perez models determine the diffuse irradiance from the sky (ground
    reflected irradiance is not included in this algorithm) on a tilted
    surface using the surface tilt angle, surface azimuth angle, diffuse
    horizontal irradiance, direct normal irradiance, extraterrestrial
    irradiance, sun zenith angle, sun azimuth angle, and relative (not
    pressure-corrected) airmass. Optionally a selector may be used to
    use any of Perez's model coefficient sets.

    Warning
    -------
    The Perez transposition model features discontinuities in the
    predicted tilted diffuse irradiance due to relying on discrete input
    values. For applications that benefit from continuous output, consider
    using :py:func:`~pvlib.irradiance.perez_driesse`.

    Parameters
    ----------
    surface_tilt : numeric
        Surface tilt angles in decimal degrees. surface_tilt must be >=0
        and <=180. The tilt angle is defined as degrees from horizontal
        (e.g. surface facing up = 0, surface facing horizon = 90)

    surface_azimuth : numeric
        Surface azimuth angles in decimal degrees. surface_azimuth must
        be >=0 and <=360. The azimuth convention is defined as degrees
        east of north (e.g. North = 0, South=180 East = 90, West = 270).

    dhi : numeric
        Diffuse horizontal irradiance. [Wm⁻²] DHI must be >=0.

    dni : numeric
        Direct normal irradiance. [Wm⁻²] DNI must be >=0.

    dni_extra : numeric
        Extraterrestrial normal irradiance. [Wm⁻²]

    solar_zenith : numeric
        apparent (refraction-corrected) zenith angles in decimal
        degrees. solar_zenith must be >=0 and <=180.

    solar_azimuth : numeric
        Sun azimuth angles in decimal degrees. solar_azimuth must be >=0
        and <=360. The azimuth convention is defined as degrees east of
        north (e.g. North = 0, East = 90, West = 270).

    airmass : numeric
        Relative (not pressure-corrected) airmass values. If AM is a
        DataFrame it must be of the same size as all other DataFrame
        inputs. AM must be >=0 (careful using the 1/sec(z) model of AM
        generation)

    model : string, default 'allsitescomposite1990'
        A string which selects the desired set of Perez coefficients. If
        model is not provided as an input, the default, '1990' will be
        used. All possible model selections are:

        * '1990'
        * 'allsitescomposite1990' (same as '1990')
        * 'allsitescomposite1988'
        * 'sandiacomposite1988'
        * 'usacomposite1988'
        * 'france1988'
        * 'phoenix1988'
        * 'elmonte1988'
        * 'osage1988'
        * 'albuquerque1988'
        * 'capecanaveral1988'
        * 'albany1988'

    return_components : bool, default False
        Flag used to decide whether to return the calculated diffuse components
        or not.

    Returns
    --------
    numeric, OrderedDict, or DataFrame
        Return type controlled by `return_components` argument.
        If ``return_components=False``, `sky_diffuse` is returned.
        If ``return_components=True``, `diffuse_components` is returned.

    sky_diffuse : numeric
        The sky diffuse component of the solar radiation on a tilted
        surface.

    diffuse_components : OrderedDict (array input) or DataFrame (Series input)
        Keys/columns are:
            * sky_diffuse: Total sky diffuse
            * isotropic
            * circumsolar
            * horizon


    References
    ----------
    .. [1] Loutzenhiser P.G. et. al. "Empirical validation of models to
       compute solar irradiance on inclined surfaces for building energy
       simulation" 2007, Solar Energy vol. 81. pp. 254-267

    .. [2] Perez, R., Seals, R., Ineichen, P., Stewart, R., Menicucci, D.,
       1987. A new simplified version of the Perez diffuse irradiance model
       for tilted surfaces. Solar Energy 39(3), 221-232.

    .. [3] Perez, R., Ineichen, P., Seals, R., Michalsky, J., Stewart, R.,
       1990. Modeling daylight availability and irradiance components from
       direct and global irradiance. Solar Energy 44 (5), 271-289.

    .. [4] Perez, R. et. al 1988. "The Development and Verification of the
       Perez Diffuse Radiation Model". SAND88-7030
    '''

    kappa = 1.041  # for solar_zenith in radians
    z = np.radians(solar_zenith)  # convert to radians

    # delta is the sky's "brightness"
    delta = dhi * airmass / dni_extra

    # epsilon is the sky's "clearness"
    with np.errstate(invalid='ignore'):
        eps = ((dhi + dni) / dhi + kappa * (z ** 3)) / (1 + kappa * (z ** 3))

    # numpy indexing below will not work with a Series
    if isinstance(eps, pd.Series):
        eps = eps.values

    # Perez et al define clearness bins according to the following
    # rules. 1 = overcast ... 8 = clear (these names really only make
    # sense for small zenith angles, but...) these values will
    # eventually be used as indicies for coeffecient look ups
    ebin = np.digitize(eps, (0., 1.065, 1.23, 1.5, 1.95, 2.8, 4.5, 6.2))
    ebin = np.array(ebin)  # GH 642
    ebin[np.isnan(eps)] = 0

    # correct for 0 indexing in coeffecient lookup
    # later, ebin = -1 will yield nan coefficients
    ebin -= 1

    # The various possible sets of Perez coefficients are contained
    # in a subfunction to clean up the code.
    F1c, F2c = _get_perez_coefficients(model)

    # results in invalid eps (ebin = -1) being mapped to nans
    nans = np.array([np.nan, np.nan, np.nan])
    F1c = np.vstack((F1c, nans))
    F2c = np.vstack((F2c, nans))

    F1 = (F1c[ebin, 0] + F1c[ebin, 1] * delta + F1c[ebin, 2] * z)
    F1 = np.maximum(F1, 0)

    F2 = (F2c[ebin, 0] + F2c[ebin, 1] * delta + F2c[ebin, 2] * z)

    A = aoi_projection(surface_tilt, surface_azimuth,
                       solar_zenith, solar_azimuth)
    A = np.maximum(A, 0)

    B = tools.cosd(solar_zenith)
    B = np.maximum(B, tools.cosd(85))

    # Calculate Diffuse POA from sky dome
    term1 = 0.5 * (1 - F1) * (1 + tools.cosd(surface_tilt))
    term2 = F1 * A / B
    term3 = F2 * tools.sind(surface_tilt)

    sky_diffuse = np.maximum(dhi * (term1 + term2 + term3), 0)

    # we've preserved the input type until now, so don't ruin it!
    if isinstance(sky_diffuse, pd.Series):
        sky_diffuse[np.isnan(airmass)] = 0
    else:
        sky_diffuse = np.where(np.isnan(airmass), 0, sky_diffuse)

    if return_components:
        diffuse_components = OrderedDict()
        diffuse_components['sky_diffuse'] = sky_diffuse

        # Calculate the different components
        diffuse_components['isotropic'] = dhi * term1
        diffuse_components['circumsolar'] = dhi * term2
        diffuse_components['horizon'] = dhi * term3

        # Set values of components to 0 when sky_diffuse is 0
        mask = sky_diffuse == 0
        if isinstance(sky_diffuse, pd.Series):
            diffuse_components = pd.DataFrame(diffuse_components)
            diffuse_components.loc[mask] = 0
        else:
            diffuse_components = {k: np.where(mask, 0, v) for k, v in
                                  diffuse_components.items()}
        return diffuse_components
    else:
        return sky_diffuse


def _calc_delta(dhi, dni_extra, solar_zenith, airmass=None):
    '''
    Compute the delta parameter, which represents sky dome "brightness"
    in the Perez and Perez-Driesse models.

    Helper function for perez_driesse transposition.
    '''
    if airmass is None:
        # use the same airmass model as in the original perez work
        airmass = atmosphere.get_relative_airmass(solar_zenith,
                                                  'kastenyoung1989')

    max_airmass = atmosphere.get_relative_airmass(90, 'kastenyoung1989')
    airmass = np.where(solar_zenith >= 90, max_airmass, airmass)

    return dhi / (dni_extra / airmass)


def _calc_zeta(dhi, dni, zenith):
    '''
    Compute the zeta parameter, which represents sky dome "clearness"
    in the Perez-Driesse model.

    Helper function for perez_driesse transposition.
    '''
    dhi = np.asarray(dhi)
    dni = np.asarray(dni)

    # first calculate what zeta would be without the kappa correction
    # using eq. 5 and eq. 13
    with np.errstate(invalid='ignore'):
        zeta = dni / (dhi + dni)

    zeta = np.where(dhi == 0, 0.0, zeta)

    # then apply the kappa correction in a manner analogous to eq. 7
    kappa = 1.041
    kterm = kappa * np.radians(zenith) ** 3
    zeta = zeta / (1 - kterm * (zeta - 1))

    return zeta


def _f(i, j, zeta):
    '''
    Evaluate the quadratic splines corresponding to the
    allsitescomposite1990 Perez model look-up table.

    Helper function for perez_driesse transposition.
    '''
    knots = np.array(
        [0.000, 0.000, 0.000,
         0.061, 0.187, 0.333, 0.487, 0.643, 0.778, 0.839,
         1.000, 1.000, 1.000])

    coefs = np.array(
        [[-0.053, +0.529, -0.028, -0.071, +0.061, -0.019],
         [-0.008, +0.588, -0.062, -0.060, +0.072, -0.022],
         [+0.131, +0.770, -0.167, -0.026, +0.106, -0.032],
         [+0.328, +0.471, -0.216, +0.069, -0.105, -0.028],
         [+0.557, +0.241, -0.300, +0.086, -0.085, -0.012],
         [+0.861, -0.323, -0.355, +0.240, -0.467, -0.008],
         [+1.212, -1.239, -0.444, +0.305, -0.797, +0.047],
         [+1.099, -1.847, -0.365, +0.275, -1.132, +0.124],
         [+0.544, +0.157, -0.213, +0.118, -1.455, +0.292],
         [+0.544, +0.157, -0.213, +0.118, -1.455, +0.292],
         [+0.000, +0.000, +0.000, +0.000, +0.000, +0.000],
         [+0.000, +0.000, +0.000, +0.000, +0.000, +0.000],
         [+0.000, +0.000, +0.000, +0.000, +0.000, +0.000]])

    coefs = coefs.T.reshape((2, 3, 13))

    tck = (knots, coefs[i-1, j-1], 2)

    return splev(zeta, tck)


def perez_driesse(surface_tilt, surface_azimuth, dhi, dni, dni_extra,
                  solar_zenith, solar_azimuth, airmass=None,
                  return_components=False):
    '''
    Determine diffuse irradiance from the sky on a tilted surface using
    the continuous Perez-Driesse model.

    The Perez-Driesse model [1]_ is a reformulation of the 1990 Perez
    model [2]_ that provides continuity of the function and of its first
    derivatives.  This is achieved by replacing the look-up table of
    coefficients with quadratic splines.

    Parameters
    ----------
    surface_tilt : numeric
        Surface tilt angles in decimal degrees. surface_tilt must be >=0
        and <=180. The tilt angle is defined as degrees from horizontal
        (e.g. surface facing up = 0, surface facing horizon = 90)

    surface_azimuth : numeric
        Surface azimuth angles in decimal degrees. surface_azimuth must
        be >=0 and <=360. The azimuth convention is defined as degrees
        east of north (e.g. North = 0, South=180 East = 90, West = 270).

    dhi : numeric
        Diffuse horizontal irradiance. [Wm⁻²] dhi must be >=0.

    dni : numeric
        Direct normal irradiance. [Wm⁻²] dni must be >=0.

    dni_extra : numeric
        Extraterrestrial normal irradiance. [Wm⁻²]

    solar_zenith : numeric
        apparent (refraction-corrected) zenith angles in decimal
        degrees. solar_zenith must be >=0 and <=180.

    solar_azimuth : numeric
        Sun azimuth angles in decimal degrees. solar_azimuth must be >=0
        and <=360. The azimuth convention is defined as degrees east of
        north (e.g. North = 0, East = 90, West = 270).

    airmass : numeric, optional
        Relative (not pressure-corrected) airmass values. If ``airmass`` is a
        DataFrame it must be of the same size as all other DataFrame
        inputs. The kastenyoung1989 airmass calculation is used internally
        and is also recommended when pre-calculating airmass because
        it was used in the original model development.

    return_components: bool (optional, default=False)
        Flag used to decide whether to return the calculated diffuse components
        or not.

    Returns
    --------
    numeric, OrderedDict, or DataFrame
        Return type controlled by `return_components` argument.
        If ``return_components=False``, `sky_diffuse` is returned.
        If ``return_components=True``, `diffuse_components` is returned.

    sky_diffuse : numeric
        The sky diffuse component of the solar radiation on a tilted
        surface.

    diffuse_components : OrderedDict (array input) or DataFrame (Series input)
        Keys/columns are:
            * sky_diffuse: Total sky diffuse
            * isotropic
            * circumsolar
            * horizon

    Notes
    -----
    The Perez-Driesse model can be considered a plug-in replacement for the
    1990 Perez model using the ``'allsitescomposite1990'`` coefficient set.
    Deviations between the two are very small, as demonstrated in [1]_.
    Other coefficient sets are not supported because the 1990 set is
    based on the largest and most diverse set of empirical data.

    References
    ----------
    .. [1] Driesse, A., Jensen, A., Perez, R., 2024. A Continuous form of the
        Perez diffuse sky model for forward and reverse transposition.
        Solar Energy vol. 267. :doi:`10.1016/j.solener.2023.112093`

    .. [2] Perez, R., Ineichen, P., Seals, R., Michalsky, J., Stewart, R.,
       1990. Modeling daylight availability and irradiance components from
       direct and global irradiance. Solar Energy 44 (5), 271-289.

    See also
    --------
    perez
    isotropic
    haydavies
    klucher
    reindl
    king
    '''
    # Contributed by Anton Driesse (@adriesse), PV Performance Labs. Oct., 2023

    delta = _calc_delta(dhi, dni_extra, solar_zenith, airmass)
    zeta = _calc_zeta(dhi, dni, solar_zenith)

    z = np.radians(solar_zenith)

    F1 = _f(1, 1, zeta) + _f(1, 2, zeta) * delta + _f(1, 3, zeta) * z
    F2 = _f(2, 1, zeta) + _f(2, 2, zeta) * delta + _f(2, 3, zeta) * z

    # note the newly recommended upper limit on F1
    F1 = np.clip(F1, 0, 0.9)

    # lines after this point are identical to the original perez function
    # with some checks removed

    A = aoi_projection(surface_tilt, surface_azimuth,
                       solar_zenith, solar_azimuth)
    A = np.maximum(A, 0)

    B = tools.cosd(solar_zenith)
    B = np.maximum(B, tools.cosd(85))

    # Calculate Diffuse POA from sky dome
    term1 = 0.5 * (1 - F1) * (1 + tools.cosd(surface_tilt))
    term2 = F1 * A / B
    term3 = F2 * tools.sind(surface_tilt)

    sky_diffuse = np.maximum(dhi * (term1 + term2 + term3), 0)

    if return_components:
        diffuse_components = OrderedDict()
        diffuse_components['sky_diffuse'] = sky_diffuse

        # Calculate the different components
        diffuse_components['isotropic'] = dhi * term1
        diffuse_components['circumsolar'] = dhi * term2
        diffuse_components['horizon'] = dhi * term3

        if isinstance(sky_diffuse, pd.Series):
            diffuse_components = pd.DataFrame(diffuse_components)

        return diffuse_components
    else:
        return sky_diffuse


def _poa_from_ghi(surface_tilt, surface_azimuth,
                  solar_zenith, solar_azimuth,
                  ghi,
                  dni_extra, airmass, albedo):
    '''
    Transposition function that includes decomposition of GHI using the
    continuous Erbs-Driesse model.

    Helper function for ghi_from_poa_driesse_2023.
    '''
    # Contributed by Anton Driesse (@adriesse), PV Performance Labs. Nov., 2023

    erbsout = erbs_driesse(ghi, solar_zenith, dni_extra=dni_extra)

    dni = erbsout['dni']
    dhi = erbsout['dhi']

    irrads = get_total_irradiance(surface_tilt, surface_azimuth,
                                  solar_zenith, solar_azimuth,
                                  dni, ghi, dhi,
                                  dni_extra, airmass, albedo,
                                  model='perez-driesse')

    return irrads['poa_global']


def _ghi_from_poa(surface_tilt, surface_azimuth,
                  solar_zenith, solar_azimuth,
                  poa_global,
                  dni_extra, airmass, albedo,
                  xtol=0.01):
    '''
    Reverse transposition function that uses the scalar bisection from scipy.

    Helper function for ghi_from_poa_driesse_2023.
    '''
    # Contributed by Anton Driesse (@adriesse), PV Performance Labs. Nov., 2023

    # propagate nans and zeros quickly
    if np.isnan(poa_global):
        return np.nan, False, 0
    if poa_global <= 0:
        return 0.0, True, 0

    # function whose root needs to be found
    def poa_error(ghi):
        poa_hat = _poa_from_ghi(surface_tilt, surface_azimuth,
                                solar_zenith, solar_azimuth,
                                ghi,
                                dni_extra, airmass, albedo)
        return poa_hat - poa_global

    # calculate an upper bound for ghi using clearness index 1.25
    ghi_clear = dni_extra * tools.cosd(solar_zenith)
    ghi_high = np.maximum(10, 1.25 * ghi_clear)

    try:
        result = bisect(poa_error,
                        a=0,
                        b=ghi_high,
                        xtol=xtol,
                        maxiter=25,
                        full_output=True,
                        disp=False,
                        )
    except ValueError:
        # this occurs when poa_error has the same sign at both end points
        ghi = np.nan
        conv = False
        niter = -1
    else:
        ghi = result[0]
        conv = result[1].converged
        niter = result[1].iterations

    return ghi, conv, niter


def ghi_from_poa_driesse_2023(surface_tilt, surface_azimuth,
                              solar_zenith, solar_azimuth,
                              poa_global,
                              dni_extra=None, airmass=None, albedo=0.25,
                              xtol=0.01,
                              full_output=False):
    '''
    Estimate global horizontal irradiance (GHI) from global plane-of-array
    (POA) irradiance.  This reverse transposition algorithm uses a bisection
    search together with the continuous Perez-Driesse transposition and
    continuous Erbs-Driesse decomposition models, as described in [1]_.

    Parameters
    ----------
    surface_tilt : numeric
        Panel tilt from horizontal. [degree]
    surface_azimuth : numeric
        Panel azimuth from north. [degree]
    solar_zenith : numeric
        Solar zenith angle. [degree]
    solar_azimuth : numeric
        Solar azimuth angle. [degree]
    poa_global : numeric
        Plane-of-array global irradiance, aka global tilted irradiance. [Wm⁻²]
    dni_extra : numeric, optional
        Extraterrestrial direct normal irradiance. [Wm⁻²]
    airmass : numeric, optional
        Relative airmass (not adjusted for pressure). [unitless]
    albedo : numeric, default 0.25
        Ground surface albedo. [unitless]
    xtol : numeric, default 0.01
        Convergence criterion. The estimated GHI will be within xtol of the
        true value. Must be positive. [Wm⁻²]
    full_output : boolean, default False
        If full_output is False, only ghi is returned, otherwise the return
        value is (ghi, converged, niter). (see Returns section for details).

    Returns
    -------
    ghi : numeric
        Estimated GHI. [Wm⁻²]
    converged : boolean, optional
        Present if full_output=True. Indicates which elements converged
        successfully.
    niter : integer, optional
        Present if full_output=True. Indicates how many bisection iterations
        were done.

    Notes
    -----
    Since :py:func:`scipy.optimize.bisect` is not vectorized, high-resolution
    time series can be quite slow to process.

    References
    ----------
    .. [1] Driesse, A., Jensen, A., Perez, R., 2024. A Continuous form of the
        Perez diffuse sky model for forward and reverse transposition.
        Solar Energy vol. 267. :doi:`10.1016/j.solener.2023.112093`

    See also
    --------
    perez_driesse
    erbs_driesse
    gti_dirint
    '''
    # Contributed by Anton Driesse (@adriesse), PV Performance Labs. Nov., 2023

    if xtol <= 0:
        raise ValueError(f"xtol too small ({xtol:g} <= 0)")

    ghi_from_poa_array = np.vectorize(_ghi_from_poa)

    ghi, conv, niter = ghi_from_poa_array(surface_tilt, surface_azimuth,
                                          solar_zenith, solar_azimuth,
                                          poa_global,
                                          dni_extra, airmass, albedo,
                                          xtol=xtol)

    if isinstance(poa_global, pd.Series):
        ghi = pd.Series(ghi, poa_global.index)
        conv = pd.Series(conv, poa_global.index)
        niter = pd.Series(niter, poa_global.index)

    if full_output:
        return ghi, conv, niter
    else:
        return ghi


def clearsky_index(ghi, clearsky_ghi, max_clearsky_index=2.0):
    """
    Calculate the clearsky index.

    The clearsky index is the ratio of global to clearsky global irradiance.
    Negative and non-finite clearsky index values will be truncated to zero.

    Parameters
    ----------
    ghi : numeric
        Global horizontal irradiance. [Wm⁻²]

    clearsky_ghi : numeric
        Modeled clearsky GHI

    max_clearsky_index : numeric, default 2.0
        Maximum value of the clearsky index. The default, 2.0, allows
        for over-irradiance events typically seen in sub-hourly data.

    Returns
    -------
    clearsky_index : numeric
        Clearsky index
    """
    clearsky_index = ghi / clearsky_ghi
    # set +inf, -inf, and nans to zero
    clearsky_index = np.where(~np.isfinite(clearsky_index), 0,
                              clearsky_index)
    # but preserve nans in the input arrays
    input_is_nan = ~np.isfinite(ghi) | ~np.isfinite(clearsky_ghi)
    clearsky_index = np.where(input_is_nan, np.nan, clearsky_index)

    clearsky_index = np.maximum(clearsky_index, 0)
    clearsky_index = np.minimum(clearsky_index, max_clearsky_index)

    # preserve input type
    if isinstance(ghi, pd.Series):
        clearsky_index = pd.Series(clearsky_index, index=ghi.index)

    return clearsky_index


def clearness_index(ghi, solar_zenith, extra_radiation, min_cos_zenith=0.065,
                    max_clearness_index=2.0):
    """
    Calculate the clearness index.

    The clearness index is the ratio of global to extraterrestrial
    irradiance on a horizontal plane [1]_.

    Parameters
    ----------
    ghi : numeric
        Global horizontal irradiance. [Wm⁻²]

    solar_zenith : numeric
        True (not refraction-corrected) solar zenith angle in decimal
        degrees.

    extra_radiation : numeric
        Irradiance incident at the top of the atmosphere

    min_cos_zenith : numeric, default 0.065
        Minimum value of cos(zenith) to allow when calculating global
        clearness index `kt`. Equivalent to zenith = 86.273 degrees.

    max_clearness_index : numeric, default 2.0
        Maximum value of the clearness index. The default, 2.0, allows
        for over-irradiance events typically seen in sub-hourly data.
        NREL's SRRL Fortran code used 0.82 for hourly data.

    Returns
    -------
    kt : numeric
        Clearness index

    References
    ----------
    .. [1] Maxwell, E. L., "A Quasi-Physical Model for Converting Hourly
           Global Horizontal to Direct Normal Insolation", Technical
           Report No. SERI/TR-215-3087, Golden, CO: Solar Energy Research
           Institute, 1987.
    """
    cos_zenith = tools.cosd(solar_zenith)
    I0h = extra_radiation * np.maximum(cos_zenith, min_cos_zenith)
    # consider adding
    # with np.errstate(invalid='ignore', divide='ignore'):
    # to kt calculation, but perhaps it's good to allow these
    # warnings to the users that override min_cos_zenith
    kt = ghi / I0h
    kt = np.maximum(kt, 0)
    kt = np.minimum(kt, max_clearness_index)
    return kt


def clearness_index_zenith_independent(clearness_index, airmass,
                                       max_clearness_index=2.0):
    """
    Calculate the zenith angle independent clearness index.

    See [1]_ for details.

    Parameters
    ----------
    clearness_index : numeric
        Ratio of global to extraterrestrial irradiance on a horizontal
        plane

    airmass : numeric
        Airmass

    max_clearness_index : numeric, default 2.0
        Maximum value of the clearness index. The default, 2.0, allows
        for over-irradiance events typically seen in sub-hourly data.
        NREL's SRRL Fortran code used 0.82 for hourly data.

    Returns
    -------
    kt_prime : numeric
        Zenith independent clearness index

    References
    ----------
    .. [1] Perez, R., P. Ineichen, E. Maxwell, R. Seals and A. Zelenka,
           (1992). "Dynamic Global-to-Direct Irradiance Conversion Models".
           ASHRAE Transactions-Research Series, pp. 354-369
    """
    # Perez eqn 1
    kt_prime = clearness_index / _kt_kt_prime_factor(airmass)
    kt_prime = np.maximum(kt_prime, 0)
    kt_prime = np.minimum(kt_prime, max_clearness_index)
    return kt_prime


def _kt_kt_prime_factor(airmass):
    """
    Calculate the conversion factor between kt and kt prime.
    Function is useful because DIRINT and GTI-DIRINT both use this.
    """
    # consider adding
    # airmass = np.maximum(airmass, 12)  # GH 450
    return 1.031 * np.exp(-1.4 / (0.9 + 9.4 / airmass)) + 0.1


def disc(ghi, solar_zenith, datetime_or_doy, pressure=101325,
         min_cos_zenith=0.065, max_zenith=87, max_airmass=12):
    """
    Estimate Direct Normal Irradiance from Global Horizontal Irradiance
    using the DISC model.

    The DISC algorithm converts global horizontal irradiance to direct
    normal irradiance through empirical relationships between the global
    and direct clearness indices.

    The pvlib implementation limits the clearness index to 1.

    The original report describing the DISC model [1]_ uses the
    relative airmass rather than the absolute (pressure-corrected)
    airmass. However, the NREL implementation of the DISC model [2]_
    uses absolute airmass. PVLib Matlab also uses the absolute airmass.
    pvlib python defaults to absolute airmass, but the relative airmass
    can be used by supplying `pressure=None`.

    Parameters
    ----------
    ghi : numeric
        Global horizontal irradiance. [Wm⁻²]

    solar_zenith : numeric
        True (not refraction-corrected) solar zenith angles in decimal
        degrees.

    datetime_or_doy : int, float, array, pd.DatetimeIndex
        Day of year or array of days of year e.g.
        pd.DatetimeIndex.dayofyear, or pd.DatetimeIndex.

    pressure : numeric or None, default 101325
        Site pressure in Pascal. Uses absolute (pressure-corrected) airmass
        by default. Set to ``None`` to use relative airmass.

    min_cos_zenith : numeric, default 0.065
        Minimum value of cos(zenith) to allow when calculating global
        clearness index `kt`. Equivalent to zenith = 86.273 degrees.

    max_zenith : numeric, default 87
        Maximum value of zenith to allow in DNI calculation. DNI will be
        set to 0 for times with zenith values greater than `max_zenith`.

    max_airmass : numeric, default 12
        Maximum value of the airmass to allow in Kn calculation.
        Default value (12) comes from range over which Kn was fit
        to airmass in the original paper.

    Returns
    -------
    output : OrderedDict or DataFrame
        Contains the following keys:

        * ``dni``: The modeled direct normal irradiance
          in Wm⁻² provided by the
          Direct Insolation Simulation Code (DISC) model.
        * ``kt``: Ratio of global to extraterrestrial
          irradiance on a horizontal plane.
        * ``airmass``: Airmass

    References
    ----------
    .. [1] Maxwell, E. L., "A Quasi-Physical Model for Converting Hourly
       Global Horizontal to Direct Normal Insolation", Technical
       Report No. SERI/TR-215-3087, Golden, CO: Solar Energy Research
       Institute, 1987.

    .. [2] Maxwell, E. "DISC Model", Excel Worksheet.
       https://www.nrel.gov/grid/solar-resource/disc.html

    See Also
    --------
    dirint
    """

    # this is the I0 calculation from the reference
    # SSC uses solar constant = 1367.0 (checked 2018 08 15)
    I0 = get_extra_radiation(datetime_or_doy, 1370., 'spencer')

    kt = clearness_index(ghi, solar_zenith, I0, min_cos_zenith=min_cos_zenith,
                         max_clearness_index=1)

    am = atmosphere.get_relative_airmass(solar_zenith, model='kasten1966')
    if pressure is not None:
        am = atmosphere.get_absolute_airmass(am, pressure)

    Kn, am = _disc_kn(kt, am, max_airmass=max_airmass)
    dni = Kn * I0

    bad_values = (solar_zenith > max_zenith) | (ghi < 0) | (dni < 0)
    dni = np.where(bad_values, 0, dni)

    output = OrderedDict()
    output['dni'] = dni
    output['kt'] = kt
    output['airmass'] = am

    if isinstance(datetime_or_doy, pd.DatetimeIndex):
        output = pd.DataFrame(output, index=datetime_or_doy)

    return output


def _disc_kn(clearness_index, airmass, max_airmass=12):
    """
    Calculate Kn for `disc`

    Parameters
    ----------
    clearness_index : numeric
    airmass : numeric
    max_airmass : float
        airmass > max_airmass is set to max_airmass before being used
        in calculating Kn.

    Returns
    -------
    Kn : numeric
    am : numeric
        airmass used in the calculation of Kn. am <= max_airmass.
    """
    # short names for equations
    kt = clearness_index
    am = airmass

    am = np.minimum(am, max_airmass)  # GH 450

    is_cloudy = (kt <= 0.6)
    # Use Horner's method to compute polynomials efficiently
    a = np.where(
        is_cloudy,
        0.512 + kt*(-1.56 + kt*(2.286 - 2.222*kt)),
        -5.743 + kt*(21.77 + kt*(-27.49 + 11.56*kt)))
    b = np.where(
        is_cloudy,
        0.37 + 0.962*kt,
        41.4 + kt*(-118.5 + kt*(66.05 + 31.9*kt)))
    c = np.where(
        is_cloudy,
        -0.28 + kt*(0.932 - 2.048*kt),
        -47.01 + kt*(184.2 + kt*(-222.0 + 73.81*kt)))

    delta_kn = a + b * np.exp(c*am)

    Knc = 0.866 + am*(-0.122 + am*(0.0121 + am*(-0.000653 + 1.4e-05*am)))
    Kn = Knc - delta_kn
    return Kn, am


def dirint(ghi, solar_zenith, times, pressure=101325., use_delta_kt_prime=True,
           temp_dew=None, min_cos_zenith=0.065, max_zenith=87):
    """
    Determine DNI from GHI using the DIRINT modification of the DISC
    model.

    Implements the modified DISC model known as "DIRINT" introduced in
    [1]_. DIRINT predicts direct normal irradiance (DNI) from measured
    global horizontal irradiance (GHI). DIRINT improves upon the DISC
    model by using time-series GHI data and dew point temperature
    information. The effectiveness of the DIRINT model improves with
    each piece of information provided.

    The pvlib implementation limits the clearness index to 1.

    Parameters
    ----------
    ghi : array-like
        Global horizontal irradiance. [Wm⁻²]

    solar_zenith : array-like
        True (not refraction-corrected) solar_zenith angles in decimal
        degrees.

    times : DatetimeIndex

    pressure : float or array-like, default 101325.0
        The site pressure in Pascal. Pressure may be measured or an
        average pressure may be calculated from site altitude.

    use_delta_kt_prime : bool, default True
        If True, indicates that the stability index delta_kt_prime is
        included in the model. The stability index adjusts the estimated
        DNI in response to dynamics in the time series of GHI. It is
        recommended that delta_kt_prime is not used if the time between
        GHI points is 1.5 hours or greater. If use_delta_kt_prime=True,
        input data must be Series.

    temp_dew : float, or array-like, optional
        Surface dew point temperatures, in degrees C. Values of temp_dew
        may be numeric or NaN. Any single time period point with a
        temp_dew=NaN does not have dew point improvements applied. If
        temp_dew is not provided, then dew point improvements are not
        applied.

    min_cos_zenith : numeric, default 0.065
        Minimum value of cos(zenith) to allow when calculating global
        clearness index `kt`. Equivalent to zenith = 86.273 degrees.

    max_zenith : numeric, default 87
        Maximum value of zenith to allow in DNI calculation. DNI will be
        set to 0 for times with zenith values greater than `max_zenith`.

    Returns
    -------
    dni : array-like
        The modeled direct normal irradiance in Wm⁻² provided by the
        DIRINT model.

    Notes
    -----
    DIRINT model requires time series data (ie. one of the inputs must
    be a vector of length > 2).

    References
    ----------
    .. [1] Perez, R., P. Ineichen, E. Maxwell, R. Seals and A. Zelenka,
       (1992). "Dynamic Global-to-Direct Irradiance Conversion Models".
       ASHRAE Transactions-Research Series, pp. 354-369

    .. [2] Maxwell, E. L., "A Quasi-Physical Model for Converting Hourly
       Global Horizontal to Direct Normal Insolation", Technical Report No.
       SERI/TR-215-3087, Golden, CO: Solar Energy Research Institute, 1987.
    """

    disc_out = disc(ghi, solar_zenith, times, pressure=pressure,
                    min_cos_zenith=min_cos_zenith, max_zenith=max_zenith)
    airmass = disc_out['airmass']
    kt = disc_out['kt']

    kt_prime = clearness_index_zenith_independent(
        kt, airmass, max_clearness_index=1)
    delta_kt_prime = _delta_kt_prime_dirint(kt_prime, use_delta_kt_prime,
                                            times)
    w = _temp_dew_dirint(temp_dew, times)

    dirint_coeffs = _dirint_coeffs(times, kt_prime, solar_zenith, w,
                                   delta_kt_prime)

    # Perez eqn 5
    dni = disc_out['dni'] * dirint_coeffs

    return dni


def _dirint_from_dni_ktprime(dni, kt_prime, solar_zenith, use_delta_kt_prime,
                             temp_dew):
    """
    Calculate DIRINT DNI from supplied DISC DNI and Kt'.

    Supports :py:func:`gti_dirint`
    """
    times = dni.index
    delta_kt_prime = _delta_kt_prime_dirint(kt_prime, use_delta_kt_prime,
                                            times)
    w = _temp_dew_dirint(temp_dew, times)
    dirint_coeffs = _dirint_coeffs(times, kt_prime, solar_zenith, w,
                                   delta_kt_prime)
    dni_dirint = dni * dirint_coeffs
    return dni_dirint


def _delta_kt_prime_dirint(kt_prime, use_delta_kt_prime, times):
    """
    Calculate delta_kt_prime (Perez eqn 2 and eqn 3), or return a default value
    for use with :py:func:`_dirint_bins`.
    """
    if use_delta_kt_prime:
        # Perez eqn 2
        kt_next = kt_prime.shift(-1)
        kt_previous = kt_prime.shift(1)
        # replace nan with values that implement Perez Eq 3 for first and last
        # positions. Use kt_previous and kt_next to handle series of length 1
        kt_next.iloc[-1] = kt_previous.iloc[-1]
        kt_previous.iloc[0] = kt_next.iloc[0]
        delta_kt_prime = 0.5 * ((kt_prime - kt_next).abs().add(
                                (kt_prime - kt_previous).abs(),
                                fill_value=0))
    else:
        # do not change unless also modifying _dirint_bins
        delta_kt_prime = pd.Series(-1, index=times)
    return delta_kt_prime


def _temp_dew_dirint(temp_dew, times):
    """
    Calculate precipitable water from surface dew point temp (Perez eqn 4),
    or return a default value for use with :py:func:`_dirint_bins`.
    """
    if temp_dew is not None:
        # Perez eqn 4
        w = pd.Series(np.exp(0.07 * temp_dew - 0.075), index=times)
    else:
        # do not change unless also modifying _dirint_bins
        w = pd.Series(-1, index=times)
    return w


def _dirint_coeffs(times, kt_prime, solar_zenith, w, delta_kt_prime):
    """
    Determine the DISC to DIRINT multiplier `dirint_coeffs`.

    dni = disc_out['dni'] * dirint_coeffs

    Parameters
    ----------
    times : pd.DatetimeIndex
    kt_prime : Zenith-independent clearness index
    solar_zenith : Solar zenith angle
    w : precipitable water estimated from surface dew-point temperature
    delta_kt_prime : stability index

    Returns
    -------
    dirint_coeffs : array-like
    """
    kt_prime_bin, zenith_bin, w_bin, delta_kt_prime_bin = \
        _dirint_bins(times, kt_prime, solar_zenith, w, delta_kt_prime)

    # get the coefficients
    coeffs = _get_dirint_coeffs()

    # subtract 1 to account for difference between MATLAB-style bin
    # assignment and Python-style array lookup.
    dirint_coeffs = coeffs[kt_prime_bin-1, zenith_bin-1,
                           delta_kt_prime_bin-1, w_bin-1]

    # convert unassigned bins to nan
    dirint_coeffs = np.where((kt_prime_bin == 0) | (zenith_bin == 0) |
                             (w_bin == 0) | (delta_kt_prime_bin == 0),
                             np.nan, dirint_coeffs)
    return dirint_coeffs


def _dirint_bins(times, kt_prime, zenith, w, delta_kt_prime):
    """
    Determine the bins for the DIRINT coefficients.

    Parameters
    ----------
    times : pd.DatetimeIndex
    kt_prime : Zenith-independent clearness index
    zenith : Solar zenith angle
    w : precipitable water estimated from surface dew-point temperature
    delta_kt_prime : stability index

    Returns
    -------
    tuple of kt_prime_bin, zenith_bin, w_bin, delta_kt_prime_bin
    """
    # @wholmgren: the following bin assignments use MATLAB's 1-indexing.
    # Later, we'll subtract 1 to conform to Python's 0-indexing.

    # Create kt_prime bins
    kt_prime_bin = pd.Series(0, index=times, dtype=np.int64)
    kt_prime_bin[(kt_prime >= 0) & (kt_prime < 0.24)] = 1
    kt_prime_bin[(kt_prime >= 0.24) & (kt_prime < 0.4)] = 2
    kt_prime_bin[(kt_prime >= 0.4) & (kt_prime < 0.56)] = 3
    kt_prime_bin[(kt_prime >= 0.56) & (kt_prime < 0.7)] = 4
    kt_prime_bin[(kt_prime >= 0.7) & (kt_prime < 0.8)] = 5
    kt_prime_bin[(kt_prime >= 0.8) & (kt_prime <= 1)] = 6

    # Create zenith angle bins
    zenith_bin = pd.Series(0, index=times, dtype=np.int64)
    zenith_bin[(zenith >= 0) & (zenith < 25)] = 1
    zenith_bin[(zenith >= 25) & (zenith < 40)] = 2
    zenith_bin[(zenith >= 40) & (zenith < 55)] = 3
    zenith_bin[(zenith >= 55) & (zenith < 70)] = 4
    zenith_bin[(zenith >= 70) & (zenith < 80)] = 5
    zenith_bin[(zenith >= 80)] = 6

    # Create the bins for w based on dew point temperature
    w_bin = pd.Series(0, index=times, dtype=np.int64)
    w_bin[(w >= 0) & (w < 1)] = 1
    w_bin[(w >= 1) & (w < 2)] = 2
    w_bin[(w >= 2) & (w < 3)] = 3
    w_bin[(w >= 3)] = 4
    w_bin[(w == -1)] = 5

    # Create delta_kt_prime binning.
    delta_kt_prime_bin = pd.Series(0, index=times, dtype=np.int64)
    delta_kt_prime_bin[(delta_kt_prime >= 0) & (delta_kt_prime < 0.015)] = 1
    delta_kt_prime_bin[(delta_kt_prime >= 0.015) &
                       (delta_kt_prime < 0.035)] = 2
    delta_kt_prime_bin[(delta_kt_prime >= 0.035) & (delta_kt_prime < 0.07)] = 3
    delta_kt_prime_bin[(delta_kt_prime >= 0.07) & (delta_kt_prime < 0.15)] = 4
    delta_kt_prime_bin[(delta_kt_prime >= 0.15) & (delta_kt_prime < 0.3)] = 5
    delta_kt_prime_bin[(delta_kt_prime >= 0.3) & (delta_kt_prime <= 1)] = 6
    delta_kt_prime_bin[delta_kt_prime == -1] = 7

    return kt_prime_bin, zenith_bin, w_bin, delta_kt_prime_bin


def dirindex(ghi, ghi_clearsky, dni_clearsky, zenith, times, pressure=101325.,
             use_delta_kt_prime=True, temp_dew=None, min_cos_zenith=0.065,
             max_zenith=87):
    """
    Determine DNI from GHI using the DIRINDEX model.

    The DIRINDEX model [1]_ modifies the DIRINT model implemented in
    :py:func:`pvlib.irradiance.dirint` by taking into account information
    from a clear sky model. It is recommended that ``ghi_clearsky`` be
    calculated using the Ineichen clear sky model
    :py:func:`pvlib.clearsky.ineichen` with ``perez_enhancement=True``.

    The pvlib implementation limits the clearness index to 1.

    Parameters
    ----------
    ghi : array-like
        Global horizontal irradiance. [Wm⁻²]

    ghi_clearsky : array-like
        Global horizontal irradiance from clear sky model. [Wm⁻²]

    dni_clearsky : array-like
        Direct normal irradiance from clear sky model. [Wm⁻²]

    zenith : array-like
        True (not refraction-corrected) zenith angles in decimal
        degrees. If Z is a vector it must be of the same size as all
        other vector inputs. Z must be >=0 and <=180.

    times : DatetimeIndex

    pressure : float or array-like, default 101325.0
        The site pressure in Pascal. Pressure may be measured or an
        average pressure may be calculated from site altitude.

    use_delta_kt_prime : bool, default True
        If True, indicates that the stability index delta_kt_prime is
        included in the model. The stability index adjusts the estimated
        DNI in response to dynamics in the time series of GHI. It is
        recommended that delta_kt_prime is not used if the time between
        GHI points is 1.5 hours or greater. If use_delta_kt_prime=True,
        input data must be Series.

    temp_dew : float, or array-like, optional
        Surface dew point temperatures, in degrees C. Values of temp_dew
        may be numeric or NaN. Any single time period point with a
        temp_dew=NaN does not have dew point improvements applied. If
        temp_dew is not provided, then dew point improvements are not
        applied.

    min_cos_zenith : numeric, default 0.065
        Minimum value of cos(zenith) to allow when calculating global
        clearness index `kt`. Equivalent to zenith = 86.273 degrees.

    max_zenith : numeric, default 87
        Maximum value of zenith to allow in DNI calculation. DNI will be
        set to 0 for times with zenith values greater than `max_zenith`.

    Returns
    -------
    dni : array-like
        The modeled direct normal irradiance. [Wm⁻²]

    Notes
    -----
    DIRINDEX model requires time series data (ie. one of the inputs must
    be a vector of length > 2).

    References
    ----------
    .. [1] Perez, R., Ineichen, P., Moore, K., Kmiecik, M., Chain, C., George,
       R., & Vignola, F. (2002). A new operational model for satellite-derived
       irradiances: description and validation. Solar Energy, 73(5), 307-317.
    """

    dni_dirint = dirint(ghi, zenith, times, pressure=pressure,
                        use_delta_kt_prime=use_delta_kt_prime,
                        temp_dew=temp_dew, min_cos_zenith=min_cos_zenith,
                        max_zenith=max_zenith)

    dni_dirint_clearsky = dirint(ghi_clearsky, zenith, times,
                                 pressure=pressure,
                                 use_delta_kt_prime=use_delta_kt_prime,
                                 temp_dew=temp_dew,
                                 min_cos_zenith=min_cos_zenith,
                                 max_zenith=max_zenith)

    dni_dirindex = dni_clearsky * dni_dirint / dni_dirint_clearsky

    dni_dirindex[dni_dirindex < 0] = 0.

    return dni_dirindex


def gti_dirint(poa_global, aoi, solar_zenith, solar_azimuth, times,
               surface_tilt, surface_azimuth, pressure=101325.,
               use_delta_kt_prime=True, temp_dew=None, albedo=.25,
               model='perez', model_perez='allsitescomposite1990',
               calculate_gt_90=True, max_iterations=30):
    """
    Determine GHI, DNI, DHI from POA global using the GTI DIRINT model.

    The GTI DIRINT model is described in [1]_.

    .. warning::

        Model performance is poor for AOI greater than approximately
        80 degrees `and` plane of array irradiance greater than
        approximately 200 Wm⁻².

    Parameters
    ----------
    poa_global : array-like
        Plane of array global irradiance. [Wm⁻²]

    aoi : array-like
        Angle of incidence of solar rays with respect to the module
        surface normal.

    solar_zenith : array-like
        True (not refraction-corrected) solar zenith angles in decimal
        degrees.

    solar_azimuth : array-like
        Solar azimuth angles in decimal degrees.

    times : DatetimeIndex
        Time indices for the input array-like data.

    surface_tilt : numeric
        Surface tilt angles in decimal degrees. Tilt must be >=0 and
        <=180. The tilt angle is defined as degrees from horizontal
        (e.g. surface facing up = 0, surface facing horizon = 90).

    surface_azimuth : numeric
        Surface azimuth angles in decimal degrees. surface_azimuth must
        be >=0 and <=360. The Azimuth convention is defined as degrees
        east of north (e.g. North = 0, South=180 East = 90, West = 270).

    pressure : numeric, default 101325.0
        The site pressure in Pascal. Pressure may be measured or an
        average pressure may be calculated from site altitude.

    use_delta_kt_prime : bool, default True
        If True, indicates that the stability index delta_kt_prime is
        included in the model. The stability index adjusts the estimated
        DNI in response to dynamics in the time series of GHI. It is
        recommended that delta_kt_prime is not used if the time between
        GHI points is 1.5 hours or greater. If use_delta_kt_prime=True,
        input data must be Series.

    temp_dew : float, or array-like, optional
        Surface dew point temperatures, in degrees C. Values of temp_dew
        may be numeric or NaN. Any single time period point with a
        temp_dew=NaN does not have dew point improvements applied. If
        temp_dew is not provided, then dew point improvements are not
        applied.

    albedo : numeric, default 0.25
        Ground surface albedo. [unitless]

    model : String, default 'perez'
        Irradiance model.  See :py:func:`get_sky_diffuse` for allowed values.

    model_perez : String, default 'allsitescomposite1990'
        Used only if model='perez'. See :py:func:`perez`.

    calculate_gt_90 : bool, default True
        Controls if the algorithm evaluates inputs with AOI >= 90 degrees.
        If False, returns nan for AOI >= 90 degrees. Significant speed ups
        can be achieved by setting this parameter to False.

    max_iterations : int, default 30
        Maximum number of iterations for the aoi < 90 deg algorithm.

    Returns
    -------
    data : DataFrame
        Contains the following keys/columns:

        * ``ghi``: the modeled global horizontal irradiance. [Wm⁻²]
        * ``dni``: the modeled direct normal irradiance. [Wm⁻²]
        * ``dhi``: the modeled diffuse horizontal irradiance in
          Wm⁻².

    References
    ----------
    .. [1] B. Marion, A model for deriving the direct normal and
           diffuse horizontal irradiance from the global tilted
           irradiance, Solar Energy 122, 1037-1046.
           :doi:`10.1016/j.solener.2015.10.024`
    """

    aoi_lt_90 = aoi < 90

    # for AOI less than 90 degrees
    ghi, dni, dhi, kt_prime = _gti_dirint_lt_90(
        poa_global, aoi, aoi_lt_90, solar_zenith, solar_azimuth, times,
        surface_tilt, surface_azimuth, pressure=pressure,
        use_delta_kt_prime=use_delta_kt_prime, temp_dew=temp_dew,
        albedo=albedo, model=model, model_perez=model_perez,
        max_iterations=max_iterations)

    # for AOI greater than or equal to 90 degrees
    if calculate_gt_90:
        ghi_gte_90, dni_gte_90, dhi_gte_90 = _gti_dirint_gte_90(
            poa_global, aoi, solar_zenith, solar_azimuth,
            surface_tilt, times, kt_prime,
            pressure=pressure, temp_dew=temp_dew, albedo=albedo)
    else:
        ghi_gte_90, dni_gte_90, dhi_gte_90 = np.nan, np.nan, np.nan

    # put the AOI < 90 and AOI >= 90 conditions together
    output = OrderedDict()
    output['ghi'] = ghi.where(aoi_lt_90, ghi_gte_90)
    output['dni'] = dni.where(aoi_lt_90, dni_gte_90)
    output['dhi'] = dhi.where(aoi_lt_90, dhi_gte_90)

    output = pd.DataFrame(output, index=times)

    return output


def _gti_dirint_lt_90(poa_global, aoi, aoi_lt_90, solar_zenith, solar_azimuth,
                      times, surface_tilt, surface_azimuth, pressure=101325.,
                      use_delta_kt_prime=True, temp_dew=None, albedo=.25,
                      model='perez', model_perez='allsitescomposite1990',
                      max_iterations=30):
    """
    GTI-DIRINT model for AOI < 90 degrees. See Marion 2015 Section 2.1.

    See gti_dirint signature for parameter details.
    """
    I0 = get_extra_radiation(times, 1370, 'spencer')
    cos_zenith = tools.cosd(solar_zenith)
    # I0h as in Marion 2015 eqns 1, 3
    I0h = I0 * np.maximum(0.065, cos_zenith)

    airmass = atmosphere.get_relative_airmass(solar_zenith, model='kasten1966')
    airmass = atmosphere.get_absolute_airmass(airmass, pressure)

    # these coeffs and diff variables and the loop below
    # implement figure 1 of Marion 2015

    # make coeffs that is at least 30 elements long so that all
    # coeffs can be assigned as specified in Marion 2015.
    # slice below will limit iterations if necessary
    coeffs = np.empty(max(30, max_iterations))
    coeffs[0:3] = 1
    coeffs[3:10] = 0.5
    coeffs[10:20] = 0.25
    coeffs[20:] = 0.125
    coeffs = coeffs[:max_iterations]  # covers case where max_iterations < 30

    # initialize diff
    diff = pd.Series(9999, index=times)
    best_diff = diff

    # initialize poa_global_i
    poa_global_i = poa_global

    for iteration, coeff in enumerate(coeffs):

        # test if difference between modeled GTI and
        # measured GTI (poa_global) is less than 1 Wm⁻²
        # only test for aoi less than 90 deg
        best_diff_lte_1 = best_diff <= 1
        best_diff_lte_1_lt_90 = best_diff_lte_1[aoi_lt_90]
        if best_diff_lte_1_lt_90.all():
            # all aoi < 90 points have a difference <= 1, so break loop
            break

        # calculate kt and DNI from GTI
        kt = clearness_index(poa_global_i, aoi, I0)  # kt from Marion eqn 2
        disc_dni = np.maximum(_disc_kn(kt, airmass)[0] * I0, 0)
        kt_prime = clearness_index_zenith_independent(kt, airmass)
        # dirint DNI in Marion eqn 3
        dni = _dirint_from_dni_ktprime(disc_dni, kt_prime, solar_zenith,
                                       use_delta_kt_prime, temp_dew)

        # calculate DHI using Marion eqn 3 (identify 1st term on RHS as GHI)
        # I0h has a minimum zenith projection, but multiplier of DNI does not
        ghi = kt * I0h                  # Kt * I0 * max(0.065, cos(zen))
        dhi = ghi - dni * cos_zenith    # no cos(zen) restriction here

        # following SSC code
        dni = np.maximum(dni, 0)
        ghi = np.maximum(ghi, 0)
        dhi = np.maximum(dhi, 0)

        # use DNI and DHI to model GTI
        # GTI-DIRINT uses perez transposition model, but we allow for
        # any model here
        all_irrad = get_total_irradiance(
            surface_tilt, surface_azimuth, solar_zenith, solar_azimuth,
            dni, ghi, dhi, dni_extra=I0, airmass=airmass,
            albedo=albedo, model=model, model_perez=model_perez)

        gti_model = all_irrad['poa_global']

        # calculate new diff
        diff = gti_model - poa_global

        # determine if the new diff is smaller in magnitude
        # than the old diff
        diff_abs = diff.abs()
        smallest_diff = diff_abs < best_diff

        # save the best differences
        best_diff = diff_abs.where(smallest_diff, best_diff)

        # on first iteration, the best values are the only values
        if iteration == 0:
            best_ghi = ghi
            best_dni = dni
            best_dhi = dhi
            best_kt_prime = kt_prime
        else:
            # save new DNI, DHI, DHI if they provide the best consistency
            # otherwise use the older values.
            best_ghi = ghi.where(smallest_diff, best_ghi)
            best_dni = dni.where(smallest_diff, best_dni)
            best_dhi = dhi.where(smallest_diff, best_dhi)
            best_kt_prime = kt_prime.where(smallest_diff, best_kt_prime)

        # calculate adjusted inputs for next iteration. Marion eqn 4
        poa_global_i = np.maximum(1.0, poa_global_i - coeff * diff)
    else:
        # we are here because we ran out of coeffs to loop over and
        # therefore we have exceeded max_iterations
        failed_points = best_diff[aoi_lt_90][~best_diff_lte_1_lt_90]
        warnings.warn(
            ('%s points failed to converge after %s iterations. best_diff:\n%s'
             % (len(failed_points), max_iterations, failed_points)),
            RuntimeWarning)

    # return the best data, whether or not the solution converged
    return best_ghi, best_dni, best_dhi, best_kt_prime


def _gti_dirint_gte_90(poa_global, aoi, solar_zenith, solar_azimuth,
                       surface_tilt, times, kt_prime,
                       pressure=101325., temp_dew=None, albedo=.25):
    """
    GTI-DIRINT model for AOI >= 90 degrees. See Marion 2015 Section 2.2.

    See gti_dirint signature for parameter details.
    """
    kt_prime_gte_90 = _gti_dirint_gte_90_kt_prime(aoi, solar_zenith,
                                                  solar_azimuth, times,
                                                  kt_prime)

    I0 = get_extra_radiation(times, 1370, 'spencer')
    airmass = atmosphere.get_relative_airmass(solar_zenith, model='kasten1966')
    airmass = atmosphere.get_absolute_airmass(airmass, pressure)
    kt = kt_prime_gte_90 * _kt_kt_prime_factor(airmass)
    disc_dni = np.maximum(_disc_kn(kt, airmass)[0] * I0, 0)

    dni_gte_90 = _dirint_from_dni_ktprime(disc_dni, kt_prime, solar_zenith,
                                          False, temp_dew)

    dni_gte_90_proj = dni_gte_90 * tools.cosd(solar_zenith)
    cos_surface_tilt = tools.cosd(surface_tilt)

    # isotropic sky plus ground diffuse
    dhi_gte_90 = (
        (2 * poa_global - dni_gte_90_proj * albedo * (1 - cos_surface_tilt)) /
        (1 + cos_surface_tilt + albedo * (1 - cos_surface_tilt)))

    ghi_gte_90 = dni_gte_90_proj + dhi_gte_90

    return ghi_gte_90, dni_gte_90, dhi_gte_90


def _gti_dirint_gte_90_kt_prime(aoi, solar_zenith, solar_azimuth, times,
                                kt_prime):
    """
    Determine kt' values to be used in GTI-DIRINT AOI >= 90 deg case.
    See Marion 2015 Section 2.2.

    For AOI >= 90 deg: average of the kt_prime values for 65 < AOI < 80
    in each day's morning and afternoon. Morning and afternoon are treated
    separately.

    For AOI < 90 deg: NaN.

    See gti_dirint signature for parameter details.

    Returns
    -------
    kt_prime_gte_90 : Series
        Index is `times`.
    """
    # kt_prime values from DIRINT calculation for AOI < 90 case
    # set the kt_prime from sunrise to AOI=90 to be equal to
    # the kt_prime for 65 < AOI < 80 during the morning.
    # similar for the afternoon. repeat for every day.
    aoi_gte_90 = aoi >= 90
    aoi_65_80 = (aoi > 65) & (aoi < 80)
    zenith_lt_90 = solar_zenith < 90
    morning = solar_azimuth < 180
    afternoon = solar_azimuth > 180
    aoi_65_80_morning = aoi_65_80 & morning
    aoi_65_80_afternoon = aoi_65_80 & afternoon
    zenith_lt_90_aoi_gte_90_morning = zenith_lt_90 & aoi_gte_90 & morning
    zenith_lt_90_aoi_gte_90_afternoon = zenith_lt_90 & aoi_gte_90 & afternoon

    kt_prime_gte_90 = []
    for date, data in kt_prime.groupby(times.date):
        kt_prime_am_avg = data[aoi_65_80_morning].mean()
        kt_prime_pm_avg = data[aoi_65_80_afternoon].mean()

        kt_prime_by_date = pd.Series(np.nan, index=data.index)
        kt_prime_by_date[zenith_lt_90_aoi_gte_90_morning] = kt_prime_am_avg
        kt_prime_by_date[zenith_lt_90_aoi_gte_90_afternoon] = kt_prime_pm_avg
        kt_prime_gte_90.append(kt_prime_by_date)
    kt_prime_gte_90 = pd.concat(kt_prime_gte_90)

    return kt_prime_gte_90


def erbs(ghi, zenith, datetime_or_doy, min_cos_zenith=0.065, max_zenith=87):
    r"""
    Estimate DNI and DHI from GHI using the Erbs model.

    The Erbs model [1]_ estimates the diffuse fraction DF from global
    horizontal irradiance through an empirical relationship between DF
    and the ratio of GHI to extraterrestrial irradiance, Kt. The
    function uses the diffuse fraction to compute DHI as

    .. math::

        DHI = DF \times GHI

    DNI is then estimated as

    .. math::

        DNI = (GHI - DHI)/\cos(Z)

    where Z is the zenith angle.

    Parameters
    ----------
    ghi: numeric
        Global horizontal irradiance. [Wm⁻²]
    zenith: numeric
        True (not refraction-corrected) zenith angles in decimal degrees.
    datetime_or_doy : int, float, array, pd.DatetimeIndex
        Day of year or array of days of year e.g.
        pd.DatetimeIndex.dayofyear, or pd.DatetimeIndex.
    min_cos_zenith : numeric, default 0.065
        Minimum value of cos(zenith) to allow when calculating global
        clearness index `kt`. Equivalent to zenith = 86.273 degrees.
    max_zenith : numeric, default 87
        Maximum value of zenith to allow in DNI calculation. DNI will be
        set to 0 for times with zenith values greater than `max_zenith`.

    Returns
    -------
    data : OrderedDict or DataFrame
        Contains the following keys/columns:

        * ``dni``: the modeled direct normal irradiance. [Wm⁻²]
        * ``dhi``: the modeled diffuse horizontal irradiance in
          Wm⁻².
        * ``kt``: Ratio of global to extraterrestrial irradiance
          on a horizontal plane.

    References
    ----------
    .. [1] D. G. Erbs, S. A. Klein and J. A. Duffie, Estimation of the
       diffuse radiation fraction for hourly, daily and monthly-average
       global radiation, Solar Energy 28(4), pp 293-302, 1982. Eq. 1

    See also
    --------
    dirint
    disc
    orgill_hollands
    boland
    """

    dni_extra = get_extra_radiation(datetime_or_doy)

    kt = clearness_index(ghi, zenith, dni_extra, min_cos_zenith=min_cos_zenith,
                         max_clearness_index=1)

    # For Kt <= 0.22, set the diffuse fraction
    df = 1 - 0.09*kt

    # For Kt > 0.22 and Kt <= 0.8, set the diffuse fraction
    df = np.where((kt > 0.22) & (kt <= 0.8),
                  0.9511 - 0.1604*kt + 4.388*kt**2 -
                  16.638*kt**3 + 12.336*kt**4,
                  df)

    # For Kt > 0.8, set the diffuse fraction
    df = np.where(kt > 0.8, 0.165, df)

    dhi = df * ghi

    dni = (ghi - dhi) / tools.cosd(zenith)
    bad_values = (zenith > max_zenith) | (ghi < 0) | (dni < 0)
    dni = np.where(bad_values, 0, dni)
    # ensure that closure relationship remains valid
    dhi = np.where(bad_values, ghi, dhi)

    data = OrderedDict()
    data['dni'] = dni
    data['dhi'] = dhi
    data['kt'] = kt

    if isinstance(datetime_or_doy, pd.DatetimeIndex):
        data = pd.DataFrame(data, index=datetime_or_doy)

    return data


def erbs_driesse(ghi, zenith, datetime_or_doy=None, dni_extra=None,
                 min_cos_zenith=0.065, max_zenith=87):
    r"""
    Estimate DNI and DHI from GHI using the continuous Erbs-Driesse model.

    The Erbs-Driesse model [1]_ is a reformulation of the original Erbs
    model [2]_ that provides continuity of the function and its first
    derivative at the two transition points.

    .. math::

        DHI = DF \times GHI

    DNI is then estimated as

    .. math::

        DNI = (GHI - DHI)/\cos(Z)

    where Z is the zenith angle.

    Parameters
    ----------
    ghi: numeric
        Global horizontal irradiance. [Wm⁻²]
    zenith: numeric
        True (not refraction-corrected) zenith angles in decimal degrees.
    datetime_or_doy : int, float, array or pd.DatetimeIndex, optional
        Day of year or array of days of year e.g.
        pd.DatetimeIndex.dayofyear, or pd.DatetimeIndex.
        Either datetime_or_doy or dni_extra must be provided.
    dni_extra : numeric, optional
        Extraterrestrial normal irradiance.
        dni_extra can be provided if available to avoid recalculating it
        inside this function.  In this case datetime_or_doy is not required.
    min_cos_zenith : numeric, default 0.065
        Minimum value of cos(zenith) to allow when calculating global
        clearness index `kt`. Equivalent to zenith = 86.273 degrees.
    max_zenith : numeric, default 87
        Maximum value of zenith to allow in DNI calculation. DNI will be
        set to 0 for times with zenith values greater than `max_zenith`.

    Returns
    -------
    data : OrderedDict or DataFrame
        Contains the following keys/columns:

        * ``dni``: the modeled direct normal irradiance. [Wm⁻²]
        * ``dhi``: the modeled diffuse horizontal irradiance in
          Wm⁻².
        * ``kt``: Ratio of global to extraterrestrial irradiance
          on a horizontal plane.

    Raises
    ------
    ValueError
        If neither datetime_or_doy nor dni_extra is provided.

    Notes
    -----
    The diffuse fraction DHI/GHI of the Erbs-Driesse model deviates from the
    original Erbs model by less than 0.0005.

    References
    ----------
    .. [1] Driesse, A., Jensen, A., Perez, R., 2024. A Continuous form of the
        Perez diffuse sky model for forward and reverse transposition.
        Solar Energy vol. 267. :doi:`10.1016/j.solener.2023.112093`

    .. [2] D. G. Erbs, S. A. Klein and J. A. Duffie, Estimation of the
       diffuse radiation fraction for hourly, daily and monthly-average
       global radiation, Solar Energy 28(4), pp 293-302, 1982. Eq. 1

    See also
    --------
    erbs
    dirint
    disc
    orgill_hollands
    boland
    """
    # Contributed by Anton Driesse (@adriesse), PV Performance Labs. Aug., 2023

    # central polynomial coefficients with float64 precision
    p = [+12.26911439571261000,
         -16.47050842469730700,
         +04.24692671521831700,
         -00.11390583806313881,
         +00.94629663357100100]

    if datetime_or_doy is None and dni_extra is None:
        raise ValueError('Either datetime_or_doy or dni_extra '
                         'must be provided.')

    if dni_extra is None:
        dni_extra = get_extra_radiation(datetime_or_doy)

    # negative ghi should not reach this point, but just in case
    ghi = np.maximum(0, ghi)

    kt = clearness_index(ghi, zenith, dni_extra, min_cos_zenith=min_cos_zenith,
                         max_clearness_index=1)

    # For all Kt, set the default diffuse fraction
    df = 1 - 0.09 * kt

    # For Kt > 0.216, update the diffuse fraction
    df = np.where(kt > 0.216, np.polyval(p, kt), df)

    # For Kt > 0.792, update the diffuse fraction again
    df = np.where(kt > 0.792, 0.165, df)

    dhi = df * ghi

    dni = (ghi - dhi) / tools.cosd(zenith)
    bad_values = (zenith > max_zenith) | (ghi < 0) | (dni < 0)
    dni = np.where(bad_values, 0, dni)
    # ensure that closure relationship remains valid
    dhi = np.where(bad_values, ghi, dhi)

    data = OrderedDict()
    data['dni'] = dni
    data['dhi'] = dhi
    data['kt'] = kt

    if isinstance(datetime_or_doy, pd.DatetimeIndex):
        data = pd.DataFrame(data, index=datetime_or_doy)
    elif isinstance(ghi, pd.Series):
        data = pd.DataFrame(data, index=ghi.index)

    return data


def orgill_hollands(ghi, zenith, datetime_or_doy, dni_extra=None,
                    min_cos_zenith=0.065, max_zenith=87):
    """Estimate DNI and DHI from GHI using the Orgill and Hollands model.

    The Orgill and Hollands model [1]_ estimates the diffuse fraction DF from
    global horizontal irradiance through an empirical relationship between
    hourly DF observations (in Toronto, Canada) and the ratio of GHI to
    extraterrestrial irradiance, Kt.

    Parameters
    ----------
    ghi: numeric
        Global horizontal irradiance. [Wm⁻²]
    zenith: numeric
        True (not refraction-corrected) zenith angles in decimal degrees.
    datetime_or_doy : int, float, array, pd.DatetimeIndex
        Day of year or array of days of year e.g.
        pd.DatetimeIndex.dayofyear, or pd.DatetimeIndex.
    dni_extra : numeric, optional
        Extraterrestrial direct normal irradiance. [W/m2]
    min_cos_zenith : numeric, default 0.065
        Minimum value of cos(zenith) to allow when calculating global
        clearness index `kt`. Equivalent to zenith = 86.273 degrees.
    max_zenith : numeric, default 87
        Maximum value of zenith to allow in DNI calculation. DNI will be
        set to 0 for times with zenith values greater than `max_zenith`.

    Returns
    -------
    data : OrderedDict or DataFrame
        Contains the following keys/columns:

        * ``dni``: the modeled direct normal irradiance. [Wm⁻²]
        * ``dhi``: the modeled diffuse horizontal irradiance in
          Wm⁻².
        * ``kt``: Ratio of global to extraterrestrial irradiance
          on a horizontal plane.

    References
    ----------
    .. [1] Orgill, J.F., Hollands, K.G.T., Correlation equation for hourly
      diffuse radiation on a horizontal surface, Solar Energy 19(4),
      pp 357–359, 1977. Eqs. 3(a), 3(b) and 3(c)
      :doi:`10.1016/0038-092X(77)90006-8`

    See Also
    --------
    dirint
    disc
    erbs
    boland
    """
    if dni_extra is None:
        dni_extra = get_extra_radiation(datetime_or_doy)

    kt = clearness_index(ghi, zenith, dni_extra, min_cos_zenith=min_cos_zenith,
                         max_clearness_index=1)

    # For Kt < 0.35, set the diffuse fraction
    df = 1 - 0.249*kt

    # For Kt >= 0.35 and Kt <= 0.75, set the diffuse fraction
    df = np.where((kt >= 0.35) & (kt <= 0.75),
                  1.557 - 1.84*kt, df)

    # For Kt > 0.75, set the diffuse fraction
    df = np.where(kt > 0.75, 0.177, df)

    dhi = df * ghi

    dni = (ghi - dhi) / tools.cosd(zenith)
    bad_values = (zenith > max_zenith) | (ghi < 0) | (dni < 0)
    dni = np.where(bad_values, 0, dni)
    # ensure that closure relationship remains valid
    dhi = np.where(bad_values, ghi, dhi)

    data = OrderedDict()
    data['dni'] = dni
    data['dhi'] = dhi
    data['kt'] = kt

    if isinstance(datetime_or_doy, pd.DatetimeIndex):
        data = pd.DataFrame(data, index=datetime_or_doy)

    return data


def boland(ghi, solar_zenith, datetime_or_doy, a_coeff=8.645, b_coeff=0.613,
           min_cos_zenith=0.065, max_zenith=87):
    r"""
    Estimate DNI and DHI from GHI using the Boland clearness index model.

    The Boland model [1]_, [2]_ estimates the diffuse fraction, DF, from global
    horizontal irradiance, GHI, through an empirical relationship between DF
    and the clearness index, :math:`k_t`, the ratio of GHI to horizontal
    extraterrestrial irradiance.

    .. math::

        \mathit{DF} = \frac{1}{1 + \exp\left(a \left(k_t - b\right)\right)}


    Parameters
    ----------
    ghi: numeric
        Global horizontal irradiance. [Wm⁻²]
    solar_zenith: numeric
        True (not refraction-corrected) zenith angles in decimal degrees.
    datetime_or_doy : numeric, pandas.DatetimeIndex
        Day of year or array of days of year e.g.
        pd.DatetimeIndex.dayofyear, or pd.DatetimeIndex.
    a_coeff : float, default 8.645
        Logistic curve fit coefficient.
    b_coeff : float, default 0.613
        Logistic curve fit coefficient.
    min_cos_zenith : numeric, default 0.065
        Minimum value of cos(zenith) to allow when calculating global
        clearness index :math:`k_t`. Equivalent to zenith = 86.273 degrees.
    max_zenith : numeric, default 87
        Maximum value of zenith to allow in DNI calculation. DNI will be
        set to 0 for times with zenith values greater than `max_zenith`.

    Returns
    -------
    data : OrderedDict or DataFrame
        Contains the following keys/columns:

        * ``dni``: the modeled direct normal irradiance. [Wm⁻²]
        * ``dhi``: the modeled diffuse horizontal irradiance in
          Wm⁻².
        * ``kt``: Ratio of global to extraterrestrial irradiance
          on a horizontal plane.

    References
    ----------
    .. [1] J. Boland, B. Ridley (2008) Models of Diffuse Solar Fraction. In:
       Badescu V. (eds) Modeling Solar Radiation at the Earth’s Surface.
       Springer, Berlin, Heidelberg. :doi:`10.1007/978-3-540-77455-6_8`
    .. [2] John Boland, Lynne Scott, and Mark Luther, Modelling the diffuse
       fraction of global solar radiation on a horizontal surface,
       Environmetrics 12(2), pp 103-116, 2001,
       :doi:`10.1002/1099-095X(200103)12:2%3C103::AID-ENV447%3E3.0.CO;2-2`

    See also
    --------
    dirint
    disc
    erbs
    orgill_hollands

    Notes
    -----
    Boland diffuse fraction differs from other decomposition algorithms by use
    of a logistic function to fit the entire range of clearness index,
    :math:`k_t`. Parameters ``a_coeff`` and ``b_coeff`` are reported in [2]_
    for different time intervals:

    * 15-minute: ``a = 8.645`` and ``b = 0.613``
    * 1-hour:  ``a = 7.997`` and ``b = 0.586``
    """

    dni_extra = get_extra_radiation(datetime_or_doy)

    kt = clearness_index(
        ghi, solar_zenith, dni_extra, min_cos_zenith=min_cos_zenith,
        max_clearness_index=1)

    # Boland equation
    df = 1.0 / (1.0 + np.exp(a_coeff * (kt - b_coeff)))
    # NOTE: [2] has different coefficients, for different time intervals
    # 15-min: df = 1 / (1 + exp(8.645 * (kt - 0.613)))
    # 1-hour: df = 1 / (1 + exp(7.997 * (kt - 0.586)))

    dhi = df * ghi

    dni = (ghi - dhi) / tools.cosd(solar_zenith)
    bad_values = (solar_zenith > max_zenith) | (ghi < 0) | (dni < 0)
    dni = np.where(bad_values, 0, dni)
    # ensure that closure relationship remains valid
    dhi = np.where(bad_values, ghi, dhi)

    data = OrderedDict()
    data['dni'] = dni
    data['dhi'] = dhi
    data['kt'] = kt

    if isinstance(datetime_or_doy, pd.DatetimeIndex):
        data = pd.DataFrame(data, index=datetime_or_doy)

    return data


def campbell_norman(zenith, transmittance, pressure=101325.0,
                    dni_extra=1367.0):
    '''
    Determine DNI, DHI, GHI from extraterrestrial flux, transmittance,
    and atmospheric pressure.

    Parameters
    ----------
    zenith: pd.Series
        True (not refraction-corrected) zenith angles in decimal
        degrees. If Z is a vector it must be of the same size as all
        other vector inputs. Z must be >=0 and <=180.

    transmittance: float
        Atmospheric transmittance between 0 and 1.

    pressure: float, default 101325.0
        Air pressure

    dni_extra: float, default 1367.0
        Direct irradiance incident at the top of the atmosphere.

    Returns
    -------
    irradiance: DataFrame
        Modeled direct normal irradiance, direct horizontal irradiance,
        and global horizontal irradiance in Wm⁻²

    References
    ----------
    .. [1] Campbell, G. S., J. M. Norman (1998) An Introduction to
       Environmental Biophysics. 2nd Ed. New York: Springer.
    '''

    tau = transmittance

    airmass = atmosphere.get_relative_airmass(zenith, model='simple')
    airmass = atmosphere.get_absolute_airmass(airmass, pressure=pressure)
    dni = dni_extra*tau**airmass
    cos_zen = tools.cosd(zenith)
    dhi = 0.3 * (1.0 - tau**airmass) * dni_extra * cos_zen
    ghi = dhi + dni * cos_zen

    irrads = OrderedDict()
    irrads['ghi'] = ghi
    irrads['dni'] = dni
    irrads['dhi'] = dhi

    if isinstance(ghi, pd.Series):
        irrads = pd.DataFrame(irrads)

    return irrads


def _liujordan(zenith, transmittance, airmass, dni_extra=1367.0):
    '''
    Determine DNI, DHI, GHI from extraterrestrial flux, transmittance,
    and optical air mass number.

    Liu and Jordan, 1960, developed a simplified direct radiation model.
    DHI is from an empirical equation for diffuse radiation from Liu and
    Jordan, 1960.

    Parameters
    ----------
    zenith: pd.Series
        True (not refraction-corrected) zenith angles in decimal
        degrees. If Z is a vector it must be of the same size as all
        other vector inputs. Z must be >=0 and <=180.

    transmittance: float
        Atmospheric transmittance between 0 and 1.

    pressure: float, default 101325.0
        Air pressure

    dni_extra: float, default 1367.0
        Direct irradiance incident at the top of the atmosphere.

    Returns
    -------
    irradiance: DataFrame
        Modeled direct normal irradiance, direct horizontal irradiance,
        and global horizontal irradiance in Wm⁻²

    References
    ----------
    .. [1] Campbell, G. S., J. M. Norman (1998) An Introduction to
       Environmental Biophysics. 2nd Ed. New York: Springer.

    .. [2] Liu, B. Y., R. C. Jordan, (1960). "The interrelationship and
       characteristic distribution of direct, diffuse, and total solar
       radiation".  Solar Energy 4:1-19
    '''

    tau = transmittance

    dni = dni_extra*tau**airmass
    dhi = 0.3 * (1.0 - tau**airmass) * dni_extra * np.cos(np.radians(zenith))
    ghi = dhi + dni * np.cos(np.radians(zenith))

    irrads = OrderedDict()
    irrads['ghi'] = ghi
    irrads['dni'] = dni
    irrads['dhi'] = dhi

    if isinstance(ghi, pd.Series):
        irrads = pd.DataFrame(irrads)

    return irrads


def _get_perez_coefficients(perezmodel):
    '''
    Find coefficients for the Perez model

    Parameters
    ----------

    perezmodel : string, default 'allsitescomposite1990'

          a character string which selects the desired set of Perez
          coefficients. If model is not provided as an input, the default,
          '1990' will be used.

    All possible model selections are:

          * '1990'
          * 'allsitescomposite1990' (same as '1990')
          * 'allsitescomposite1988'
          * 'sandiacomposite1988'
          * 'usacomposite1988'
          * 'france1988'
          * 'phoenix1988'
          * 'elmonte1988'
          * 'osage1988'
          * 'albuquerque1988'
          * 'capecanaveral1988'
          * 'albany1988'

    Returns
    --------
    F1coeffs, F2coeffs : (array, array)
          F1 and F2 coefficients for the Perez model

    References
    ----------
    .. [1] Loutzenhiser P.G. et. al. "Empirical validation of models to
       compute solar irradiance on inclined surfaces for building energy
       simulation" 2007, Solar Energy vol. 81. pp. 254-267

    .. [2] Perez, R., Seals, R., Ineichen, P., Stewart, R., Menicucci, D.,
       1987. A new simplified version of the Perez diffuse irradiance model
       for tilted surfaces. Solar Energy 39(3), 221-232.

    .. [3] Perez, R., Ineichen, P., Seals, R., Michalsky, J., Stewart, R.,
       1990. Modeling daylight availability and irradiance components from
       direct and global irradiance. Solar Energy 44 (5), 271-289.

    .. [4] Perez, R. et. al 1988. "The Development and Verification of the
       Perez Diffuse Radiation Model". SAND88-7030

    '''
    coeffdict = {
        'allsitescomposite1990': [
            [-0.0080,    0.5880,   -0.0620,   -0.0600,    0.0720,   -0.0220],
            [0.1300,    0.6830,   -0.1510,   -0.0190,    0.0660,   -0.0290],
            [0.3300,    0.4870,   -0.2210,    0.0550,   -0.0640,   -0.0260],
            [0.5680,    0.1870,   -0.2950,    0.1090,   -0.1520,   -0.0140],
            [0.8730,   -0.3920,   -0.3620,    0.2260,   -0.4620,    0.0010],
            [1.1320,   -1.2370,   -0.4120,    0.2880,   -0.8230,    0.0560],
            [1.0600,   -1.6000,   -0.3590,    0.2640,   -1.1270,    0.1310],
            [0.6780,   -0.3270,   -0.2500,    0.1560,   -1.3770,    0.2510]],
        'allsitescomposite1988': [
            [-0.0180,    0.7050,   -0.071,   -0.0580,    0.1020,   -0.0260],
            [0.1910,    0.6450,   -0.1710,    0.0120,    0.0090,   -0.0270],
            [0.4400,    0.3780,   -0.2560,    0.0870,   -0.1040,   -0.0250],
            [0.7560,   -0.1210,   -0.3460,    0.1790,   -0.3210,   -0.0080],
            [0.9960,   -0.6450,   -0.4050,    0.2600,   -0.5900,    0.0170],
            [1.0980,   -1.2900,   -0.3930,    0.2690,   -0.8320,    0.0750],
            [0.9730,   -1.1350,   -0.3780,    0.1240,   -0.2580,    0.1490],
            [0.6890,   -0.4120,   -0.2730,    0.1990,   -1.6750,    0.2370]],
        'sandiacomposite1988': [
            [-0.1960,    1.0840,   -0.0060,   -0.1140,    0.1800,   -0.0190],
            [0.2360,    0.5190,   -0.1800,   -0.0110,    0.0200,   -0.0380],
            [0.4540,    0.3210,   -0.2550,    0.0720,   -0.0980,   -0.0460],
            [0.8660,   -0.3810,   -0.3750,    0.2030,   -0.4030,   -0.0490],
            [1.0260,   -0.7110,   -0.4260,    0.2730,   -0.6020,   -0.0610],
            [0.9780,   -0.9860,   -0.3500,    0.2800,   -0.9150,   -0.0240],
            [0.7480,   -0.9130,   -0.2360,    0.1730,   -1.0450,    0.0650],
            [0.3180,   -0.7570,    0.1030,    0.0620,   -1.6980,    0.2360]],
        'usacomposite1988': [
            [-0.0340,    0.6710,   -0.0590,   -0.0590,    0.0860,   -0.0280],
            [0.2550,    0.4740,   -0.1910,    0.0180,   -0.0140,   -0.0330],
            [0.4270,    0.3490,   -0.2450,    0.0930,   -0.1210,   -0.0390],
            [0.7560,   -0.2130,   -0.3280,    0.1750,   -0.3040,   -0.0270],
            [1.0200,   -0.8570,   -0.3850,    0.2800,   -0.6380,   -0.0190],
            [1.0500,   -1.3440,   -0.3480,    0.2800,   -0.8930,    0.0370],
            [0.9740,   -1.5070,   -0.3700,    0.1540,   -0.5680,    0.1090],
            [0.7440,   -1.8170,   -0.2560,    0.2460,   -2.6180,    0.2300]],
        'france1988': [
            [0.0130,    0.7640,   -0.1000,   -0.0580,    0.1270,   -0.0230],
            [0.0950,    0.9200,   -0.1520,         0,    0.0510,   -0.0200],
            [0.4640,    0.4210,   -0.2800,    0.0640,   -0.0510,   -0.0020],
            [0.7590,   -0.0090,   -0.3730,    0.2010,   -0.3820,    0.0100],
            [0.9760,   -0.4000,   -0.4360,    0.2710,   -0.6380,    0.0510],
            [1.1760,   -1.2540,   -0.4620,    0.2950,   -0.9750,    0.1290],
            [1.1060,   -1.5630,   -0.3980,    0.3010,   -1.4420,    0.2120],
            [0.9340,   -1.5010,   -0.2710,    0.4200,   -2.9170,    0.2490]],
        'phoenix1988': [
            [-0.0030,    0.7280,   -0.0970,   -0.0750,    0.1420,   -0.0430],
            [0.2790,    0.3540,   -0.1760,    0.0300,   -0.0550,   -0.0540],
            [0.4690,    0.1680,   -0.2460,    0.0480,   -0.0420,   -0.0570],
            [0.8560,   -0.5190,   -0.3400,    0.1760,   -0.3800,   -0.0310],
            [0.9410,   -0.6250,   -0.3910,    0.1880,   -0.3600,   -0.0490],
            [1.0560,   -1.1340,   -0.4100,    0.2810,   -0.7940,   -0.0650],
            [0.9010,   -2.1390,   -0.2690,    0.1180,   -0.6650,    0.0460],
            [0.1070,    0.4810,    0.1430,   -0.1110,   -0.1370,    0.2340]],
        'elmonte1988': [
            [0.0270,    0.7010,   -0.1190,   -0.0580,    0.1070,  -0.0600],
            [0.1810,    0.6710,   -0.1780,   -0.0790,    0.1940,  -0.0350],
            [0.4760,    0.4070,   -0.2880,    0.0540,   -0.0320,  -0.0550],
            [0.8750,   -0.2180,   -0.4030,    0.1870,   -0.3090,  -0.0610],
            [1.1660,   -1.0140,   -0.4540,    0.2110,   -0.4100,  -0.0440],
            [1.1430,   -2.0640,   -0.2910,    0.0970,   -0.3190,   0.0530],
            [1.0940,   -2.6320,   -0.2590,    0.0290,   -0.4220,   0.1470],
            [0.1550,    1.7230,    0.1630,   -0.1310,   -0.0190,   0.2770]],
        'osage1988': [
            [-0.3530,    1.4740,   0.0570,   -0.1750,    0.3120,   0.0090],
            [0.3630,    0.2180,  -0.2120,    0.0190,   -0.0340,  -0.0590],
            [-0.0310,    1.2620,  -0.0840,   -0.0820,    0.2310,  -0.0170],
            [0.6910,    0.0390,  -0.2950,    0.0910,   -0.1310,  -0.0350],
            [1.1820,   -1.3500,  -0.3210,    0.4080,   -0.9850,  -0.0880],
            [0.7640,    0.0190,  -0.2030,    0.2170,   -0.2940,  -0.1030],
            [0.2190,    1.4120,   0.2440,    0.4710,   -2.9880,   0.0340],
            [3.5780,   22.2310, -10.7450,    2.4260,    4.8920,  -5.6870]],
        'albuquerque1988': [
            [0.0340,    0.5010,  -0.0940,   -0.0630,    0.1060,  -0.0440],
            [0.2290,    0.4670,  -0.1560,   -0.0050,   -0.0190,  -0.0230],
            [0.4860,    0.2410,  -0.2530,    0.0530,   -0.0640,  -0.0220],
            [0.8740,   -0.3930,  -0.3970,    0.1810,   -0.3270,  -0.0370],
            [1.1930,   -1.2960,  -0.5010,    0.2810,   -0.6560,  -0.0450],
            [1.0560,   -1.7580,  -0.3740,    0.2260,   -0.7590,   0.0340],
            [0.9010,   -4.7830,  -0.1090,    0.0630,   -0.9700,   0.1960],
            [0.8510,   -7.0550,  -0.0530,    0.0600,   -2.8330,   0.3300]],
        'capecanaveral1988': [
            [0.0750,    0.5330,   -0.1240,  -0.0670,   0.0420,  -0.0200],
            [0.2950,    0.4970,   -0.2180,  -0.0080,   0.0030,  -0.0290],
            [0.5140,    0.0810,   -0.2610,   0.0750,  -0.1600,  -0.0290],
            [0.7470,   -0.3290,   -0.3250,   0.1810,  -0.4160,  -0.0300],
            [0.9010,   -0.8830,   -0.2970,   0.1780,  -0.4890,   0.0080],
            [0.5910,   -0.0440,   -0.1160,   0.2350,  -0.9990,   0.0980],
            [0.5370,   -2.4020,    0.3200,   0.1690,  -1.9710,   0.3100],
            [-0.8050,    4.5460,    1.0720,  -0.2580,  -0.9500,    0.7530]],
        'albany1988': [
            [0.0120,    0.5540,   -0.0760, -0.0520,   0.0840,  -0.0290],
            [0.2670,    0.4370,   -0.1940,  0.0160,   0.0220,  -0.0360],
            [0.4200,    0.3360,   -0.2370,  0.0740,  -0.0520,  -0.0320],
            [0.6380,   -0.0010,   -0.2810,  0.1380,  -0.1890,  -0.0120],
            [1.0190,   -1.0270,   -0.3420,  0.2710,  -0.6280,   0.0140],
            [1.1490,   -1.9400,   -0.3310,  0.3220,  -1.0970,   0.0800],
            [1.4340,   -3.9940,   -0.4920,  0.4530,  -2.3760,   0.1170],
            [1.0070,   -2.2920,   -0.4820,  0.3900,  -3.3680,   0.2290]], }

    array = np.array(coeffdict[perezmodel])

    F1coeffs = array[:, 0:3]
    F2coeffs = array[:, 3:7]

    return F1coeffs, F2coeffs


def _get_dirint_coeffs():
    """
    A place to stash the dirint coefficients.

    Returns
    -------
    np.array with shape ``(6, 6, 7, 5)``.
    Ordering is ``[kt_prime_bin, zenith_bin, delta_kt_prime_bin, w_bin]``
    """

    # To allow for maximum copy/paste from the MATLAB 1-indexed code,
    # we create and assign values to an oversized array.
    # Then, we return the [1:, 1:, :, :] slice.

    coeffs = np.zeros((7, 7, 7, 5))

    coeffs[1, 1, :, :] = [
        [0.385230, 0.385230, 0.385230, 0.462880, 0.317440],
        [0.338390, 0.338390, 0.221270, 0.316730, 0.503650],
        [0.235680, 0.235680, 0.241280, 0.157830, 0.269440],
        [0.830130, 0.830130, 0.171970, 0.841070, 0.457370],
        [0.548010, 0.548010, 0.478000, 0.966880, 1.036370],
        [0.548010, 0.548010, 1.000000, 3.012370, 1.976540],
        [0.582690, 0.582690, 0.229720, 0.892710, 0.569950]]

    coeffs[1, 2, :, :] = [
        [0.131280, 0.131280, 0.385460, 0.511070, 0.127940],
        [0.223710, 0.223710, 0.193560, 0.304560, 0.193940],
        [0.229970, 0.229970, 0.275020, 0.312730, 0.244610],
        [0.090100, 0.184580, 0.260500, 0.687480, 0.579440],
        [0.131530, 0.131530, 0.370190, 1.380350, 1.052270],
        [1.116250, 1.116250, 0.928030, 3.525490, 2.316920],
        [0.090100, 0.237000, 0.300040, 0.812470, 0.664970]]

    coeffs[1, 3, :, :] = [
        [0.587510, 0.130000, 0.400000, 0.537210, 0.832490],
        [0.306210, 0.129830, 0.204460, 0.500000, 0.681640],
        [0.224020, 0.260620, 0.334080, 0.501040, 0.350470],
        [0.421540, 0.753970, 0.750660, 3.706840, 0.983790],
        [0.706680, 0.373530, 1.245670, 0.864860, 1.992630],
        [4.864400, 0.117390, 0.265180, 0.359180, 3.310820],
        [0.392080, 0.493290, 0.651560, 1.932780, 0.898730]]

    coeffs[1, 4, :, :] = [
        [0.126970, 0.126970, 0.126970, 0.126970, 0.126970],
        [0.810820, 0.810820, 0.810820, 0.810820, 0.810820],
        [3.241680, 2.500000, 2.291440, 2.291440, 2.291440],
        [4.000000, 3.000000, 2.000000, 0.975430, 1.965570],
        [12.494170, 12.494170, 8.000000, 5.083520, 8.792390],
        [21.744240, 21.744240, 21.744240, 21.744240, 21.744240],
        [3.241680, 12.494170, 1.620760, 1.375250, 2.331620]]

    coeffs[1, 5, :, :] = [
        [0.126970, 0.126970, 0.126970, 0.126970, 0.126970],
        [0.810820, 0.810820, 0.810820, 0.810820, 0.810820],
        [3.241680, 2.500000, 2.291440, 2.291440, 2.291440],
        [4.000000, 3.000000, 2.000000, 0.975430, 1.965570],
        [12.494170, 12.494170, 8.000000, 5.083520, 8.792390],
        [21.744240, 21.744240, 21.744240, 21.744240, 21.744240],
        [3.241680, 12.494170, 1.620760, 1.375250, 2.331620]]

    coeffs[1, 6, :, :] = [
        [0.126970, 0.126970, 0.126970, 0.126970, 0.126970],
        [0.810820, 0.810820, 0.810820, 0.810820, 0.810820],
        [3.241680, 2.500000, 2.291440, 2.291440, 2.291440],
        [4.000000, 3.000000, 2.000000, 0.975430, 1.965570],
        [12.494170, 12.494170, 8.000000, 5.083520, 8.792390],
        [21.744240, 21.744240, 21.744240, 21.744240, 21.744240],
        [3.241680, 12.494170, 1.620760, 1.375250, 2.331620]]

    coeffs[2, 1, :, :] = [
        [0.337440, 0.337440, 0.969110, 1.097190, 1.116080],
        [0.337440, 0.337440, 0.969110, 1.116030, 0.623900],
        [0.337440, 0.337440, 1.530590, 1.024420, 0.908480],
        [0.584040, 0.584040, 0.847250, 0.914940, 1.289300],
        [0.337440, 0.337440, 0.310240, 1.435020, 1.852830],
        [0.337440, 0.337440, 1.015010, 1.097190, 2.117230],
        [0.337440, 0.337440, 0.969110, 1.145730, 1.476400]]

    coeffs[2, 2, :, :] = [
        [0.300000, 0.300000, 0.700000, 1.100000, 0.796940],
        [0.219870, 0.219870, 0.526530, 0.809610, 0.649300],
        [0.386650, 0.386650, 0.119320, 0.576120, 0.685460],
        [0.746730, 0.399830, 0.470970, 0.986530, 0.785370],
        [0.575420, 0.936700, 1.649200, 1.495840, 1.335590],
        [1.319670, 4.002570, 1.276390, 2.644550, 2.518670],
        [0.665190, 0.678910, 1.012360, 1.199940, 0.986580]]

    coeffs[2, 3, :, :] = [
        [0.378870, 0.974060, 0.500000, 0.491880, 0.665290],
        [0.105210, 0.263470, 0.407040, 0.553460, 0.582590],
        [0.312900, 0.345240, 1.144180, 0.854790, 0.612280],
        [0.119070, 0.365120, 0.560520, 0.793720, 0.802600],
        [0.781610, 0.837390, 1.270420, 1.537980, 1.292950],
        [1.152290, 1.152290, 1.492080, 1.245370, 2.177100],
        [0.424660, 0.529550, 0.966910, 1.033460, 0.958730]]

    coeffs[2, 4, :, :] = [
        [0.310590, 0.714410, 0.252450, 0.500000, 0.607600],
        [0.975190, 0.363420, 0.500000, 0.400000, 0.502800],
        [0.175580, 0.196250, 0.476360, 1.072470, 0.490510],
        [0.719280, 0.698620, 0.657770, 1.190840, 0.681110],
        [0.426240, 1.464840, 0.678550, 1.157730, 0.978430],
        [2.501120, 1.789130, 1.387090, 2.394180, 2.394180],
        [0.491640, 0.677610, 0.685610, 1.082400, 0.735410]]

    coeffs[2, 5, :, :] = [
        [0.597000, 0.500000, 0.300000, 0.310050, 0.413510],
        [0.314790, 0.336310, 0.400000, 0.400000, 0.442460],
        [0.166510, 0.460440, 0.552570, 1.000000, 0.461610],
        [0.401020, 0.559110, 0.403630, 1.016710, 0.671490],
        [0.400360, 0.750830, 0.842640, 1.802600, 1.023830],
        [3.315300, 1.510380, 2.443650, 1.638820, 2.133990],
        [0.530790, 0.745850, 0.693050, 1.458040, 0.804500]]

    coeffs[2, 6, :, :] = [
        [0.597000, 0.500000, 0.300000, 0.310050, 0.800920],
        [0.314790, 0.336310, 0.400000, 0.400000, 0.237040],
        [0.166510, 0.460440, 0.552570, 1.000000, 0.581990],
        [0.401020, 0.559110, 0.403630, 1.016710, 0.898570],
        [0.400360, 0.750830, 0.842640, 1.802600, 3.400390],
        [3.315300, 1.510380, 2.443650, 1.638820, 2.508780],
        [0.204340, 1.157740, 2.003080, 2.622080, 1.409380]]

    coeffs[3, 1, :, :] = [
        [1.242210, 1.242210, 1.242210, 1.242210, 1.242210],
        [0.056980, 0.056980, 0.656990, 0.656990, 0.925160],
        [0.089090, 0.089090, 1.040430, 1.232480, 1.205300],
        [1.053850, 1.053850, 1.399690, 1.084640, 1.233340],
        [1.151540, 1.151540, 1.118290, 1.531640, 1.411840],
        [1.494980, 1.494980, 1.700000, 1.800810, 1.671600],
        [1.018450, 1.018450, 1.153600, 1.321890, 1.294670]]

    coeffs[3, 2, :, :] = [
        [0.700000, 0.700000, 1.023460, 0.700000, 0.945830],
        [0.886300, 0.886300, 1.333620, 0.800000, 1.066620],
        [0.902180, 0.902180, 0.954330, 1.126690, 1.097310],
        [1.095300, 1.075060, 1.176490, 1.139470, 1.096110],
        [1.201660, 1.201660, 1.438200, 1.256280, 1.198060],
        [1.525850, 1.525850, 1.869160, 1.985410, 1.911590],
        [1.288220, 1.082810, 1.286370, 1.166170, 1.119330]]

    coeffs[3, 3, :, :] = [
        [0.600000, 1.029910, 0.859890, 0.550000, 0.813600],
        [0.604450, 1.029910, 0.859890, 0.656700, 0.928840],
        [0.455850, 0.750580, 0.804930, 0.823000, 0.911000],
        [0.526580, 0.932310, 0.908620, 0.983520, 0.988090],
        [1.036110, 1.100690, 0.848380, 1.035270, 1.042380],
        [1.048440, 1.652720, 0.900000, 2.350410, 1.082950],
        [0.817410, 0.976160, 0.861300, 0.974780, 1.004580]]

    coeffs[3, 4, :, :] = [
        [0.782110, 0.564280, 0.600000, 0.600000, 0.665740],
        [0.894480, 0.680730, 0.541990, 0.800000, 0.669140],
        [0.487460, 0.818950, 0.841830, 0.872540, 0.709040],
        [0.709310, 0.872780, 0.908480, 0.953290, 0.844350],
        [0.863920, 0.947770, 0.876220, 1.078750, 0.936910],
        [1.280350, 0.866720, 0.769790, 1.078750, 0.975130],
        [0.725420, 0.869970, 0.868810, 0.951190, 0.829220]]

    coeffs[3, 5, :, :] = [
        [0.791750, 0.654040, 0.483170, 0.409000, 0.597180],
        [0.566140, 0.948990, 0.971820, 0.653570, 0.718550],
        [0.648710, 0.637730, 0.870510, 0.860600, 0.694300],
        [0.637630, 0.767610, 0.925670, 0.990310, 0.847670],
        [0.736380, 0.946060, 1.117590, 1.029340, 0.947020],
        [1.180970, 0.850000, 1.050000, 0.950000, 0.888580],
        [0.700560, 0.801440, 0.961970, 0.906140, 0.823880]]

    coeffs[3, 6, :, :] = [
        [0.500000, 0.500000, 0.586770, 0.470550, 0.629790],
        [0.500000, 0.500000, 1.056220, 1.260140, 0.658140],
        [0.500000, 0.500000, 0.631830, 0.842620, 0.582780],
        [0.554710, 0.734730, 0.985820, 0.915640, 0.898260],
        [0.712510, 1.205990, 0.909510, 1.078260, 0.885610],
        [1.899260, 1.559710, 1.000000, 1.150000, 1.120390],
        [0.653880, 0.793120, 0.903320, 0.944070, 0.796130]]

    coeffs[4, 1, :, :] = [
        [1.000000, 1.000000, 1.050000, 1.170380, 1.178090],
        [0.960580, 0.960580, 1.059530, 1.179030, 1.131690],
        [0.871470, 0.871470, 0.995860, 1.141910, 1.114600],
        [1.201590, 1.201590, 0.993610, 1.109380, 1.126320],
        [1.065010, 1.065010, 0.828660, 0.939970, 1.017930],
        [1.065010, 1.065010, 0.623690, 1.119620, 1.132260],
        [1.071570, 1.071570, 0.958070, 1.114130, 1.127110]]

    coeffs[4, 2, :, :] = [
        [0.950000, 0.973390, 0.852520, 1.092200, 1.096590],
        [0.804120, 0.913870, 0.980990, 1.094580, 1.042420],
        [0.737540, 0.935970, 0.999940, 1.056490, 1.050060],
        [1.032980, 1.034540, 0.968460, 1.032080, 1.015780],
        [0.900000, 0.977210, 0.945960, 1.008840, 0.969960],
        [0.600000, 0.750000, 0.750000, 0.844710, 0.899100],
        [0.926800, 0.965030, 0.968520, 1.044910, 1.032310]]

    coeffs[4, 3, :, :] = [
        [0.850000, 1.029710, 0.961100, 1.055670, 1.009700],
        [0.818530, 0.960010, 0.996450, 1.081970, 1.036470],
        [0.765380, 0.953500, 0.948260, 1.052110, 1.000140],
        [0.775610, 0.909610, 0.927800, 0.987800, 0.952100],
        [1.000990, 0.881880, 0.875950, 0.949100, 0.893690],
        [0.902370, 0.875960, 0.807990, 0.942410, 0.917920],
        [0.856580, 0.928270, 0.946820, 1.032260, 0.972990]]

    coeffs[4, 4, :, :] = [
        [0.750000, 0.857930, 0.983800, 1.056540, 0.980240],
        [0.750000, 0.987010, 1.013730, 1.133780, 1.038250],
        [0.800000, 0.947380, 1.012380, 1.091270, 0.999840],
        [0.800000, 0.914550, 0.908570, 0.999190, 0.915230],
        [0.778540, 0.800590, 0.799070, 0.902180, 0.851560],
        [0.680190, 0.317410, 0.507680, 0.388910, 0.646710],
        [0.794920, 0.912780, 0.960830, 1.057110, 0.947950]]

    coeffs[4, 5, :, :] = [
        [0.750000, 0.833890, 0.867530, 1.059890, 0.932840],
        [0.979700, 0.971470, 0.995510, 1.068490, 1.030150],
        [0.858850, 0.987920, 1.043220, 1.108700, 1.044900],
        [0.802400, 0.955110, 0.911660, 1.045070, 0.944470],
        [0.884890, 0.766210, 0.885390, 0.859070, 0.818190],
        [0.615680, 0.700000, 0.850000, 0.624620, 0.669300],
        [0.835570, 0.946150, 0.977090, 1.049350, 0.979970]]

    coeffs[4, 6, :, :] = [
        [0.689220, 0.809600, 0.900000, 0.789500, 0.853990],
        [0.854660, 0.852840, 0.938200, 0.923110, 0.955010],
        [0.938600, 0.932980, 1.010390, 1.043950, 1.041640],
        [0.843620, 0.981300, 0.951590, 0.946100, 0.966330],
        [0.694740, 0.814690, 0.572650, 0.400000, 0.726830],
        [0.211370, 0.671780, 0.416340, 0.297290, 0.498050],
        [0.843540, 0.882330, 0.911760, 0.898420, 0.960210]]

    coeffs[5, 1, :, :] = [
        [1.054880, 1.075210, 1.068460, 1.153370, 1.069220],
        [1.000000, 1.062220, 1.013470, 1.088170, 1.046200],
        [0.885090, 0.993530, 0.942590, 1.054990, 1.012740],
        [0.920000, 0.950000, 0.978720, 1.020280, 0.984440],
        [0.850000, 0.908500, 0.839940, 0.985570, 0.962180],
        [0.800000, 0.800000, 0.810080, 0.950000, 0.961550],
        [1.038590, 1.063200, 1.034440, 1.112780, 1.037800]]

    coeffs[5, 2, :, :] = [
        [1.017610, 1.028360, 1.058960, 1.133180, 1.045620],
        [0.920000, 0.998970, 1.033590, 1.089030, 1.022060],
        [0.912370, 0.949930, 0.979770, 1.020420, 0.981770],
        [0.847160, 0.935300, 0.930540, 0.955050, 0.946560],
        [0.880260, 0.867110, 0.874130, 0.972650, 0.883420],
        [0.627150, 0.627150, 0.700000, 0.774070, 0.845130],
        [0.973700, 1.006240, 1.026190, 1.071960, 1.017240]]

    coeffs[5, 3, :, :] = [
        [1.028710, 1.017570, 1.025900, 1.081790, 1.024240],
        [0.924980, 0.985500, 1.014100, 1.092210, 0.999610],
        [0.828570, 0.934920, 0.994950, 1.024590, 0.949710],
        [0.900810, 0.901330, 0.928830, 0.979570, 0.913100],
        [0.761030, 0.845150, 0.805360, 0.936790, 0.853460],
        [0.626400, 0.546750, 0.730500, 0.850000, 0.689050],
        [0.957630, 0.985480, 0.991790, 1.050220, 0.987900]]

    coeffs[5, 4, :, :] = [
        [0.992730, 0.993880, 1.017150, 1.059120, 1.017450],
        [0.975610, 0.987160, 1.026820, 1.075440, 1.007250],
        [0.871090, 0.933190, 0.974690, 0.979840, 0.952730],
        [0.828750, 0.868090, 0.834920, 0.905510, 0.871530],
        [0.781540, 0.782470, 0.767910, 0.764140, 0.795890],
        [0.743460, 0.693390, 0.514870, 0.630150, 0.715660],
        [0.934760, 0.957870, 0.959640, 0.972510, 0.981640]]

    coeffs[5, 5, :, :] = [
        [0.965840, 0.941240, 0.987100, 1.022540, 1.011160],
        [0.988630, 0.994770, 0.976590, 0.950000, 1.034840],
        [0.958200, 1.018080, 0.974480, 0.920000, 0.989870],
        [0.811720, 0.869090, 0.812020, 0.850000, 0.821050],
        [0.682030, 0.679480, 0.632450, 0.746580, 0.738550],
        [0.668290, 0.445860, 0.500000, 0.678920, 0.696510],
        [0.926940, 0.953350, 0.959050, 0.876210, 0.991490]]

    coeffs[5, 6, :, :] = [
        [0.948940, 0.997760, 0.850000, 0.826520, 0.998470],
        [1.017860, 0.970000, 0.850000, 0.700000, 0.988560],
        [1.000000, 0.950000, 0.850000, 0.606240, 0.947260],
        [1.000000, 0.746140, 0.751740, 0.598390, 0.725230],
        [0.922210, 0.500000, 0.376800, 0.517110, 0.548630],
        [0.500000, 0.450000, 0.429970, 0.404490, 0.539940],
        [0.960430, 0.881630, 0.775640, 0.596350, 0.937680]]

    coeffs[6, 1, :, :] = [
        [1.030000, 1.040000, 1.000000, 1.000000, 1.049510],
        [1.050000, 0.990000, 0.990000, 0.950000, 0.996530],
        [1.050000, 0.990000, 0.990000, 0.820000, 0.971940],
        [1.050000, 0.790000, 0.880000, 0.820000, 0.951840],
        [1.000000, 0.530000, 0.440000, 0.710000, 0.928730],
        [0.540000, 0.470000, 0.500000, 0.550000, 0.773950],
        [1.038270, 0.920180, 0.910930, 0.821140, 1.034560]]

    coeffs[6, 2, :, :] = [
        [1.041020, 0.997520, 0.961600, 1.000000, 1.035780],
        [0.948030, 0.980000, 0.900000, 0.950360, 0.977460],
        [0.950000, 0.977250, 0.869270, 0.800000, 0.951680],
        [0.951870, 0.850000, 0.748770, 0.700000, 0.883850],
        [0.900000, 0.823190, 0.727450, 0.600000, 0.839870],
        [0.850000, 0.805020, 0.692310, 0.500000, 0.788410],
        [1.010090, 0.895270, 0.773030, 0.816280, 1.011680]]

    coeffs[6, 3, :, :] = [
        [1.022450, 1.004600, 0.983650, 1.000000, 1.032940],
        [0.943960, 0.999240, 0.983920, 0.905990, 0.978150],
        [0.936240, 0.946480, 0.850000, 0.850000, 0.930320],
        [0.816420, 0.885000, 0.644950, 0.817650, 0.865310],
        [0.742960, 0.765690, 0.561520, 0.700000, 0.827140],
        [0.643870, 0.596710, 0.474460, 0.600000, 0.651200],
        [0.971740, 0.940560, 0.714880, 0.864380, 1.001650]]

    coeffs[6, 4, :, :] = [
        [0.995260, 0.977010, 1.000000, 1.000000, 1.035250],
        [0.939810, 0.975250, 0.939980, 0.950000, 0.982550],
        [0.876870, 0.879440, 0.850000, 0.900000, 0.917810],
        [0.873480, 0.873450, 0.751470, 0.850000, 0.863040],
        [0.761470, 0.702360, 0.638770, 0.750000, 0.783120],
        [0.734080, 0.650000, 0.600000, 0.650000, 0.715660],
        [0.942160, 0.919100, 0.770340, 0.731170, 0.995180]]

    coeffs[6, 5, :, :] = [
        [0.952560, 0.916780, 0.920000, 0.900000, 1.005880],
        [0.928620, 0.994420, 0.900000, 0.900000, 0.983720],
        [0.913070, 0.850000, 0.850000, 0.800000, 0.924280],
        [0.868090, 0.807170, 0.823550, 0.600000, 0.844520],
        [0.769570, 0.719870, 0.650000, 0.550000, 0.733500],
        [0.580250, 0.650000, 0.600000, 0.500000, 0.628850],
        [0.904770, 0.852650, 0.708370, 0.493730, 0.949030]]

    coeffs[6, 6, :, :] = [
        [0.911970, 0.800000, 0.800000, 0.800000, 0.956320],
        [0.912620, 0.682610, 0.750000, 0.700000, 0.950110],
        [0.653450, 0.659330, 0.700000, 0.600000, 0.856110],
        [0.648440, 0.600000, 0.641120, 0.500000, 0.695780],
        [0.570000, 0.550000, 0.598800, 0.400000, 0.560150],
        [0.475230, 0.500000, 0.518640, 0.339970, 0.520230],
        [0.743440, 0.592190, 0.603060, 0.316930, 0.794390]]

    return coeffs[1:, 1:, :, :]


def dni(ghi, dhi, zenith, clearsky_dni=None, clearsky_tolerance=1.1,
        zenith_threshold_for_zero_dni=88.0,
        zenith_threshold_for_clearsky_limit=80.0):
    """
    Determine DNI from GHI and DHI.

    When calculating the DNI from GHI and DHI the calculated DNI may be
    unreasonably high or negative for zenith angles close to 90 degrees
    (sunrise/sunset transitions). This function identifies unreasonable DNI
    values and sets them to NaN. If the clearsky DNI is given unreasonably high
    values are cut off.

    Parameters
    ----------
    ghi : Series
        Global horizontal irradiance.

    dhi : Series
        Diffuse horizontal irradiance.

    zenith : Series
        True (not refraction-corrected) zenith angles in decimal
        degrees. Angles must be >=0 and <=180.

    clearsky_dni : Series, optional
        Clearsky direct normal irradiance.

    clearsky_tolerance : float, default 1.1
        If 'clearsky_dni' is given this parameter can be used to allow a
        tolerance by how much the calculated DNI value can be greater than
        the clearsky value before it is identified as an unreasonable value.

    zenith_threshold_for_zero_dni : float, default 88.0
        Non-zero DNI values for zenith angles greater than or equal to
        'zenith_threshold_for_zero_dni' will be set to NaN.

    zenith_threshold_for_clearsky_limit : float, default 80.0
        DNI values for zenith angles greater than or equal to
        'zenith_threshold_for_clearsky_limit' and smaller the
        'zenith_threshold_for_zero_dni' that are greater than the clearsky DNI
        (times allowed tolerance) will be corrected. Only applies if
        'clearsky_dni' is not None.

    Returns
    -------
    dni : Series
        The modeled direct normal irradiance.
    """

    # calculate DNI
    dni = (ghi - dhi) / tools.cosd(zenith)

    # cutoff negative values
    dni[dni < 0] = float('nan')

    # set non-zero DNI values for zenith angles >=
    # zenith_threshold_for_zero_dni to NaN
    dni[(zenith >= zenith_threshold_for_zero_dni) & (dni != 0)] = float('nan')

    # correct DNI values for zenith angles greater or equal to the
    # zenith_threshold_for_clearsky_limit and smaller than the
    # upper_cutoff_zenith that are greater than the clearsky DNI (times
    # clearsky_tolerance)
    if clearsky_dni is not None:
        max_dni = clearsky_dni * clearsky_tolerance
        dni[(zenith >= zenith_threshold_for_clearsky_limit) &
            (zenith < zenith_threshold_for_zero_dni) &
            (dni > max_dni)] = max_dni
    return dni


def complete_irradiance(solar_zenith,
                        ghi=None,
                        dhi=None,
                        dni=None,
                        dni_clear=None):
    r"""
    Use the component sum equations to calculate the missing series, using
    the other available time series. One of the three parameters (ghi, dhi,
    dni) is passed as None, and the other associated series passed are used to
    calculate the missing series value.

    The "component sum" or "closure" equation relates the three
    primary irradiance components as follows:

    .. math::

       GHI = DHI + DNI \cos(\theta_z)

    Parameters
    ----------
    solar_zenith : Series
        Zenith angles in decimal degrees, with datetime index.
        Angles must be >=0 and <=180. Must have the same datetime index
        as ghi, dhi, and dni series, when available.
    ghi : Series, optional
        Pandas series of dni data, with datetime index. Must have the same
        datetime index as dni, dhi, and zenith series, when available.
    dhi : Series, optional
        Pandas series of dni data, with datetime index. Must have the same
        datetime index as ghi, dni, and zenith series, when available.
    dni : Series, optional
        Pandas series of dni data, with datetime index. Must have the same
        datetime index as ghi, dhi, and zenith series, when available.
    dni_clear : Series, optional
        Pandas series of clearsky dni data. Must have the same datetime index
        as ghi, dhi, dni, and zenith series, when available. See
        :py:func:`dni` for details.

    Returns
    -------
    component_sum_df : Dataframe
        Pandas series of 'ghi', 'dhi', and 'dni' columns with datetime index
    """
    if ghi is not None and dhi is not None and dni is None:
        dni = pvlib.irradiance.dni(ghi, dhi, solar_zenith,
                                   clearsky_dni=dni_clear,
                                   clearsky_tolerance=1.1)
    elif dni is not None and dhi is not None and ghi is None:
        ghi = (dhi + dni * tools.cosd(solar_zenith))
    elif dni is not None and ghi is not None and dhi is None:
        dhi = (ghi - dni * tools.cosd(solar_zenith))
    else:
        raise ValueError(
            "Please check that exactly one of ghi, dhi and dni parameters "
            "is set to None"
        )
    # Merge the outputs into a master dataframe containing 'ghi', 'dhi',
    # and 'dni' columns
    component_sum_df = pd.DataFrame({'ghi': ghi,
                                     'dhi': dhi,
                                     'dni': dni})
    return component_sum_df


def louche(ghi, solar_zenith, datetime_or_doy, max_zenith=90):
    """
    Determine DNI and DHI from GHI using the Louche model.

    Parameters
    ----------
    ghi : numeric
        Global horizontal irradiance. [Wm⁻²]

    solar_zenith : numeric
        True (not refraction-corrected) zenith angles in decimal
        degrees. Angles must be >=0 and <=90.

    datetime_or_doy : numeric, pandas.DatetimeIndex
        Day of year or array of days of year e.g.
        pd.DatetimeIndex.dayofyear, or pd.DatetimeIndex.

    Returns
    -------
    data: OrderedDict or DataFrame
        Contains the following keys/columns:

        * ``dni``: the modeled direct normal irradiance. [Wm⁻²]
        * ``dhi``: the modeled diffuse horizontal irradiance in
          Wm⁻².
        * ``kt``: Ratio of global to extraterrestrial irradiance
          on a horizontal plane.

    References
    -------
    .. [1] Louche A, Notton G, Poggi P, Simonnot G. Correlations for direct
       normal and global horizontal irradiation on a French Mediterranean site.
       Solar Energy 1991;46:261-6. :doi:`10.1016/0038-092X(91)90072-5`

    """

    I0 = get_extra_radiation(datetime_or_doy)

    Kt = clearness_index(ghi, solar_zenith, I0)

    kb = -10.627*Kt**5 + 15.307*Kt**4 - 5.205 * \
        Kt**3 + 0.994*Kt**2 - 0.059*Kt + 0.002
    dni = kb*I0
    dhi = ghi - dni*tools.cosd(solar_zenith)

    bad_values = (solar_zenith > max_zenith) | (ghi < 0) | (dni < 0)
    dni = np.where(bad_values, 0, dni)
    # ensure that closure relationship remains valid
    dhi = np.where(bad_values, ghi, dhi)

    data = OrderedDict()
    data['dni'] = dni
    data['dhi'] = dhi
    data['kt'] = Kt

    if isinstance(datetime_or_doy, pd.DatetimeIndex):
        data = pd.DataFrame(data, index=datetime_or_doy)

    return data


def diffuse_par_spitters(daily_solar_zenith, global_diffuse_fraction):
    r"""
    Derive daily diffuse fraction of Photosynthetically Active Radiation (PAR)
    from daily average solar zenith and diffuse fraction of daily insolation.

    The relationship is based on the work of Spitters et al. (1986) [1]_. The
    resulting value is the fraction of daily PAR that is diffuse.

    .. note::
       The diffuse fraction is defined as the ratio of
       diffuse to global daily insolation, in J m⁻² day⁻¹ or equivalent.

    Parameters
    ----------
    daily_solar_zenith : numeric
        Average daily solar zenith angle. In degrees [°].

    global_diffuse_fraction : numeric
        Fraction of daily global broadband insolation that is diffuse.
        Unitless [0, 1].

    Returns
    -------
    par_diffuse_fraction : numeric
        Fraction of daily photosynthetically active radiation (PAR) that is
        diffuse. Unitless [0, 1].

    Notes
    -----
    The relationship is given by equations (9) & (10) in [1]_ and (1) in [2]_:

    .. math::

        k_{diffuse\_PAR}^{model} = \frac{PAR_{diffuse}}{PAR_{total}} =
        \frac{\left[1 + 0.3 \left(1 - \left(k_d\right) ^2\right)\right]
        k_d}
        {1 + \left(1 - \left(k_d\right)^2\right) \cos ^2 (90 - \beta)
        \cos ^3 \beta}

    where :math:`k_d` is the diffuse fraction of the global insolation, and
    :math:`\beta` is the daily average of the solar elevation angle in degrees.

    A comparison using different models for the diffuse fraction of
    the global insolation can be found in [2]_ in the context of Sweden.

    References
    ----------
    .. [1] C. J. T. Spitters, H. A. J. M. Toussaint, and J. Goudriaan,
       'Separating the diffuse and direct component of global radiation and its
       implications for modeling canopy photosynthesis Part I. Components of
       incoming radiation', Agricultural and Forest Meteorology, vol. 38,
       no. 1, pp. 217-229, Oct. 1986, :doi:`10.1016/0168-1923(86)90060-2`.
    .. [2] S. Ma Lu et al., 'Photosynthetically active radiation decomposition
       models for agrivoltaic systems applications', Solar Energy, vol. 244,
       pp. 536-549, Sep. 2022, :doi:`10.1016/j.solener.2022.05.046`.
    """
    # notation change:
    # cosd(90-x) = sind(x) and 90-solar_elevation = solar_zenith
    cosd_solar_zenith = tools.cosd(daily_solar_zenith)
    cosd_solar_elevation = tools.sind(daily_solar_zenith)
    par_diffuse_fraction = (
        (1 + 0.3 * (1 - global_diffuse_fraction**2))
        * global_diffuse_fraction
        / (
            1
            + (1 - global_diffuse_fraction**2)
            * cosd_solar_zenith**2
            * cosd_solar_elevation**3
        )
    )
    return par_diffuse_fraction<|MERGE_RESOLUTION|>--- conflicted
+++ resolved
@@ -926,7 +926,6 @@
     .. math::
 
        I_{d} = DHI \left(A \cdot R_b + (1 - A)
-<<<<<<< HEAD
                          \left(\frac{1 + \cos\beta}{2}\right)
        \left(1 + \sqrt{\frac{BHI}{GHI}} \sin^3(\beta/2)\right) \right).
 
@@ -937,18 +936,6 @@
     projection ratio, which is defined as the ratio of the cosine of the angle
     of incidence (AOI) to the cosine of the zenith angle, and :math:`\beta`
     is the tilt angle of the array.
-=======
-                         \left(\frac{1 + \cos\theta_T}{2}\right)
-       \left(1 + \sqrt{\frac{BHI}{GHI}} \sin^3(\theta_T/2)\right) \right).
-
-    :math:`DHI`, :math:`BHI`, and :math:`GHI` are the diffuse, beam (direct)
-    and global horizontal irradiances, respectively. :math:`A` is the
-    anisotropy index, which is the ratio of the direct normal irradiance to the
-    extraterrestrial irradiation, :math:`R_b` is the projection ratio, which is
-    the ratio of the cosine of the angle of incidence (AOI) to the
-    cosine of the zenith angle, and :math:`\theta_T` is the tilt angle of the
-    array.
->>>>>>> 24f82df2
 
     Implementation is based on Loutzenhiser et al.
     (2007) [3]_, Equation 8. The beam and ground reflectance portion of the
