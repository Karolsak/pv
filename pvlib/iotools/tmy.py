"""Functions for reading TMY2 and TMY3 data files."""

import datetime
import re
import pandas as pd
<<<<<<< HEAD


def read_tmy3(filename, coerce_year=None, recolumn=True, encoding=None):
=======
import warnings
from pvlib._deprecation import pvlibDeprecationWarning

# Dictionary mapping TMY3 names to pvlib names
VARIABLE_MAP = {
    'GHI (W/m^2)': 'ghi',
    'ETR (W/m^2)': 'ghi_extra',
    'DNI (W/m^2)': 'dni',
    'ETRN (W/m^2)': 'dni_extra',
    'DHI (W/m^2)': 'dhi',
    'Pressure (mbar)': 'pressure',
    'Wdir (degrees)': 'wind_direction',
    'Wspd (m/s)': 'wind_speed',
    'Dry-bulb (C)': 'temp_air',
    'Dew-point (C)': 'temp_dew',
    'RHum (%)': 'relative_humidity',
    'Alb (unitless)': 'albedo',
    'Pwat (cm)': 'precipitable_water'
}


def read_tmy3(filename, coerce_year=None, map_variables=None, recolumn=None):
>>>>>>> 5119b428
    """Read a TMY3 file into a pandas dataframe.

    Note that values contained in the metadata dictionary are unchanged
    from the TMY3 file (i.e. units are retained). In the case of any
    discrepancies between this documentation and the TMY3 User's Manual
    [1]_, the TMY3 User's Manual takes precedence.

    The TMY3 files were updated in Jan. 2015. This function requires the
    use of the updated files.

    Parameters
    ----------
    filename : str
        A relative file path or absolute file path.
    coerce_year : None or int, default None
        If supplied, the year of the index will be set to `coerce_year`, except
        for the last index value which will be set to the *next* year so that
        the index increases monotonically.
    map_variables : bool, default None
        When True, renames columns of the DataFrame to pvlib variable names
        where applicable. See variable :const:`VARIABLE_MAP`.
    recolumn : bool (deprecated, use map_variables instead)
        If ``True``, apply standard names to TMY3 columns. Typically this
        results in stripping the units from the column name.
<<<<<<< HEAD
    encoding : str, optional
        Encoding of the file. For files that contain non-UTF8 characters it may
        be necessary to specify an alternative encoding, e.g., for
        SolarAnywhere TMY3 files the encoding should be 'iso-8859-1'. Users
        may also consider using the 'utf-8-sig' encoding.
=======
        Cannot be used in combination with ``map_variables``.
>>>>>>> 5119b428

    Returns
    -------
    Tuple of the form (data, metadata).

    data : DataFrame
        A pandas dataframe with the columns described in the table
        below. For more detailed descriptions of each component, please
        consult the TMY3 User's Manual [1]_, especially tables 1-1
        through 1-6.

    metadata : dict
        The site metadata available in the file.

    Notes
    -----
    The returned structures have the following fields.

    ===============   ======  ===================
    key               format  description
    ===============   ======  ===================
    altitude          Float   site elevation
    latitude          Float   site latitudeitude
    longitude         Float   site longitudeitude
    Name              String  site name
    State             String  state
    TZ                Float   UTC offset
    USAF              Int     USAF identifier
    ===============   ======  ===================


    ========================       ======================================================================================================================================================
    field                          description
    ========================       ======================================================================================================================================================
    **† denotes variables that are mapped when `map_variables` is True**
    -------------------------------------------------------------------------------------------------------------------------------------------------------------------------------------
    Index                          A pandas datetime index. NOTE, the index is timezone aware, and times are set to local standard time (daylight savings is not included)
    ghi_extra†                     Extraterrestrial horizontal radiation recv'd during 60 minutes prior to timestamp, Wh/m^2
    dni_extra†                     Extraterrestrial normal radiation recv'd during 60 minutes prior to timestamp, Wh/m^2
    ghi†                           Direct and diffuse horizontal radiation recv'd during 60 minutes prior to timestamp, Wh/m^2
    GHI source                     See [1]_, Table 1-4
    GHI uncert (%)                 Uncertainty based on random and bias error estimates see [2]_
    dni†                           Amount of direct normal radiation (modeled) recv'd during 60 mintues prior to timestamp, Wh/m^2
    DNI source                     See [1]_, Table 1-4
    DNI uncert (%)                 Uncertainty based on random and bias error estimates see [2]_
    dhi†                           Amount of diffuse horizontal radiation recv'd during 60 minutes prior to timestamp, Wh/m^2
    DHI source                     See [1]_, Table 1-4
    DHI uncert (%)                 Uncertainty based on random and bias error estimates see [2]_
    GH illum (lx)                  Avg. total horizontal illuminance recv'd during the 60 minutes prior to timestamp, lx
    GH illum source                See [1]_, Table 1-4
    GH illum uncert (%)            Uncertainty based on random and bias error estimates see [2]_
    DN illum (lx)                  Avg. direct normal illuminance recv'd during the 60 minutes prior to timestamp, lx
    DN illum source                See [1]_, Table 1-4
    DN illum uncert (%)            Uncertainty based on random and bias error estimates see [2]_
    DH illum (lx)                  Avg. horizontal diffuse illuminance recv'd during the 60 minutes prior to timestamp, lx
    DH illum source                See [1]_, Table 1-4
    DH illum uncert (%)            Uncertainty based on random and bias error estimates see [2]_
    Zenith lum (cd/m^2)            Avg. luminance at the sky's zenith during the 60 minutes prior to timestamp, cd/m^2
    Zenith lum source              See [1]_, Table 1-4
    Zenith lum uncert (%)          Uncertainty based on random and bias error estimates see [1]_ section 2.10
    TotCld (tenths)                Amount of sky dome covered by clouds or obscuring phenonema at time stamp, tenths of sky
    TotCld source                  See [1]_, Table 1-5
    TotCld uncert (code)           See [1]_, Table 1-6
    OpqCld (tenths)                Amount of sky dome covered by clouds or obscuring phenonema that prevent observing the sky at time stamp, tenths of sky
    OpqCld source                  See [1]_, Table 1-5
    OpqCld uncert (code)           See [1]_, Table 1-6
    temp_air†                      Dry bulb temperature at the time indicated, deg C
    Dry-bulb source                See [1]_, Table 1-5
    Dry-bulb uncert (code)         See [1]_, Table 1-6
    temp_dew†                      Dew-point temperature at the time indicated, deg C
    Dew-point source               See [1]_, Table 1-5
    Dew-point uncert (code)        See [1]_, Table 1-6
    relative_humidity†             Relatitudeive humidity at the time indicated, percent
    RHum source                    See [1]_, Table 1-5
    RHum uncert (code)             See [1]_, Table 1-6
    pressure†                      Station pressure at the time indicated, 1 mbar
    Pressure source                See [1]_, Table 1-5
    Pressure uncert (code)         See [1]_, Table 1-6
    wind_direction†                Wind direction at time indicated, degrees from north (360 = north; 0 = undefined,calm)
    Wdir source                    See [1]_, Table 1-5
    Wdir uncert (code)             See [1]_, Table 1-6
    wind_speed†                    Wind speed at the time indicated, meter/second
    Wspd source                    See [1]_, Table 1-5
    Wspd uncert (code)             See [1]_, Table 1-6
    Hvis (m)                       Distance to discernable remote objects at time indicated (7777=unlimited), meter
    Hvis source                    See [1]_, Table 1-5
    Hvis uncert (coe)              See [1]_, Table 1-6
    CeilHgt (m)                    Height of cloud base above local terrain (7777=unlimited), meter
    CeilHgt source                 See [1]_, Table 1-5
    CeilHgt uncert (code)          See [1]_, Table 1-6
    precipitable_water†            Total precipitable water contained in a column of unit cross section from earth to top of atmosphere, cm
    Pwat source                    See [1]_, Table 1-5
    Pwat uncert (code)             See [1]_, Table 1-6
    AOD                            The broadband aerosol optical depth per unit of air mass due to extinction by aerosol component of atmosphere, unitless
    AOD source                     See [1]_, Table 1-5
    AOD uncert (code)              See [1]_, Table 1-6
    albedo†                        The ratio of reflected solar irradiance to global horizontal irradiance, unitless
    Alb source                     See [1]_, Table 1-5
    Alb uncert (code)              See [1]_, Table 1-6
    Lprecip depth (mm)             The amount of liquid precipitation observed at indicated time for the period indicated in the liquid precipitation quantity field, millimeter
    Lprecip quantity (hr)          The period of accumulatitudeion for the liquid precipitation depth field, hour
    Lprecip source                 See [1]_, Table 1-5
    Lprecip uncert (code)          See [1]_, Table 1-6
    PresWth (METAR code)           Present weather code, see [2]_.
    PresWth source                 Present weather code source, see [2]_.
    PresWth uncert (code)          Present weather code uncertainty, see [2]_.
    ========================       ======================================================================================================================================================

    .. admonition:: Midnight representation

       The function is able to handle midnight represented as 24:00 (NREL TMY3
       format, see [1]_) and as 00:00 (SolarAnywhere TMY3 format, see [3]_).

    .. warning:: TMY3 irradiance data corresponds to the *previous* hour, so
        the first index is 1AM, corresponding to the irradiance from midnight
        to 1AM, and the last index is midnight of the *next* year. For example,
        if the last index in the TMY3 file was 1988-12-31 24:00:00 this becomes
        1989-01-01 00:00:00 after calling :func:`~pvlib.iotools.read_tmy3`.

    .. warning:: When coercing the year, the last index in the dataframe will
        become midnight of the *next* year. For example, if the last index in
        the TMY3 was 1988-12-31 24:00:00, and year is coerced to 1990 then this
        becomes 1991-01-01 00:00:00.

    References
    ----------
    .. [1] Wilcox, S and Marion, W. "Users Manual for TMY3 Data Sets".
       NREL/TP-581-43156, Revised May 2008.
       :doi:`10.2172/928611`
    .. [2] Wilcox, S. (2007). National Solar Radiation Database 1991 2005
       Update: Users Manual. 472 pp.; NREL Report No. TP-581-41364.
       :doi:`10.2172/901864`
    .. [3] `SolarAnywhere file formats
       <https://www.solaranywhere.com/support/historical-data/file-formats/>`_
    """  # noqa: E501
    head = ['USAF', 'Name', 'State', 'TZ', 'latitude', 'longitude', 'altitude']

    with open(str(filename), 'r', encoding=encoding) as fbuf:
        # header information on the 1st line (0 indexing)
        firstline = fbuf.readline()
        # use pandas to read the csv file buffer
        # header is actually the second line, but tell pandas to look for
        data = pd.read_csv(fbuf, header=0)

    meta = dict(zip(head, firstline.rstrip('\n').split(",")))
    # convert metadata strings to numeric types
    meta['altitude'] = float(meta['altitude'])
    meta['latitude'] = float(meta['latitude'])
    meta['longitude'] = float(meta['longitude'])
    meta['TZ'] = float(meta['TZ'])
    meta['USAF'] = int(meta['USAF'])

    # get the date column as a pd.Series of numpy datetime64
    data_ymd = pd.to_datetime(data['Date (MM/DD/YYYY)'], format='%m/%d/%Y')
    # extract minutes
    minutes = data['Time (HH:MM)'].str.split(':').str[1].astype(int)
    # shift the time column so that midnite is 00:00 instead of 24:00
    shifted_hour = data['Time (HH:MM)'].str.split(':').str[0].astype(int) % 24
    # shift the dates at midnight (24:00) so they correspond to the next day.
    # If midnight is specified as 00:00 do not shift date.
    data_ymd[data['Time (HH:MM)'].str[:2] == '24'] += datetime.timedelta(days=1)  # noqa: E501
    # NOTE: as of pandas>=0.24 the pd.Series.array has a month attribute, but
    # in pandas-0.18.1, only DatetimeIndex has month, but indices are immutable
    # so we need to continue to work with the panda series of dates `data_ymd`
    data_index = pd.DatetimeIndex(data_ymd)
    # use indices to check for a leap day and advance it to March 1st
    leapday = (data_index.month == 2) & (data_index.day == 29)
    data_ymd[leapday] += datetime.timedelta(days=1)
    # shifted_hour is a pd.Series, so use pd.to_timedelta to get a pd.Series of
    # timedeltas
    if coerce_year is not None:
        data_ymd = data_ymd.map(lambda dt: dt.replace(year=coerce_year))
        data_ymd.iloc[-1] = data_ymd.iloc[-1].replace(year=coerce_year+1)
    # NOTE: as of pvlib-0.6.3, min req is pandas-0.18.1, so pd.to_timedelta
    # unit must be in (D,h,m,s,ms,us,ns), but pandas>=0.24 allows unit='hour'
<<<<<<< HEAD
    data.index = data_ymd + pd.to_timedelta(shifted_hour, unit='h') \
        + pd.to_timedelta(minutes, unit='min')

    if recolumn:
        data = _recolumn(data)  # rename to standard column names
=======
    data.index = data_ymd + pd.to_timedelta(shifted_hour, unit='h')
    # shouldnt' specify both recolumn and map_variables
    if recolumn is not None and map_variables is not None:
        msg = "`map_variables` and `recolumn` cannot both be specified"
        raise ValueError(msg)
    elif map_variables is None and recolumn is not None:
        warnings.warn(
            'The recolumn parameter is deprecated and will be removed in '
            'pvlib 0.11.0. Use `map_variables` instead, although note that '
            'its behavior is different from `recolumn`.',
            pvlibDeprecationWarning)
    elif map_variables is None and recolumn is None:
        warnings.warn(
            'TMY3 variable names will be renamed to pvlib conventions by '
            'default starting in pvlib 0.11.0. Specify map_variables=True '
            'to enable that behavior now, or specify map_variables=False '
            'to hide this warning.', pvlibDeprecationWarning)
    if map_variables:
        data = data.rename(columns=VARIABLE_MAP)
    elif recolumn or (recolumn is None and map_variables is None):
        data = _recolumn(data)
>>>>>>> 5119b428

    data = data.tz_localize(int(meta['TZ'] * 3600))

    return data, meta


def _recolumn(tmy3_dataframe):
    """
    Rename the columns of the TMY3 DataFrame.

    Parameters
    ----------
    tmy3_dataframe : DataFrame
    inplace : bool
        passed to DataFrame.rename()

    Returns
    -------
    Recolumned DataFrame.
    """
    # paste in the header as one long line
    raw_columns = 'ETR (W/m^2),ETRN (W/m^2),GHI (W/m^2),GHI source,GHI uncert (%),DNI (W/m^2),DNI source,DNI uncert (%),DHI (W/m^2),DHI source,DHI uncert (%),GH illum (lx),GH illum source,Global illum uncert (%),DN illum (lx),DN illum source,DN illum uncert (%),DH illum (lx),DH illum source,DH illum uncert (%),Zenith lum (cd/m^2),Zenith lum source,Zenith lum uncert (%),TotCld (tenths),TotCld source,TotCld uncert (code),OpqCld (tenths),OpqCld source,OpqCld uncert (code),Dry-bulb (C),Dry-bulb source,Dry-bulb uncert (code),Dew-point (C),Dew-point source,Dew-point uncert (code),RHum (%),RHum source,RHum uncert (code),Pressure (mbar),Pressure source,Pressure uncert (code),Wdir (degrees),Wdir source,Wdir uncert (code),Wspd (m/s),Wspd source,Wspd uncert (code),Hvis (m),Hvis source,Hvis uncert (code),CeilHgt (m),CeilHgt source,CeilHgt uncert (code),Pwat (cm),Pwat source,Pwat uncert (code),AOD (unitless),AOD source,AOD uncert (code),Alb (unitless),Alb source,Alb uncert (code),Lprecip depth (mm),Lprecip quantity (hr),Lprecip source,Lprecip uncert (code),PresWth (METAR code),PresWth source,PresWth uncert (code)'  # noqa: E501

    new_columns = [
        'ETR', 'ETRN', 'GHI', 'GHISource', 'GHIUncertainty',
        'DNI', 'DNISource', 'DNIUncertainty', 'DHI', 'DHISource',
        'DHIUncertainty', 'GHillum', 'GHillumSource', 'GHillumUncertainty',
        'DNillum', 'DNillumSource', 'DNillumUncertainty', 'DHillum',
        'DHillumSource', 'DHillumUncertainty', 'Zenithlum',
        'ZenithlumSource', 'ZenithlumUncertainty', 'TotCld', 'TotCldSource',
        'TotCldUncertainty', 'OpqCld', 'OpqCldSource', 'OpqCldUncertainty',
        'DryBulb', 'DryBulbSource', 'DryBulbUncertainty', 'DewPoint',
        'DewPointSource', 'DewPointUncertainty', 'RHum', 'RHumSource',
        'RHumUncertainty', 'Pressure', 'PressureSource',
        'PressureUncertainty', 'Wdir', 'WdirSource', 'WdirUncertainty',
        'Wspd', 'WspdSource', 'WspdUncertainty', 'Hvis', 'HvisSource',
        'HvisUncertainty', 'CeilHgt', 'CeilHgtSource', 'CeilHgtUncertainty',
        'Pwat', 'PwatSource', 'PwatUncertainty', 'AOD', 'AODSource',
        'AODUncertainty', 'Alb', 'AlbSource', 'AlbUncertainty',
        'Lprecipdepth', 'Lprecipquantity', 'LprecipSource',
        'LprecipUncertainty', 'PresWth', 'PresWthSource',
        'PresWthUncertainty']

    mapping = dict(zip(raw_columns.split(','), new_columns))

    return tmy3_dataframe.rename(columns=mapping)


def read_tmy2(filename):
    """
    Read a TMY2 file into a DataFrame.

    Note that values contained in the DataFrame are unchanged from the
    TMY2 file (i.e. units  are retained). Time/Date and location data
    imported from the TMY2 file have been modified to a "friendlier"
    form conforming to modern conventions (e.g. N latitude is postive, E
    longitude is positive, the "24th" hour of any day is technically the
    "0th" hour of the next day). In the case of any discrepencies
    between this documentation and the TMY2 User's Manual [1]_, the TMY2
    User's Manual takes precedence.

    Parameters
    ----------
    filename : str
        A relative or absolute file path.

    Returns
    -------
    Tuple of the form (data, metadata).

    data : DataFrame
        A dataframe with the columns described in the table below. For a
        more detailed descriptions of each component, please consult the
        TMY2 User's Manual [1]_, especially tables 3-1 through 3-6, and
        Appendix B.

    metadata : dict
        The site metadata available in the file.

    Notes
    -----
    The returned structures have the following fields.

    =============    ==================================
    key              description
    =============    ==================================
    WBAN             Site identifier code (WBAN number)
    City             Station name
    State            Station state 2 letter designator
    TZ               Hours from Greenwich
    latitude         Latitude in decimal degrees
    longitude        Longitude in decimal degrees
    altitude         Site elevation in meters
    =============    ==================================

    ============================   ==========================================================================================================================================================================
    field                           description
    ============================   ==========================================================================================================================================================================
    index                           Pandas timeseries object containing timestamps
    year
    month
    day
    hour
    ETR                             Extraterrestrial horizontal radiation recv'd during 60 minutes prior to timestamp, Wh/m^2
    ETRN                            Extraterrestrial normal radiation recv'd during 60 minutes prior to timestamp, Wh/m^2
    GHI                             Direct and diffuse horizontal radiation recv'd during 60 minutes prior to timestamp, Wh/m^2
    GHISource                       See [1]_, Table 3-3
    GHIUncertainty                  See [1]_, Table 3-4
    DNI                             Amount of direct normal radiation (modeled) recv'd during 60 mintues prior to timestamp, Wh/m^2
    DNISource                       See [1]_, Table 3-3
    DNIUncertainty                  See [1]_, Table 3-4
    DHI                             Amount of diffuse horizontal radiation recv'd during 60 minutes prior to timestamp, Wh/m^2
    DHISource                       See [1]_, Table 3-3
    DHIUncertainty                  See [1]_, Table 3-4
    GHillum                         Avg. total horizontal illuminance recv'd during the 60 minutes prior to timestamp, units of 100 lux (e.g. value of 50 = 5000 lux)
    GHillumSource                   See [1]_, Table 3-3
    GHillumUncertainty              See [1]_, Table 3-4
    DNillum                         Avg. direct normal illuminance recv'd during the 60 minutes prior to timestamp, units of 100 lux
    DNillumSource                   See [1]_, Table 3-3
    DNillumUncertainty              See [1]_, Table 3-4
    DHillum                         Avg. horizontal diffuse illuminance recv'd during the 60 minutes prior to timestamp, units of 100 lux
    DHillumSource                   See [1]_, Table 3-3
    DHillumUncertainty              See [1]_, Table 3-4
    Zenithlum                       Avg. luminance at the sky's zenith during the 60 minutes prior to timestamp, units of 10 Cd/m^2 (e.g. value of 700 = 7,000 Cd/m^2)
    ZenithlumSource                 See [1]_, Table 3-3
    ZenithlumUncertainty            See [1]_, Table 3-4
    TotCld                          Amount of sky dome covered by clouds or obscuring phenonema at time stamp, tenths of sky
    TotCldSource                    See [1]_, Table 3-5
    TotCldUncertainty                See [1]_, Table 3-6
    OpqCld                          Amount of sky dome covered by clouds or obscuring phenonema that prevent observing the sky at time stamp, tenths of sky
    OpqCldSource                    See [1]_, Table 3-5
    OpqCldUncertainty               See [1]_, Table 3-6
    DryBulb                         Dry bulb temperature at the time indicated, in tenths of degree C (e.g. 352 = 35.2 C).
    DryBulbSource                   See [1]_, Table 3-5
    DryBulbUncertainty              See [1]_, Table 3-6
    DewPoint                        Dew-point temperature at the time indicated, in tenths of degree C (e.g. 76 = 7.6 C).
    DewPointSource                  See [1]_, Table 3-5
    DewPointUncertainty             See [1]_, Table 3-6
    RHum                            Relative humidity at the time indicated, percent
    RHumSource                      See [1]_, Table 3-5
    RHumUncertainty                 See [1]_, Table 3-6
    Pressure                        Station pressure at the time indicated, 1 mbar
    PressureSource                  See [1]_, Table 3-5
    PressureUncertainty             See [1]_, Table 3-6
    Wdir                            Wind direction at time indicated, degrees from east of north (360 = 0 = north; 90 = East; 0 = undefined,calm)
    WdirSource                      See [1]_, Table 3-5
    WdirUncertainty                 See [1]_, Table 3-6
    Wspd                            Wind speed at the time indicated, in tenths of meters/second (e.g. 212 = 21.2 m/s)
    WspdSource                      See [1]_, Table 3-5
    WspdUncertainty                 See [1]_, Table 3-6
    Hvis                            Distance to discernable remote objects at time indicated (7777=unlimited, 9999=missing data), in tenths of kilometers (e.g. 341 = 34.1 km).
    HvisSource                      See [1]_, Table 3-5
    HvisUncertainty                 See [1]_, Table 3-6
    CeilHgt                         Height of cloud base above local terrain (7777=unlimited, 88888=cirroform, 99999=missing data), in meters
    CeilHgtSource                   See [1]_, Table 3-5
    CeilHgtUncertainty              See [1]_, Table 3-6
    Pwat                            Total precipitable water contained in a column of unit cross section from Earth to top of atmosphere, in millimeters
    PwatSource                      See [1]_, Table 3-5
    PwatUncertainty                 See [1]_, Table 3-6
    AOD                             The broadband aerosol optical depth (broadband turbidity) in thousandths on the day indicated (e.g. 114 = 0.114)
    AODSource                       See [1]_, Table 3-5
    AODUncertainty                  See [1]_, Table 3-6
    SnowDepth                       Snow depth in centimeters on the day indicated, (999 = missing data).
    SnowDepthSource                 See [1]_, Table 3-5
    SnowDepthUncertainty            See [1]_, Table 3-6
    LastSnowfall                    Number of days since last snowfall (maximum value of 88, where 88 = 88 or greater days; 99 = missing data)
    LastSnowfallSource              See [1]_, Table 3-5
    LastSnowfallUncertainty         See [1]_, Table 3-6
    PresentWeather                  See [1]_, Appendix B. Each string contains 10 numeric values. The string can be parsed to determine each of 10 observed weather metrics.
    ============================   ==========================================================================================================================================================================

    References
    ----------
    .. [1] Marion, W and Urban, K. "Wilcox, S and Marion, W. "User's Manual
       for TMY2s". NREL 1995.
       :doi:`10.2172/87130`
    """  # noqa: E501
    # paste in the column info as one long line
    string = '%2d%2d%2d%2d%4d%4d%4d%1s%1d%4d%1s%1d%4d%1s%1d%4d%1s%1d%4d%1s%1d%4d%1s%1d%4d%1s%1d%2d%1s%1d%2d%1s%1d%4d%1s%1d%4d%1s%1d%3d%1s%1d%4d%1s%1d%3d%1s%1d%3d%1s%1d%4d%1s%1d%5d%1s%1d%10d%3d%1s%1d%3d%1s%1d%3d%1s%1d%2d%1s%1d'  # noqa: E501
    columns = 'year,month,day,hour,ETR,ETRN,GHI,GHISource,GHIUncertainty,DNI,DNISource,DNIUncertainty,DHI,DHISource,DHIUncertainty,GHillum,GHillumSource,GHillumUncertainty,DNillum,DNillumSource,DNillumUncertainty,DHillum,DHillumSource,DHillumUncertainty,Zenithlum,ZenithlumSource,ZenithlumUncertainty,TotCld,TotCldSource,TotCldUncertainty,OpqCld,OpqCldSource,OpqCldUncertainty,DryBulb,DryBulbSource,DryBulbUncertainty,DewPoint,DewPointSource,DewPointUncertainty,RHum,RHumSource,RHumUncertainty,Pressure,PressureSource,PressureUncertainty,Wdir,WdirSource,WdirUncertainty,Wspd,WspdSource,WspdUncertainty,Hvis,HvisSource,HvisUncertainty,CeilHgt,CeilHgtSource,CeilHgtUncertainty,PresentWeather,Pwat,PwatSource,PwatUncertainty,AOD,AODSource,AODUncertainty,SnowDepth,SnowDepthSource,SnowDepthUncertainty,LastSnowfall,LastSnowfallSource,LastSnowfallUncertaint'  # noqa: E501
    hdr_columns = 'WBAN,City,State,TZ,latitude,longitude,altitude'

    tmy2, tmy2_meta = _read_tmy2(string, columns, hdr_columns, str(filename))

    return tmy2, tmy2_meta


def _parsemeta_tmy2(columns, line):
    """Retrieve metadata from the top line of the tmy2 file.

    Parameters
    ----------
    columns : string
        String of column headings in the header

    line : string
        Header string containing DataFrame

    Returns
    -------
    meta : Dict of metadata contained in the header string
    """
    # Remove duplicated spaces, and read in each element
    rawmeta = " ".join(line.split()).split(" ")
    meta = rawmeta[:3]  # take the first string entries
    meta.append(int(rawmeta[3]))
    # Convert to decimal notation with S negative
    longitude = (
        float(rawmeta[5]) + float(rawmeta[6])/60) * (2*(rawmeta[4] == 'N') - 1)
    # Convert to decimal notation with W negative
    latitude = (
        float(rawmeta[8]) + float(rawmeta[9])/60) * (2*(rawmeta[7] == 'E') - 1)
    meta.append(longitude)
    meta.append(latitude)
    meta.append(float(rawmeta[10]))

    # Creates a dictionary of metadata
    meta_dict = dict(zip(columns.split(','), meta))
    return meta_dict


def _read_tmy2(string, columns, hdr_columns, fname):
    head = 1
    date = []
    with open(fname) as infile:
        fline = 0
        for line in infile:
            # Skip the header
            if head != 0:
                meta = _parsemeta_tmy2(hdr_columns, line)
                head -= 1
                continue
            # Reset the cursor and array for each line
            cursor = 1
            part = []
            for marker in string.split('%'):
                # Skip the first line of markers
                if marker == '':
                    continue

                # Read the next increment from the marker list
                increment = int(re.findall(r'\d+', marker)[0])
                next_cursor = cursor + increment

                # Extract the value from the line in the file
                val = (line[cursor:next_cursor])
                # increment the cursor by the length of the read value
                cursor = next_cursor

                # Determine the datatype from the marker string
                if marker[-1] == 'd':
                    try:
                        val = float(val)
                    except ValueError:
                        raise ValueError('WARNING: In {} Read value is not an '
                                         'integer " {} " '.format(fname, val))
                elif marker[-1] == 's':
                    try:
                        val = str(val)
                    except ValueError:
                        raise ValueError('WARNING: In {} Read value is not a '
                                         'string " {} " '.format(fname, val))
                else:
                    raise Exception('WARNING: In {} Improper column DataFrame '
                                    '" %{} " '.format(__name__, marker))

                part.append(val)

            if fline == 0:
                axes = [part]
                year = part[0] + 1900
                fline = 1
            else:
                axes.append(part)

            # Create datetime objects from read data
            date.append(datetime.datetime(year=int(year),
                                          month=int(part[1]),
                                          day=int(part[2]),
                                          hour=(int(part[3]) - 1)))

    data = pd.DataFrame(
        axes, index=date,
        columns=columns.split(',')).tz_localize(int(meta['TZ'] * 3600))

    return data, meta<|MERGE_RESOLUTION|>--- conflicted
+++ resolved
@@ -3,11 +3,6 @@
 import datetime
 import re
 import pandas as pd
-<<<<<<< HEAD
-
-
-def read_tmy3(filename, coerce_year=None, recolumn=True, encoding=None):
-=======
 import warnings
 from pvlib._deprecation import pvlibDeprecationWarning
 
@@ -29,8 +24,7 @@
 }
 
 
-def read_tmy3(filename, coerce_year=None, map_variables=None, recolumn=None):
->>>>>>> 5119b428
+def read_tmy3(filename, coerce_year=None, recolumn=True, encoding=None):
     """Read a TMY3 file into a pandas dataframe.
 
     Note that values contained in the metadata dictionary are unchanged
@@ -55,15 +49,12 @@
     recolumn : bool (deprecated, use map_variables instead)
         If ``True``, apply standard names to TMY3 columns. Typically this
         results in stripping the units from the column name.
-<<<<<<< HEAD
+        Cannot be used in combination with ``map_variables``.
     encoding : str, optional
         Encoding of the file. For files that contain non-UTF8 characters it may
         be necessary to specify an alternative encoding, e.g., for
         SolarAnywhere TMY3 files the encoding should be 'iso-8859-1'. Users
         may also consider using the 'utf-8-sig' encoding.
-=======
-        Cannot be used in combination with ``map_variables``.
->>>>>>> 5119b428
 
     Returns
     -------
@@ -239,14 +230,8 @@
         data_ymd.iloc[-1] = data_ymd.iloc[-1].replace(year=coerce_year+1)
     # NOTE: as of pvlib-0.6.3, min req is pandas-0.18.1, so pd.to_timedelta
     # unit must be in (D,h,m,s,ms,us,ns), but pandas>=0.24 allows unit='hour'
-<<<<<<< HEAD
     data.index = data_ymd + pd.to_timedelta(shifted_hour, unit='h') \
         + pd.to_timedelta(minutes, unit='min')
-
-    if recolumn:
-        data = _recolumn(data)  # rename to standard column names
-=======
-    data.index = data_ymd + pd.to_timedelta(shifted_hour, unit='h')
     # shouldnt' specify both recolumn and map_variables
     if recolumn is not None and map_variables is not None:
         msg = "`map_variables` and `recolumn` cannot both be specified"
@@ -267,7 +252,6 @@
         data = data.rename(columns=VARIABLE_MAP)
     elif recolumn or (recolumn is None and map_variables is None):
         data = _recolumn(data)
->>>>>>> 5119b428
 
     data = data.tz_localize(int(meta['TZ'] * 3600))
 
