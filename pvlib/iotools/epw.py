"""
Import functions for EPW data files.
"""

import io
from urllib.request import urlopen, Request
import pandas as pd


def read_epw(filename, coerce_year=None):
    '''
    Read an EPW file in to a pandas dataframe.

    Note that values contained in the metadata dictionary are unchanged
    from the EPW file.

    EPW files are commonly used by building simulation professionals
    and are widely available on the web. For example via:
    https://energyplus.net/weather , http://climate.onebuilding.org or
    http://www.ladybug.tools/epwmap/


    Parameters
    ----------
    filename : String
        Can be a relative file path, absolute file path, or url.

    coerce_year : None or int, default None
        If supplied, the year of the data will be set to this value. This can
        be a useful feature because EPW data is composed of data from
        different years.
        Warning: EPW files always have 365*24 = 8760 data rows;
        be careful with the use of leap years.


    Returns
    -------
    data : DataFrame
        A pandas dataframe with the columns described in the table
        below. For more detailed descriptions of each component, please
        consult the EnergyPlus Auxiliary Programs documentation [1]_

    metadata : dict
        The site metadata available in the file.

    See Also
    --------
    pvlib.iotools.parse_epw

    Notes
    -----

    The returned structures have the following fields.

    ===============   ======  =========================================
    key               format  description
    ===============   ======  =========================================
    loc               String  default identifier, not used
    city              String  site loccation
    state-prov        String  state, province or region (if available)
    country           String  site country code
    data_type         String  type of original data source
    WMO_code          String  WMO identifier
    latitude          Float   site latitude
    longitude         Float   site longitude
    TZ                Float   UTC offset
    altitude          Float   site elevation
    ===============   ======  =========================================


<<<<<<< HEAD
    =============================       ==================================================================================================================================================================================================================
    EPWData field                       description
    =============================       ==================================================================================================================================================================================================================
    index                               A pandas datetime index. NOTE, times are set to local standard time (daylight savings is not included). Days run from 0-23h to comply with PVLIB's convention
    year                                Year, from original EPW file. Can be overwritten using coerce function.
    month                               Month, from original EPW file
    day                                 Day of the month, from original EPW file.
    hour                                Hour of the day from original EPW file. Note that EPW's convention of 1-24h is not taken over in the index dataframe used in PVLIB.
    minute                              Minute, from original EPW file. Not used.
    data_source_unct                    Data source and uncertainty flags. See [1]_, chapter 2.13
    temp_air                            Dry bulb temperature at the time indicated, deg C
    temp_dew                            Dew-point temperature at the time indicated, deg C
    relative_humidity                   Relatitudeive humidity at the time indicated, percent
    atmospheric_pressure                Station pressure at the time indicated, Pa
    etr                                 Extraterrestrial horizontal radiation recv'd during 60 minutes prior to timestamp, Wh/m^2
    etrn                                Extraterrestrial normal radiation recv'd during 60 minutes prior to timestamp, Wh/m^2
    ghi_infrared                        Horizontal infrared radiation recv'd during 60 minutes prior to timestamp, Wh/m^2
    ghi                                 Direct and diffuse horizontal radiation recv'd during 60 minutes prior to timestamp, Wh/m^2
    dni                                 Amount of direct normal radiation (modeled) recv'd during 60 mintues prior to timestamp, Wh/m^2
    dhi                                 Amount of diffuse horizontal radiation recv'd during 60 minutes prior to timestamp, Wh/m^2
    global_hor_illum                    Avg. total horizontal illuminance recv'd during the 60 minutes prior to timestamp, lx
    direct_normal_illum                 Avg. direct normal illuminance recv'd during the 60 minutes prior to timestamp, lx
    diffuse_horizontal_illum            Avg. horizontal diffuse illuminance recv'd during the 60 minutes prior to timestamp, lx
    zenith_luminance                    Avg. luminance at the sky's zenith during the 60 minutes prior to timestamp, cd/m^2
    wind_direction                      Wind direction at time indicated, degrees from north (360 = north; 0 = undefined,calm)
    wind_speed                          Wind speed at the time indicated, meter/second
    total_sky_cover                     Amount of sky dome covered by clouds or obscuring phenonema at time stamp, tenths of sky
    opaque_sky_cover                    Amount of sky dome covered by clouds or obscuring phenonema that prevent observing the sky at time stamp, tenths of sky
    visibility                          Horizontal visibility at the time indicated, km
    ceiling_height                      Height of cloud base above local terrain (7777=unlimited), meter
    present_weather_observation         Indicator for remaining fields: If 0, then the observed weather codes are taken from the following field. If 9, then missing weather is assumed.
    present_weather_codes               Present weather code, see [1], chapter 2.9.1.28
    precipitable_water                  Total precipitable water contained in a column of unit cross section from earth to top of atmosphere, cm. Note that some old *_TMY3.epw files may have incorrect unit if it was retrieved from www.energyplus.net.
    aerosol_optical_depth               The broadband aerosol optical depth per unit of air mass due to extinction by aerosol component of atmosphere, unitless
    snow_depth                          Snow depth in centimeters on the day indicated, (999 = missing data)
    days_since_last_snowfall            Number of days since last snowfall (maximum value of 88, where 88 = 88 or greater days; 99 = missing data)
    albedo                              The ratio of reflected solar irradiance to global horizontal irradiance, unitless
    liquid_precipitation_depth          The amount of liquid precipitation observed at indicated time for the period indicated in the liquid precipitation quantity field, millimeter
    liquid_precipitation_quantity       The period of accumulation for the liquid precipitation depth field, hour
    =============================       ==================================================================================================================================================================================================================
=======
    +-------------------------------+-----------------------------------------+
    | EPWData field                 | description                             |
    +===============================+=========================================+
    | index                         | A pandas datetime index. NOTE, times are|
    |                               | set to local standard time (daylight    |
    |                               | savings is not included). Days run from |
    |                               | 0-23h to comply with PVLIB's convention.|
    +-------------------------------+-----------------------------------------+
    | year                          | Year, from original EPW file. Can be    |
    |                               | overwritten using coerce function.      |
    +-------------------------------+-----------------------------------------+
    | month                         | Month, from original EPW file.          |
    +-------------------------------+-----------------------------------------+
    | day                           | Day of the month, from original EPW     |
    |                               | file.                                   |
    +-------------------------------+-----------------------------------------+
    | hour                          | Hour of the day from original EPW file. |
    |                               | Note that EPW's convention of 1-24h is  |
    |                               | not taken over in the index dataframe   |
    |                               | used in PVLIB.                          |
    +-------------------------------+-----------------------------------------+
    | minute                        | Minute, from original EPW file. Not     |
    |                               | used.                                   |
    +-------------------------------+-----------------------------------------+
    | data_source_unct              | Data source and uncertainty flags. See  |
    |                               | [1]_, chapter 2.13                      |
    +-------------------------------+-----------------------------------------+
    | temp_air                      | Dry bulb temperature at the time        |
    |                               | indicated, deg C                        |
    +-------------------------------+-----------------------------------------+
    | temp_dew                      | Dew-point temperature at the time       |
    |                               | indicated, deg C                        |
    +-------------------------------+-----------------------------------------+
    | relative_humidity             | Relative humidity at the time indicated,|
    |                               | percent                                 |
    +-------------------------------+-----------------------------------------+
    | atmospheric_pressure          | Station pressure at the time indicated, |
    |                               | Pa                                      |
    +-------------------------------+-----------------------------------------+
    | etr                           | Extraterrestrial horizontal radiation   |
    |                               | recv'd during 60 minutes prior to       |
    |                               | timestamp, Wh/m^2                       |
    +-------------------------------+-----------------------------------------+
    | etrn                          | Extraterrestrial normal radiation recv'd|
    |                               | during 60 minutes prior to timestamp,   |
    |                               | Wh/m^2                                  |
    +-------------------------------+-----------------------------------------+
    | ghi_infrared                  | Horizontal infrared radiation recv'd    |
    |                               | during 60 minutes prior to timestamp,   |
    |                               | Wh/m^2                                  |
    +-------------------------------+-----------------------------------------+
    | ghi                           | Direct and diffuse horizontal radiation |
    |                               | recv'd during 60 minutes prior to       |
    |                               | timestamp, Wh/m^2                       |
    +-------------------------------+-----------------------------------------+
    | dni                           | Amount of direct normal radiation       |
    |                               | (modeled) recv'd during 60 minutes prior|
    |                               | to timestamp, Wh/m^2                    |
    +-------------------------------+-----------------------------------------+
    | dhi                           | Amount of diffuse horizontal radiation  |
    |                               | recv'd during 60 minutes prior to       |
    |                               | timestamp, Wh/m^2                       |
    +-------------------------------+-----------------------------------------+
    | global_hor_illum              | Avg. total horizontal illuminance recv'd|
    |                               | during the 60 minutes prior to          |
    |                               | timestamp, lx                           |
    +-------------------------------+-----------------------------------------+
    | direct_normal_illum           | Avg. direct normal illuminance recv'd   |
    |                               | during the 60 minutes prior to          |
    |                               | timestamp, lx                           |
    +-------------------------------+-----------------------------------------+
    | diffuse_horizontal_illum      | Avg. horizontal diffuse illuminance     |
    |                               | recv'd during the 60 minutes prior to   |
    |                               | timestamp, lx                           |
    +-------------------------------+-----------------------------------------+
    | zenith_luminance              | Avg. luminance at the sky's zenith      |
    |                               | during the 60 minutes prior to          |
    |                               | timestamp, cd/m^2                       |
    +-------------------------------+-----------------------------------------+
    | wind_direction                | Wind direction at time indicated,       |
    |                               | degrees from north (360 = north; 0 =    |
    |                               | undefined,calm)                         |
    +-------------------------------+-----------------------------------------+
    | wind_speed                    | Wind speed at the time indicated, m/s   |
    +-------------------------------+-----------------------------------------+
    | total_sky_cover               | Amount of sky dome covered by clouds or |
    |                               | obscuring phenomena at time stamp,      |
    |                               | tenths of sky                           |
    +-------------------------------+-----------------------------------------+
    | opaque_sky_cover              | Amount of sky dome covered by clouds or |
    |                               | obscuring phenomena that prevent        |
    |                               | observing the sky at time stamp, tenths |
    |                               | of sky                                  |
    +-------------------------------+-----------------------------------------+
    | visibility                    | Horizontal visibility at the time       |
    |                               | indicated, km                           |
    +-------------------------------+-----------------------------------------+
    | ceiling_height                | Height of cloud base above local terrain|
    |                               | (7777=unlimited), meter                 |
    +-------------------------------+-----------------------------------------+
    | present_weather_observation   | Indicator for remaining fields: If 0,   |
    |                               | then the observed weather codes are     |
    |                               | taken from the following field. If 9,   |
    |                               | then missing weather is assumed.        |
    +-------------------------------+-----------------------------------------+
    | present_weather_codes         | Present weather code, see [1], chapter  |
    |                               | 2.9.1.28                                |
    +-------------------------------+-----------------------------------------+
    | precipitable_water            | Total precipitable water contained in a |
    |                               | column of unit cross section from earth |
    |                               | to top of atmosphere, cm. Note that some|
    |                               | old *_TMY3.epw files may have incorrect |
    |                               | unit if it was retrieved from           |
    |                               | www.energyplus.net.                     |
    +-------------------------------+-----------------------------------------+
    | aerosol_optical_depth         | The broadband aerosol optical depth per |
    |                               | unit of air mass due to extinction by   |
    |                               | aerosol component of atmosphere,        |
    |                               | unitless                                |
    +-------------------------------+-----------------------------------------+
    | snow_depth                    | Snow depth in centimeters on the day    |
    |                               | indicated, (999 = missing data)         |
    +-------------------------------+-----------------------------------------+
    | days_since_last_snowfall      | Number of days since last snowfall      |
    |                               | (maximum value of 88, where 88 = 88 or  |
    |                               | greater days; 99 = missing data)        |
    +-------------------------------+-----------------------------------------+
    | albedo                        | The ratio of reflected solar irradiance |
    |                               | to global horizontal irradiance,        |
    |                               | unitless                                |
    +-------------------------------+-----------------------------------------+
    | liquid_precipitation_depth    | The amount of liquid precipitation      |
    |                               | observed at indicated time for the      |
    |                               | period indicated in the liquid          |
    |                               | precipitation quantity field,           |
    |                               | millimeter                              |
    +-------------------------------+-----------------------------------------+
    | liquid_precipitation_quantity | The period of accumulation for the      |
    |                               | liquid precipitation depth field, hour  |
    +-------------------------------+-----------------------------------------+

>>>>>>> 6dbac00f

    References
    ----------

    .. [1] `EnergyPlus documentation, Auxiliary Programs
       <https://energyplus.net/documentation>`_
    '''  # noqa: E501

    if filename.startswith('http'):
        # Attempts to download online EPW file
        # See comments above for possible online sources
        request = Request(filename, headers={'User-Agent': (
            'Mozilla/5.0 (Macintosh; Intel Mac OS X 10_13_5) '
            'AppleWebKit/537.36 (KHTML, like Gecko) Chrome/67.0.3396.87 '
            'Safari/537.36')})
        response = urlopen(request)
        csvdata = io.StringIO(response.read().decode(errors='ignore'))
    else:
        # Assume it's accessible via the file system
        csvdata = open(filename, 'r')
    try:
        data, meta = parse_epw(csvdata, coerce_year)
    finally:
        csvdata.close()
    return data, meta


def parse_epw(csvdata, coerce_year=None):
    """
    Given a file-like buffer with data in Energy Plus Weather (EPW) format,
    parse the data into a dataframe.

    Parameters
    ----------
    csvdata : file-like buffer
        a file-like buffer containing data in the EPW format

    coerce_year : None or int, default None
        If supplied, the year of the data will be set to this value. This can
        be a useful feature because EPW data is composed of data from
        different years.
        Warning: EPW files always have 365*24 = 8760 data rows;
        be careful with the use of leap years.

    Returns
    -------
    data : DataFrame
        A pandas dataframe with the columns described in the table
        below. For more detailed descriptions of each component, please
        consult the EnergyPlus Auxiliary Programs documentation
        available at: https://energyplus.net/documentation.

    metadata : dict
        The site metadata available in the file.

    See Also
    --------
    pvlib.iotools.read_epw
    """
    # Read line with metadata
    firstline = csvdata.readline()

    head = ['loc', 'city', 'state-prov', 'country', 'data_type', 'WMO_code',
            'latitude', 'longitude', 'TZ', 'altitude']
    meta = dict(zip(head, firstline.rstrip('\n').split(",")))

    meta['altitude'] = float(meta['altitude'])
    meta['latitude'] = float(meta['latitude'])
    meta['longitude'] = float(meta['longitude'])
    meta['TZ'] = float(meta['TZ'])

    colnames = ['year', 'month', 'day', 'hour', 'minute', 'data_source_unct',
                'temp_air', 'temp_dew', 'relative_humidity',
                'atmospheric_pressure', 'etr', 'etrn', 'ghi_infrared', 'ghi',
                'dni', 'dhi', 'global_hor_illum', 'direct_normal_illum',
                'diffuse_horizontal_illum', 'zenith_luminance',
                'wind_direction', 'wind_speed', 'total_sky_cover',
                'opaque_sky_cover', 'visibility', 'ceiling_height',
                'present_weather_observation', 'present_weather_codes',
                'precipitable_water', 'aerosol_optical_depth', 'snow_depth',
                'days_since_last_snowfall', 'albedo',
                'liquid_precipitation_depth', 'liquid_precipitation_quantity']

    # We only have to skip 6 rows instead of 7 because we have already used
    # the realine call above.
    data = pd.read_csv(csvdata, skiprows=6, header=0, names=colnames)

    # Change to single year if requested
    if coerce_year is not None:
        data["year"] = coerce_year

    # create index that supplies correct date and time zone information
    dts = data[['month', 'day']].astype(str).apply(lambda x: x.str.zfill(2))
    hrs = (data['hour'] - 1).astype(str).str.zfill(2)
    dtscat = data['year'].astype(str) + dts['month'] + dts['day'] + hrs
    idx = pd.to_datetime(dtscat, format='%Y%m%d%H')
    idx = idx.dt.tz_localize(int(meta['TZ'] * 3600))
    data.index = idx

    return data, meta<|MERGE_RESOLUTION|>--- conflicted
+++ resolved
@@ -68,48 +68,6 @@
     ===============   ======  =========================================
 
 
-<<<<<<< HEAD
-    =============================       ==================================================================================================================================================================================================================
-    EPWData field                       description
-    =============================       ==================================================================================================================================================================================================================
-    index                               A pandas datetime index. NOTE, times are set to local standard time (daylight savings is not included). Days run from 0-23h to comply with PVLIB's convention
-    year                                Year, from original EPW file. Can be overwritten using coerce function.
-    month                               Month, from original EPW file
-    day                                 Day of the month, from original EPW file.
-    hour                                Hour of the day from original EPW file. Note that EPW's convention of 1-24h is not taken over in the index dataframe used in PVLIB.
-    minute                              Minute, from original EPW file. Not used.
-    data_source_unct                    Data source and uncertainty flags. See [1]_, chapter 2.13
-    temp_air                            Dry bulb temperature at the time indicated, deg C
-    temp_dew                            Dew-point temperature at the time indicated, deg C
-    relative_humidity                   Relatitudeive humidity at the time indicated, percent
-    atmospheric_pressure                Station pressure at the time indicated, Pa
-    etr                                 Extraterrestrial horizontal radiation recv'd during 60 minutes prior to timestamp, Wh/m^2
-    etrn                                Extraterrestrial normal radiation recv'd during 60 minutes prior to timestamp, Wh/m^2
-    ghi_infrared                        Horizontal infrared radiation recv'd during 60 minutes prior to timestamp, Wh/m^2
-    ghi                                 Direct and diffuse horizontal radiation recv'd during 60 minutes prior to timestamp, Wh/m^2
-    dni                                 Amount of direct normal radiation (modeled) recv'd during 60 mintues prior to timestamp, Wh/m^2
-    dhi                                 Amount of diffuse horizontal radiation recv'd during 60 minutes prior to timestamp, Wh/m^2
-    global_hor_illum                    Avg. total horizontal illuminance recv'd during the 60 minutes prior to timestamp, lx
-    direct_normal_illum                 Avg. direct normal illuminance recv'd during the 60 minutes prior to timestamp, lx
-    diffuse_horizontal_illum            Avg. horizontal diffuse illuminance recv'd during the 60 minutes prior to timestamp, lx
-    zenith_luminance                    Avg. luminance at the sky's zenith during the 60 minutes prior to timestamp, cd/m^2
-    wind_direction                      Wind direction at time indicated, degrees from north (360 = north; 0 = undefined,calm)
-    wind_speed                          Wind speed at the time indicated, meter/second
-    total_sky_cover                     Amount of sky dome covered by clouds or obscuring phenonema at time stamp, tenths of sky
-    opaque_sky_cover                    Amount of sky dome covered by clouds or obscuring phenonema that prevent observing the sky at time stamp, tenths of sky
-    visibility                          Horizontal visibility at the time indicated, km
-    ceiling_height                      Height of cloud base above local terrain (7777=unlimited), meter
-    present_weather_observation         Indicator for remaining fields: If 0, then the observed weather codes are taken from the following field. If 9, then missing weather is assumed.
-    present_weather_codes               Present weather code, see [1], chapter 2.9.1.28
-    precipitable_water                  Total precipitable water contained in a column of unit cross section from earth to top of atmosphere, cm. Note that some old *_TMY3.epw files may have incorrect unit if it was retrieved from www.energyplus.net.
-    aerosol_optical_depth               The broadband aerosol optical depth per unit of air mass due to extinction by aerosol component of atmosphere, unitless
-    snow_depth                          Snow depth in centimeters on the day indicated, (999 = missing data)
-    days_since_last_snowfall            Number of days since last snowfall (maximum value of 88, where 88 = 88 or greater days; 99 = missing data)
-    albedo                              The ratio of reflected solar irradiance to global horizontal irradiance, unitless
-    liquid_precipitation_depth          The amount of liquid precipitation observed at indicated time for the period indicated in the liquid precipitation quantity field, millimeter
-    liquid_precipitation_quantity       The period of accumulation for the liquid precipitation depth field, hour
-    =============================       ==================================================================================================================================================================================================================
-=======
     +-------------------------------+-----------------------------------------+
     | EPWData field                 | description                             |
     +===============================+=========================================+
@@ -251,14 +209,13 @@
     |                               | liquid precipitation depth field, hour  |
     +-------------------------------+-----------------------------------------+
 
->>>>>>> 6dbac00f
 
     References
     ----------
 
     .. [1] `EnergyPlus documentation, Auxiliary Programs
        <https://energyplus.net/documentation>`_
-    '''  # noqa: E501
+    '''
 
     if filename.startswith('http'):
         # Attempts to download online EPW file
