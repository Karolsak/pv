"""
The ``mismatch`` module provides functions for spectral mismatch calculations.
"""

import pvlib
from pvlib.tools import normalize_max2one
import numpy as np
import pandas as pd
import scipy.constants
from scipy.integrate import trapezoid
from scipy.interpolate import interp1d
import os

from warnings import warn


_PLANCK_BY_LIGHT_SPEED_OVER_ELEMENTAL_CHARGE_BY_BILLION = (
    scipy.constants.speed_of_light
    * scipy.constants.Planck
    / scipy.constants.elementary_charge
    * 1e9
)


def get_example_spectral_response(wavelength=None):
    '''
    Generate a generic smooth spectral response (SR) for tests and experiments.

    Parameters
    ----------
    wavelength: 1-D sequence of numeric, optional
        Wavelengths at which spectral response values are generated.
        By default ``wavelength`` is from 280 to 1200 in 5 nm intervals. [nm]

    Returns
    -------
    spectral_response : pandas.Series
        The relative spectral response indexed by ``wavelength`` in nm. [-]

    Notes
    -----
    This spectral response is based on measurements taken on a c-Si cell.
    A small number of points near the measured curve are used to define
    a cubic spline having no undue oscillations, as shown in [1]_.  The spline
    can be interpolated at arbitrary wavelengths to produce a continuous,
    smooth curve , which makes it suitable for experimenting with spectral
    data of different resolutions.

    References
    ----------
    .. [1] Driesse, Anton, and Stein, Joshua. "Global Normal Spectral
       Irradiance in Albuquerque: a One-Year Open Dataset for PV Research".
       United States 2020. :doi:`10.2172/1814068`.
    '''
    # Contributed by Anton Driesse (@adriesse), PV Performance Labs. Aug. 2022

    SR_DATA = np.array([[290, 0.00],
                        [350, 0.27],
                        [400, 0.37],
                        [500, 0.52],
                        [650, 0.71],
                        [800, 0.88],
                        [900, 0.97],
                        [950, 1.00],
                        [1000, 0.93],
                        [1050, 0.58],
                        [1100, 0.21],
                        [1150, 0.05],
                        [1190, 0.00]]).transpose()

    if wavelength is None:
        resolution = 5.0
        wavelength = np.arange(280, 1200 + resolution, resolution)

    interpolator = interp1d(SR_DATA[0], SR_DATA[1],
                            kind='cubic',
                            bounds_error=False,
                            fill_value=0.0,
                            copy=False,
                            assume_sorted=True)

    sr = pd.Series(data=interpolator(wavelength), index=wavelength)

    sr.index.name = 'wavelength'
    sr.name = 'spectral_response'

    return sr


def get_am15g(wavelength=None):
    '''
    Read the ASTM G173-03 AM1.5 global spectrum on a 37-degree tilted surface,
    optionally interpolated to the specified wavelength(s).

    Global (tilted) irradiance includes direct and diffuse irradiance from sky
    and ground reflections, and is more formally called hemispherical
    irradiance (on a tilted surface).  In the context of photovoltaic systems
    the irradiance on a flat receiver is frequently called plane-of-array (POA)
    irradiance.

    Parameters
    ----------
    wavelength: 1-D sequence of numeric, optional
        Wavelengths at which the spectrum is interpolated.
        By default the 2002 wavelengths of the standard are returned. [nm]

    Returns
    -------
    am15g: pandas.Series
        The AM1.5g standard spectrum indexed by ``wavelength``. [(W/m^2)/nm]

    Notes
    -----
    If ``wavelength`` is specified this function uses linear interpolation.

    If the values in ``wavelength`` are too widely spaced, the integral of the
    spectrum may deviate from the standard value of 1000.37 W/m^2.

    The values in the data file provided with pvlib-python are copied from an
    Excel file distributed by NREL, which is found here:
    https://www.nrel.gov/grid/solar-resource/assets/data/astmg173.xls

    More information about reference spectra is found here:
    https://www.nrel.gov/grid/solar-resource/spectra-am1.5.html

    References
    ----------
    .. [1] ASTM "G173-03 Standard Tables for Reference Solar Spectral
       Irradiances: Direct Normal and Hemispherical on 37° Tilted Surface."
    '''
    # Contributed by Anton Driesse (@adriesse), PV Performance Labs. Aug. 2022

    pvlib_path = pvlib.__path__[0]
    filepath = os.path.join(pvlib_path, 'data', 'astm_g173_am15g.csv')

    am15g = pd.read_csv(filepath, index_col=0).squeeze()

    if wavelength is not None:
        interpolator = interp1d(am15g.index, am15g,
                                kind='linear',
                                bounds_error=False,
                                fill_value=0.0,
                                copy=False,
                                assume_sorted=True)

        am15g = pd.Series(data=interpolator(wavelength), index=wavelength)

    am15g.index.name = 'wavelength'
    am15g.name = 'am15g'

    return am15g


def calc_spectral_mismatch_field(sr, e_sun, e_ref=None):
    """
    Calculate spectral mismatch between a test device and broadband reference
    device under specified solar spectral irradiance conditions.

    Parameters
    ----------
    sr: pandas.Series
        The relative spectral response of one (photovoltaic) test device.
        The index of the Series must contain wavelength values in nm. [-]

    e_sun: pandas.DataFrame or pandas.Series
        One or more measured solar irradiance spectra in a pandas.DataFrame
        having wavelength in nm as column index. A single spectrum may be
        be given as a pandas.Series having wavelength in nm as index.
        [(W/m^2)/nm]

    e_ref: pandas.Series, optional
        The reference spectrum to use for the mismatch calculation.
        The index of the Series must contain wavelength values in nm.
        The default is the ASTM G173-03 global tilted spectrum. [(W/m^2)/nm]

    Returns
    -------
    smm: pandas.Series or float if a single measured spectrum is provided. [-]

    Notes
    -----
    Measured solar spectral irradiance usually covers a wavelength range
    that is smaller than the range considered as broadband irradiance.
    The infrared limit for the former typically lies around 1100 or 1600 nm,
    whereas the latter extends to around 2800 or 4000 nm.  To avoid imbalance
    between the magnitudes of the integrated spectra (the broadband values)
    this function truncates the reference spectrum to the same range as the
    measured (or simulated) field spectra. The assumption implicit in this
    truncation is that the energy in the unmeasured wavelength range
    is the same fraction of the broadband energy for both the measured
    spectra and the reference spectrum.

    If the default reference spectrum is used it is linearly interpolated
    to the wavelengths of the measured spectrum, but if a reference spectrum
    is provided via the parameter ``e_ref`` it is used without change. This
    makes it possible to avoid interpolation, or to use a different method of
    interpolation, or to avoid truncation.

    The spectral response is linearly interpolated to the wavelengths of each
    spectrum with which is it multiplied internally (``e_sun`` and ``e_ref``).
    If the wavelengths of the spectral response already match one or both
    of these spectra interpolation has no effect; therefore, another type of
    interpolation could be used to process ``sr`` before calling this function.

    The standards describing mismatch calculations focus on indoor laboratory
    applications, but are applicable to outdoor performance as well.
    The 2016 version of ASTM E973 [1]_ is somewhat more difficult to
    read than the 2010 version [2]_ because it includes adjustments for
    the temperature dependency of spectral response, which led to a
    formulation using quantum efficiency (QE).
    IEC 60904-7 is clearer and also discusses the use of a broadband
    reference device. [3]_

    References
    ----------
    .. [1] ASTM "E973-16 Standard Test Method for Determination of the
       Spectral Mismatch Parameter Between a Photovoltaic Device and a
       Photovoltaic Reference Cell" :doi:`10.1520/E0973-16R20`
    .. [2] ASTM "E973-10 Standard Test Method for Determination of the
       Spectral Mismatch Parameter Between a Photovoltaic Device and a
       Photovoltaic Reference Cell" :doi:`10.1520/E0973-10`
    .. [3] IEC 60904-7 "Computation of the spectral mismatch correction
       for measurements of photovoltaic devices"
    """
    # Contributed by Anton Driesse (@adriesse), PV Performance Labs. Aug. 2022

    # get the reference spectrum at wavelengths matching the measured spectra
    if e_ref is None:
        e_ref = get_am15g(wavelength=e_sun.T.index)

    # interpolate the sr at the wavelengths of the spectra
    # reference spectrum wavelengths may differ if e_ref is from caller
    sr_sun = np.interp(e_sun.T.index, sr.index, sr, left=0.0, right=0.0)
    sr_ref = np.interp(e_ref.T.index, sr.index, sr, left=0.0, right=0.0)

    # a helper function to make usable fraction calculations more readable
    def integrate(e):
        return trapezoid(e, x=e.T.index, axis=-1)

    # calculate usable fractions
    uf_sun = integrate(e_sun * sr_sun) / integrate(e_sun)
    uf_ref = integrate(e_ref * sr_ref) / integrate(e_ref)

    # mismatch is the ratio or quotient of the usable fractions
    smm = uf_sun / uf_ref

    if isinstance(e_sun, pd.DataFrame):
        smm = pd.Series(smm, index=e_sun.index)

    return smm


def spectral_factor_firstsolar(precipitable_water, airmass_absolute,
                               module_type=None, coefficients=None,
                               min_precipitable_water=0.1,
                               max_precipitable_water=8):
    r"""
    Spectral mismatch modifier based on precipitable water and absolute
    (pressure-adjusted) air mass.

    Estimates a spectral mismatch modifier :math:`M` representing the effect on
    module short circuit current of variation in the spectral
    irradiance. :math:`M`  is estimated from absolute (pressure currected) air
    mass, :math:`AM_a`, and precipitable water, :math:`Pw`, using the following
    function:

    .. math::

        M = c_1 + c_2 AM_a  + c_3 Pw  + c_4 AM_a^{0.5}
            + c_5 Pw^{0.5} + c_6 \frac{AM_a} {Pw^{0.5}}

    Default coefficients are determined for several cell types with
    known quantum efficiency curves, by using the Simple Model of the
    Atmospheric Radiative Transfer of Sunshine (SMARTS) [1]_. Using
    SMARTS, spectrums are simulated with all combinations of AMa and
    Pw where:

    * :math:`0.5 \textrm{cm} <= Pw <= 5 \textrm{cm}`
    * :math:`1.0 <= AM_a <= 5.0`
    * Spectral range is limited to that of CMP11 (280 nm to 2800 nm)
    * spectrum simulated on a plane normal to the sun
    * All other parameters fixed at G173 standard

    From these simulated spectra, M is calculated using the known
    quantum efficiency curves. Multiple linear regression is then
    applied to fit Eq. 1 to determine the coefficients for each module.

    Based on the PVLIB Matlab function ``pvl_FSspeccorr`` by Mitchell
    Lee and Alex Panchula of First Solar, 2016 [2]_.

    Parameters
    ----------
    precipitable_water : numeric
        atmospheric precipitable water. [cm]

    airmass_absolute : numeric
        absolute (pressure-adjusted) air mass. [unitless]

    module_type : str, optional
        a string specifying a cell type. Values of 'cdte', 'monosi', 'xsi',
        'multisi', and 'polysi' (can be lower or upper case). If provided,
        module_type selects default coefficients for the following modules:

        * 'cdte' - First Solar Series 4-2 CdTe module.
        * 'monosi', 'xsi' - First Solar TetraSun module.
        * 'multisi', 'polysi' - anonymous multi-crystalline silicon module.
        * 'cigs' - anonymous copper indium gallium selenide module.
        * 'asi' - anonymous amorphous silicon module.

        The module used to calculate the spectral correction
        coefficients corresponds to the Multi-crystalline silicon
        Manufacturer 2 Model C from [3]_. The spectral response (SR) of CIGS
        and a-Si modules used to derive coefficients can be found in [4]_

    coefficients : array-like, optional
        Allows for entry of user-defined spectral correction
        coefficients. Coefficients must be of length 6. Derivation of
        coefficients requires use of SMARTS and PV module quantum
        efficiency curve. Useful for modeling PV module types which are
        not included as defaults, or to fine tune the spectral
        correction to a particular PV module. Note that the parameters for
        modules with very similar quantum efficiency should be similar,
        in most cases limiting the need for module specific coefficients.

    min_precipitable_water : float, default 0.1
        minimum atmospheric precipitable water. Any ``precipitable_water``
        value lower than ``min_precipitable_water``
        is set to ``min_precipitable_water`` to avoid model divergence. [cm]

    max_precipitable_water : float, default 8
        maximum atmospheric precipitable water. Any ``precipitable_water``
        value greater than ``max_precipitable_water``
        is set to ``np.nan`` to avoid model divergence. [cm]

    Returns
    -------
    modifier: array-like
        spectral mismatch factor (unitless) which can be multiplied
        with broadband irradiance reaching a module's cells to estimate
        effective irradiance, i.e., the irradiance that is converted to
        electrical current.

    References
    ----------
    .. [1] Gueymard, Christian. SMARTS2: a simple model of the atmospheric
       radiative transfer of sunshine: algorithms and performance
       assessment. Cocoa, FL: Florida Solar Energy Center, 1995.
    .. [2] Lee, Mitchell, and Panchula, Alex. "Spectral Correction for
       Photovoltaic Module Performance Based on Air Mass and Precipitable
       Water." IEEE Photovoltaic Specialists Conference, Portland, 2016
    .. [3] Marion, William F., et al. User's Manual for Data for Validating
       Models for PV Module Performance. National Renewable Energy
       Laboratory, 2014. http://www.nrel.gov/docs/fy14osti/61610.pdf
    .. [4] Schweiger, M. and Hermann, W, Influence of Spectral Effects
       on Energy Yield of Different PV Modules: Comparison of Pwat and
       MMF Approach, TUV Rheinland Energy GmbH report 21237296.003,
       January 2017
    """

    # --- Screen Input Data ---

    # *** Pw ***
    # Replace Pw Values below 0.1 cm with 0.1 cm to prevent model from
    # diverging"
    pw = np.atleast_1d(precipitable_water)
    pw = pw.astype('float64')
    if np.min(pw) < min_precipitable_water:
        pw = np.maximum(pw, min_precipitable_water)
        warn('Exceptionally low pw values replaced with '
             f'{min_precipitable_water} cm to prevent model divergence')

    # Warn user about Pw data that is exceptionally high
    if np.max(pw) > max_precipitable_water:
        pw[pw > max_precipitable_water] = np.nan
        warn('Exceptionally high pw values replaced by np.nan: '
             'check input data.')

    # *** AMa ***
    # Replace Extremely High AM with AM 10 to prevent model divergence
    # AM > 10 will only occur very close to sunset
    if np.max(airmass_absolute) > 10:
        airmass_absolute = np.minimum(airmass_absolute, 10)

    # Warn user about AMa data that is exceptionally low
    if np.min(airmass_absolute) < 0.58:
        warn('Exceptionally low air mass: ' +
             'model not intended for extra-terrestrial use')
        # pvl_absoluteairmass(1,pvl_alt2pres(4340)) = 0.58 Elevation of
        # Mina Pirquita, Argentian = 4340 m. Highest elevation city with
        # population over 50,000.

    _coefficients = {}
    _coefficients['cdte'] = (
        0.86273, -0.038948, -0.012506, 0.098871, 0.084658, -0.0042948)
    _coefficients['monosi'] = (
        0.85914, -0.020880, -0.0058853, 0.12029, 0.026814, -0.0017810)
    _coefficients['xsi'] = _coefficients['monosi']
    _coefficients['polysi'] = (
        0.84090, -0.027539, -0.0079224, 0.13570, 0.038024, -0.0021218)
    _coefficients['multisi'] = _coefficients['polysi']
    _coefficients['cigs'] = (
        0.85252, -0.022314, -0.0047216, 0.13666, 0.013342, -0.0008945)
    _coefficients['asi'] = (
        1.12094, -0.047620, -0.0083627, -0.10443, 0.098382, -0.0033818)

    if module_type is not None and coefficients is None:
        coefficients = _coefficients[module_type.lower()]
    elif module_type is None and coefficients is not None:
        pass
    elif module_type is None and coefficients is None:
        raise TypeError('No valid input provided, both module_type and ' +
                        'coefficients are None')
    else:
        raise TypeError('Cannot resolve input, must supply only one of ' +
                        'module_type and coefficients')

    # Evaluate Spectral Shift
    coeff = coefficients
    ama = airmass_absolute
    modifier = (
        coeff[0] + coeff[1]*ama + coeff[2]*pw + coeff[3]*np.sqrt(ama) +
        coeff[4]*np.sqrt(pw) + coeff[5]*ama/np.sqrt(pw))

    return modifier


def spectral_factor_sapm(airmass_absolute, module):
    """
    Calculates the SAPM spectral loss coefficient, F1.

    Parameters
    ----------
    airmass_absolute : numeric
        Absolute airmass

    module : dict-like
        A dict, Series, or DataFrame defining the SAPM performance
        parameters. See the :py:func:`sapm` notes section for more
        details.

    Returns
    -------
    F1 : numeric
        The SAPM spectral loss coefficient.

    Notes
    -----
    nan airmass values will result in 0 output.
    """

    am_coeff = [module['A4'], module['A3'], module['A2'], module['A1'],
                module['A0']]

    spectral_loss = np.polyval(am_coeff, airmass_absolute)

    spectral_loss = np.where(np.isnan(spectral_loss), 0, spectral_loss)

    spectral_loss = np.maximum(0, spectral_loss)

    if isinstance(airmass_absolute, pd.Series):
        spectral_loss = pd.Series(spectral_loss, airmass_absolute.index)

    return spectral_loss


def spectral_factor_caballero(precipitable_water, airmass_absolute, aod500,
                              module_type=None, coefficients=None):
    r"""
    Estimate a technology-specific spectral mismatch modifier from
    airmass, aerosol optical depth, and atmospheric precipitable water,
    using the Caballero model.

    The model structure was motivated by examining the effect of these three
    atmospheric parameters on simulated irradiance spectra and spectral
    modifiers.  However, the coefficient values reported in [1]_ and
    available here via the ``module_type`` parameter were determined
    by fitting the model equations to spectral factors calculated from
    global tilted spectral irradiance measurements taken in the city of
    Jaén, Spain.  See [1]_ for details.

    Parameters
    ----------
    precipitable_water : numeric
        atmospheric precipitable water. [cm]

    airmass_absolute : numeric
        absolute (pressure-adjusted) airmass. [unitless]

    aod500 : numeric
        atmospheric aerosol optical depth at 500 nm. [unitless]

    module_type : str, optional
        One of the following PV technology strings from [1]_:

        * ``'cdte'`` - anonymous CdTe module.
        * ``'monosi'``, - anonymous sc-si module.
        * ``'multisi'``, - anonymous mc-si- module.
        * ``'cigs'`` - anonymous copper indium gallium selenide module.
        * ``'asi'`` - anonymous amorphous silicon module.
        * ``'perovskite'`` - anonymous pervoskite module.

    coefficients : array-like, optional
        user-defined coefficients, if not using one of the default coefficient
        sets via the ``module_type`` parameter.

    Returns
    -------
    modifier: numeric
        spectral mismatch factor (unitless) which is multiplied
        with broadband irradiance reaching a module's cells to estimate
        effective irradiance, i.e., the irradiance that is converted to
        electrical current.

    References
    ----------
    .. [1] Caballero, J.A., Fernández, E., Theristis, M.,
        Almonacid, F., and Nofuentes, G. "Spectral Corrections Based on
        Air Mass, Aerosol Optical Depth and Precipitable Water
        for PV Performance Modeling."
        IEEE Journal of Photovoltaics 2018, 8(2), 552-558.
        :doi:`10.1109/jphotov.2017.2787019`
    """

    if module_type is None and coefficients is None:
        raise ValueError('Must provide either `module_type` or `coefficients`')
    if module_type is not None and coefficients is not None:
        raise ValueError('Only one of `module_type` and `coefficients` should '
                         'be provided')

    # Experimental coefficients from [1]_.
    # The extra 0/1 coefficients at the end are used to enable/disable
    # terms to match the different equation forms in Table 1.
    _coefficients = {}
    _coefficients['cdte'] = (
        1.0044, 0.0095, -0.0037, 0.0002, 0.0000, -0.0046,
        -0.0182, 0, 0.0095, 0.0068, 0, 1)
    _coefficients['monosi'] = (
        0.9706, 0.0377, -0.0123, 0.0025, -0.0002, 0.0159,
        -0.0165, 0, -0.0016, -0.0027, 1, 0)
    _coefficients['multisi'] = (
        0.9836, 0.0254, -0.0085, 0.0016, -0.0001, 0.0094,
        -0.0132, 0, -0.0002, -0.0011, 1, 0)
    _coefficients['cigs'] = (
        0.9801, 0.0283, -0.0092, 0.0019, -0.0001, 0.0117,
        -0.0126, 0, -0.0011, -0.0019, 1, 0)
    _coefficients['asi'] = (
        1.1060, -0.0848, 0.0302, -0.0076, 0.0006, -0.1283,
        0.0986, -0.0254, 0.0156, 0.0146, 1, 0)
    _coefficients['perovskite'] = (
        1.0637, -0.0491, 0.0180, -0.0047, 0.0004, -0.0773,
        0.0583, -0.0159, 0.01251, 0.0109, 1, 0)

    if module_type is not None:
        coeff = _coefficients[module_type]
    else:
        coeff = coefficients

    # Evaluate spectral correction factor
    ama = airmass_absolute
    aod500_ref = 0.084
    pw_ref = 1.4164

    f_AM = (
        coeff[0]
        + coeff[1] * ama
        + coeff[2] * ama**2
        + coeff[3] * ama**3
        + coeff[4] * ama**4
    )
    # Eq 6, with Table 1
    f_AOD = (aod500 - aod500_ref) * (
        coeff[5]
        + coeff[10] * coeff[6] * ama
        + coeff[11] * coeff[6] * np.log(ama)
        + coeff[7] * ama**2
    )
    # Eq 7, with Table 1
    f_PW = (precipitable_water - pw_ref) * (
        coeff[8]
        + coeff[9] * np.log(ama)
    )
    modifier = f_AM + f_AOD + f_PW  # Eq 5
    return modifier


<<<<<<< HEAD
def spectral_factor_pvspec(airmass_absolute, clearsky_index,
                           module_type=None, coefficients=None):
    r"""
    Estimate a technology-specific spectral mismatch modifier from absolute
    airmass and clear sky index using the PVSPEC model.

    The motivation for this model is to include the effects of cloud cover on
    the spectrum, and thus spectral mismatch factor estimation. Another
    motivation is to develop a simple parameterisation compared with existing
    models. Model coefficients are derived using spectral irradiance and other
    meteorological data from eight locations. These coefficients for six
    modules are available here via the ``module_type`` parameter. More details
    on the model can be found in [1]_.

    Parameters
    ----------
    airmass_absolute : numeric
        absolute (pressure-adjusted) airmass. [unitless]

    clearsky_index: numeric
        clear sky index. [unitless]

    module_type : str, optional
        One of the following PV technology strings from [1]_:

        * ``'fs4-1'`` - First Solar series 4-1 and earlier CdTe module.
        * ``'fs4-2'`` - First Solar 4-2 and later CdTe module.
        * ``'monosi'``, - anonymous sc-si module.
        * ``'multisi'``, - anonymous mc-si- module.
        * ``'cigs'`` - anonymous copper indium gallium selenide module.
        * ``'asi'`` - anonymous amorphous silicon module.

    coefficients : array-like, optional
        user-defined coefficients, if not using one of the default coefficient
        sets via the ``module_type`` parameter.

    Returns
    -------
    mismatch: numeric
        spectral mismatch factor (unitless) which is multiplied
        with broadband irradiance reaching a module's cells to estimate
        effective irradiance, i.e., the irradiance that is converted to
        electrical current.

    Notes
    -----
    The PVSPEC model parameterises the spectral mismatch factor as a function
    of absolute air mass and the clear sky index as follows:

    .. math::

       M = a_1 k_c^{a_2} AM_a^{a_3},

    where :math:`M` is the spectral mismatch factor, :math:`k_c` is the clear
    sky index, :math:`AM_a` is the absolute air mass, and :math:`a_1, a_2, a_3`
    are module-specific coefficients. In the PVSPEC model publication, absolute
    air mass (denoted as :math:`AM`) is estimated starting from the Kasten and
    Young relative air mass [2]_. The clear sky index, which is the ratio of
    GHI to clear sky GHI, uses the ESRA model [3]_ to estimate the clear sky
    GHI with monthly Linke turbidity values from [4]_ as inputs.

    References
    ----------
    .. [1] Pelland, S., Beswick, C., Thevenard, D., Côté, A., Pai, A. and
       Poissant, Y., 2020. Development and testing of the PVSPEC model of
       photovoltaic spectral mismatch factor. In 2020 47th IEEE Photovoltaic
       Specialists Conference (PVSC) (pp. 1258-1264). IEEE.
       :doi:`10.1109/PVSC45281.2020.9300932`
    .. [2] Kasten, F. and Young, A.T., 1989. Revised optical air mass tables
       and approximation formula. Applied Optics, 28(22), pp.4735-4738.
       :doi:`10.1364/AO.28.004735`
    .. [3] Rigollier, C., Bauer, O. and Wald, L., 2000. On the clear sky model
       of the ESRA—European Solar Radiation Atlas—with respect to the Heliosat
       method. Solar energy, 68(1), pp.33-48.
       :doi:`10.1016/S0038-092X(99)00055-9`
    .. [4] `SoDa website monthly Linke turbidity values:
       http://www.sodapro.com/gl/web-services/atmosphere/linke-turbidity-factor-ozone-watervapor-and-angstroembeta`_
    """  # noqa: E501

    _coefficients = {}
    _coefficients['multisi'] = (0.9847, -0.05237, 0.03034)
    _coefficients['monosi'] = (0.9845, -0.05169, 0.03034)
    _coefficients['fs-2'] = (1.002, -0.07108, 0.02465)
    _coefficients['fs-4'] = (0.9981, -0.05776, 0.02336)
    _coefficients['cigs'] = (0.9791, -0.03904, 0.03096)
    _coefficients['asi'] = (1.051, -0.1033, 0.009838)

    if module_type is not None and coefficients is None:
        coefficients = _coefficients[module_type.lower()]
    elif module_type is None and coefficients is not None:
        pass
    elif module_type is None and coefficients is None:
        raise ValueError('No valid input provided, both module_type and ' +
                         'coefficients are None. module_type can be one of ' +
                         ", ".join(_coefficients.keys()))
    else:
        raise ValueError('Cannot resolve input, must supply only one of ' +
                         'module_type and coefficients. module_type can be ' +
                         'one of' ", ".join(_coefficients.keys()))

    coeff = coefficients
    ama = airmass_absolute
    kc = clearsky_index
    mismatch = coeff[0]*np.power(kc, coeff[1])*np.power(ama, coeff[2])

    return mismatch
=======
def sr_to_qe(sr, wavelength=None, normalize=False):
    """
    Convert spectral responsivities to quantum efficiencies.
    If ``wavelength`` is not provided, the spectral responsivity ``sr`` must be
    a :py:class:`pandas.Series` or :py:class:`pandas.DataFrame`, with the
    wavelengths in the index.

    Provide wavelengths in nanometers, [nm].

    Conversion is described in [1]_.

    .. versionadded:: 0.11.0

    Parameters
    ----------
    sr : numeric, pandas.Series or pandas.DataFrame
        Spectral response, [A/W].
        Index must be the wavelength in nanometers, [nm].

    wavelength : numeric, optional
        Points where spectral response is measured, in nanometers, [nm].

    normalize : bool, default False
        If True, the quantum efficiency is normalized so that the maximum value
        is 1.
        For ``pandas.DataFrame``, normalization is done for each column.
        For 2D arrays, normalization is done for each sub-array.

    Returns
    -------
    quantum_efficiency : numeric, same type as ``sr``
        Quantum efficiency, in the interval [0, 1].

    Notes
    -----
    - If ``sr`` is of type ``pandas.Series`` or ``pandas.DataFrame``,
      column names will remain unchanged in the returned object.
    - If ``wavelength`` is provided it will be used independently of the
      datatype of ``sr``.

    Examples
    --------
    >>> import numpy as np
    >>> import pandas as pd
    >>> from pvlib import spectrum
    >>> wavelengths = np.array([350, 550, 750])
    >>> spectral_response = np.array([0.25, 0.40, 0.57])
    >>> quantum_efficiency = spectrum.sr_to_qe(spectral_response, wavelengths)
    >>> print(quantum_efficiency)
    array([0.88560142, 0.90170326, 0.94227991])

    >>> spectral_response_series = pd.Series(spectral_response, index=wavelengths, name="dataset")
    >>> qe = spectrum.sr_to_qe(spectral_response_series)
    >>> print(qe)
    350    0.885601
    550    0.901703
    750    0.942280
    Name: dataset, dtype: float64

    >>> qe = spectrum.sr_to_qe(spectral_response_series, normalize=True)
    >>> print(qe)
    350    0.939850
    550    0.956938
    750    1.000000
    Name: dataset, dtype: float64

    References
    ----------
    .. [1] “Spectral Response,” PV Performance Modeling Collaborative (PVPMC).
        https://pvpmc.sandia.gov/modeling-guide/2-dc-module-iv/effective-irradiance/spectral-response/
    .. [2] “Spectral Response | PVEducation,” www.pveducation.org.
        https://www.pveducation.org/pvcdrom/solar-cell-operation/spectral-response

    See Also
    --------
    pvlib.spectrum.qe_to_sr
    """  # noqa: E501
    if wavelength is None:
        if hasattr(sr, "index"):  # true for pandas objects
            # use reference to index values instead of index alone so
            # sr / wavelength returns a series with the same name
            wavelength = sr.index.array
        else:
            raise TypeError(
                "'sr' must have an '.index' attribute"
                + " or 'wavelength' must be provided"
            )
    quantum_efficiency = (
        sr
        / wavelength
        * _PLANCK_BY_LIGHT_SPEED_OVER_ELEMENTAL_CHARGE_BY_BILLION
    )

    if normalize:
        quantum_efficiency = normalize_max2one(quantum_efficiency)

    return quantum_efficiency


def qe_to_sr(qe, wavelength=None, normalize=False):
    """
    Convert quantum efficiencies to spectral responsivities.
    If ``wavelength`` is not provided, the quantum efficiency ``qe`` must be
    a :py:class:`pandas.Series` or :py:class:`pandas.DataFrame`, with the
    wavelengths in the index.

    Provide wavelengths in nanometers, [nm].

    Conversion is described in [1]_.

    .. versionadded:: 0.11.0

    Parameters
    ----------
    qe : numeric, pandas.Series or pandas.DataFrame
        Quantum efficiency.
        If pandas subtype, index must be the wavelength in nanometers, [nm].

    wavelength : numeric, optional
        Points where quantum efficiency is measured, in nanometers, [nm].

    normalize : bool, default False
        If True, the spectral response is normalized so that the maximum value
        is 1.
        For ``pandas.DataFrame``, normalization is done for each column.
        For 2D arrays, normalization is done for each sub-array.

    Returns
    -------
    spectral_response : numeric, same type as ``qe``
        Spectral response, [A/W].

    Notes
    -----
    - If ``qe`` is of type ``pandas.Series`` or ``pandas.DataFrame``,
      column names will remain unchanged in the returned object.
    - If ``wavelength`` is provided it will be used independently of the
      datatype of ``qe``.

    Examples
    --------
    >>> import numpy as np
    >>> import pandas as pd
    >>> from pvlib import spectrum
    >>> wavelengths = np.array([350, 550, 750])
    >>> quantum_efficiency = np.array([0.86, 0.90, 0.94])
    >>> spectral_response = spectrum.qe_to_sr(quantum_efficiency, wavelengths)
    >>> print(spectral_response)
    array([0.24277287, 0.39924442, 0.56862085])

    >>> quantum_efficiency_series = pd.Series(quantum_efficiency, index=wavelengths, name="dataset")
    >>> sr = spectrum.qe_to_sr(quantum_efficiency_series)
    >>> print(sr)
    350    0.242773
    550    0.399244
    750    0.568621
    Name: dataset, dtype: float64

    >>> sr = spectrum.qe_to_sr(quantum_efficiency_series, normalize=True)
    >>> print(sr)
    350    0.426950
    550    0.702128
    750    1.000000
    Name: dataset, dtype: float64

    References
    ----------
    .. [1] “Spectral Response,” PV Performance Modeling Collaborative (PVPMC).
        https://pvpmc.sandia.gov/modeling-guide/2-dc-module-iv/effective-irradiance/spectral-response/
    .. [2] “Spectral Response | PVEducation,” www.pveducation.org.
        https://www.pveducation.org/pvcdrom/solar-cell-operation/spectral-response

    See Also
    --------
    pvlib.spectrum.sr_to_qe
    """  # noqa: E501
    if wavelength is None:
        if hasattr(qe, "index"):  # true for pandas objects
            # use reference to index values instead of index alone so
            # sr / wavelength returns a series with the same name
            wavelength = qe.index.array
        else:
            raise TypeError(
                "'qe' must have an '.index' attribute"
                + " or 'wavelength' must be provided"
            )
    spectral_responsivity = (
        qe
        * wavelength
        / _PLANCK_BY_LIGHT_SPEED_OVER_ELEMENTAL_CHARGE_BY_BILLION
    )

    if normalize:
        spectral_responsivity = normalize_max2one(spectral_responsivity)

    return spectral_responsivity
>>>>>>> 1f361607
<|MERGE_RESOLUTION|>--- conflicted
+++ resolved
@@ -583,7 +583,6 @@
     return modifier
 
 
-<<<<<<< HEAD
 def spectral_factor_pvspec(airmass_absolute, clearsky_index,
                            module_type=None, coefficients=None):
     r"""
@@ -659,8 +658,8 @@
        of the ESRA—European Solar Radiation Atlas—with respect to the Heliosat
        method. Solar energy, 68(1), pp.33-48.
        :doi:`10.1016/S0038-092X(99)00055-9`
-    .. [4] `SoDa website monthly Linke turbidity values:
-       http://www.sodapro.com/gl/web-services/atmosphere/linke-turbidity-factor-ozone-watervapor-and-angstroembeta`_
+    .. [4] SoDa website monthly Linke turbidity values:
+       `http://www.sodapro.com/gl/web-services/atmosphere/linke-turbidity-factor-ozone-watervapor-and-angstroembeta`_
     """  # noqa: E501
 
     _coefficients = {}
@@ -690,7 +689,8 @@
     mismatch = coeff[0]*np.power(kc, coeff[1])*np.power(ama, coeff[2])
 
     return mismatch
-=======
+
+
 def sr_to_qe(sr, wavelength=None, normalize=False):
     """
     Convert spectral responsivities to quantum efficiencies.
@@ -886,5 +886,4 @@
     if normalize:
         spectral_responsivity = normalize_max2one(spectral_responsivity)
 
-    return spectral_responsivity
->>>>>>> 1f361607
+    return spectral_responsivity