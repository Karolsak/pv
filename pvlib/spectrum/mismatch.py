"""
The ``mismatch`` module provides functions for spectral mismatch calculations.
"""

import pvlib
import numpy as np
import pandas as pd
from scipy.interpolate import interp1d
<<<<<<< HEAD
import scipy.constants
=======
from scipy.integrate import trapezoid
>>>>>>> 3230fea7
import os

from warnings import warn


_PLANCK_BY_LIGHT_SPEED_OVER_ELEMENTAL_CHARGE_BY_BILLION = (
    scipy.constants.speed_of_light
    * scipy.constants.Planck
    / scipy.constants.elementary_charge
    * 1e9
)


def get_example_spectral_response(wavelength=None):
    '''
    Generate a generic smooth spectral response (SR) for tests and experiments.

    Parameters
    ----------
    wavelength: 1-D sequence of numeric, optional
        Wavelengths at which spectral response values are generated.
        By default ``wavelength`` is from 280 to 1200 in 5 nm intervals. [nm]

    Returns
    -------
    spectral_response : pandas.Series
        The relative spectral response indexed by ``wavelength`` in nm. [-]

    Notes
    -----
    This spectral response is based on measurements taken on a c-Si cell.
    A small number of points near the measured curve are used to define
    a cubic spline having no undue oscillations, as shown in [1]_.  The spline
    can be interpolated at arbitrary wavelengths to produce a continuous,
    smooth curve , which makes it suitable for experimenting with spectral
    data of different resolutions.

    References
    ----------
    .. [1] Driesse, Anton, and Stein, Joshua. "Global Normal Spectral
       Irradiance in Albuquerque: a One-Year Open Dataset for PV Research".
       United States 2020. :doi:`10.2172/1814068`.
    '''
    # Contributed by Anton Driesse (@adriesse), PV Performance Labs. Aug. 2022

    SR_DATA = np.array([[ 290, 0.00],
                        [ 350, 0.27],
                        [ 400, 0.37],
                        [ 500, 0.52],
                        [ 650, 0.71],
                        [ 800, 0.88],
                        [ 900, 0.97],
                        [ 950, 1.00],
                        [1000, 0.93],
                        [1050, 0.58],
                        [1100, 0.21],
                        [1150, 0.05],
                        [1190, 0.00]]).transpose()

    if wavelength is None:
        resolution = 5.0
        wavelength = np.arange(280, 1200 + resolution, resolution)

    interpolator = interp1d(SR_DATA[0], SR_DATA[1],
                            kind='cubic',
                            bounds_error=False,
                            fill_value=0.0,
                            copy=False,
                            assume_sorted=True)

    sr = pd.Series(data=interpolator(wavelength), index=wavelength)

    sr.index.name = 'wavelength'
    sr.name = 'spectral_response'

    return sr


def get_am15g(wavelength=None):
    '''
    Read the ASTM G173-03 AM1.5 global spectrum on a 37-degree tilted surface,
    optionally interpolated to the specified wavelength(s).

    Global (tilted) irradiance includes direct and diffuse irradiance from sky
    and ground reflections, and is more formally called hemispherical
    irradiance (on a tilted surface).  In the context of photovoltaic systems
    the irradiance on a flat receiver is frequently called plane-of-array (POA)
    irradiance.

    Parameters
    ----------
    wavelength: 1-D sequence of numeric, optional
        Wavelengths at which the spectrum is interpolated.
        By default the 2002 wavelengths of the standard are returned. [nm]

    Returns
    -------
    am15g: pandas.Series
        The AM1.5g standard spectrum indexed by ``wavelength``. [(W/m^2)/nm]

    Notes
    -----
    If ``wavelength`` is specified this function uses linear interpolation.

    If the values in ``wavelength`` are too widely spaced, the integral of the
    spectrum may deviate from the standard value of 1000.37 W/m^2.

    The values in the data file provided with pvlib-python are copied from an
    Excel file distributed by NREL, which is found here:
    https://www.nrel.gov/grid/solar-resource/assets/data/astmg173.xls

    More information about reference spectra is found here:
    https://www.nrel.gov/grid/solar-resource/spectra-am1.5.html

    References
    ----------
    .. [1] ASTM "G173-03 Standard Tables for Reference Solar Spectral
       Irradiances: Direct Normal and Hemispherical on 37° Tilted Surface."
    '''
    # Contributed by Anton Driesse (@adriesse), PV Performance Labs. Aug. 2022

    pvlib_path = pvlib.__path__[0]
    filepath = os.path.join(pvlib_path, 'data', 'astm_g173_am15g.csv')

    am15g = pd.read_csv(filepath, index_col=0).squeeze()

    if wavelength is not None:
        interpolator = interp1d(am15g.index, am15g,
                                kind='linear',
                                bounds_error=False,
                                fill_value=0.0,
                                copy=False,
                                assume_sorted=True)

        am15g = pd.Series(data=interpolator(wavelength), index=wavelength)

    am15g.index.name = 'wavelength'
    am15g.name = 'am15g'

    return am15g


def calc_spectral_mismatch_field(sr, e_sun, e_ref=None):
    """
    Calculate spectral mismatch between a test device and broadband reference
    device under specified solar spectral irradiance conditions.

    Parameters
    ----------
    sr: pandas.Series
        The relative spectral response of one (photovoltaic) test device.
        The index of the Series must contain wavelength values in nm. [-]

    e_sun: pandas.DataFrame or pandas.Series
        One or more measured solar irradiance spectra in a pandas.DataFrame
        having wavelength in nm as column index. A single spectrum may be
        be given as a pandas.Series having wavelength in nm as index.
        [(W/m^2)/nm]

    e_ref: pandas.Series, optional
        The reference spectrum to use for the mismatch calculation.
        The index of the Series must contain wavelength values in nm.
        The default is the ASTM G173-03 global tilted spectrum. [(W/m^2)/nm]

    Returns
    -------
    smm: pandas.Series or float if a single measured spectrum is provided. [-]

    Notes
    -----
    Measured solar spectral irradiance usually covers a wavelength range
    that is smaller than the range considered as broadband irradiance.
    The infrared limit for the former typically lies around 1100 or 1600 nm,
    whereas the latter extends to around 2800 or 4000 nm.  To avoid imbalance
    between the magnitudes of the integrated spectra (the broadband values)
    this function truncates the reference spectrum to the same range as the
    measured (or simulated) field spectra. The assumption implicit in this
    truncation is that the energy in the unmeasured wavelength range
    is the same fraction of the broadband energy for both the measured
    spectra and the reference spectrum.

    If the default reference spectrum is used it is linearly interpolated
    to the wavelengths of the measured spectrum, but if a reference spectrum
    is provided via the parameter ``e_ref`` it is used without change. This
    makes it possible to avoid interpolation, or to use a different method of
    interpolation, or to avoid truncation.

    The spectral response is linearly interpolated to the wavelengths of each
    spectrum with which is it multiplied internally (``e_sun`` and ``e_ref``).
    If the wavelengths of the spectral response already match one or both
    of these spectra interpolation has no effect; therefore, another type of
    interpolation could be used to process ``sr`` before calling this function.

    The standards describing mismatch calculations focus on indoor laboratory
    applications, but are applicable to outdoor performance as well.
    The 2016 version of ASTM E973 [1]_ is somewhat more difficult to
    read than the 2010 version [2]_ because it includes adjustments for
    the temperature dependency of spectral response, which led to a
    formulation using quantum efficiency (QE).
    IEC 60904-7 is clearer and also discusses the use of a broadband
    reference device. [3]_

    References
    ----------
    .. [1] ASTM "E973-16 Standard Test Method for Determination of the
       Spectral Mismatch Parameter Between a Photovoltaic Device and a
       Photovoltaic Reference Cell" :doi:`10.1520/E0973-16R20`
    .. [2] ASTM "E973-10 Standard Test Method for Determination of the
       Spectral Mismatch Parameter Between a Photovoltaic Device and a
       Photovoltaic Reference Cell" :doi:`10.1520/E0973-10`
    .. [3] IEC 60904-7 "Computation of the spectral mismatch correction
       for measurements of photovoltaic devices"
    """
    # Contributed by Anton Driesse (@adriesse), PV Performance Labs. Aug. 2022

    # get the reference spectrum at wavelengths matching the measured spectra
    if e_ref is None:
        e_ref = get_am15g(wavelength=e_sun.T.index)

    # interpolate the sr at the wavelengths of the spectra
    # reference spectrum wavelengths may differ if e_ref is from caller
    sr_sun = np.interp(e_sun.T.index, sr.index, sr, left=0.0, right=0.0)
    sr_ref = np.interp(e_ref.T.index, sr.index, sr, left=0.0, right=0.0)

    # a helper function to make usable fraction calculations more readable
    def integrate(e):
        return trapezoid(e, x=e.T.index, axis=-1)

    # calculate usable fractions
    uf_sun = integrate(e_sun * sr_sun) / integrate(e_sun)
    uf_ref = integrate(e_ref * sr_ref) / integrate(e_ref)

    # mismatch is the ratio or quotient of the usable fractions
    smm = uf_sun / uf_ref

    if isinstance(e_sun, pd.DataFrame):
        smm = pd.Series(smm, index=e_sun.index)

    return smm


def spectral_factor_firstsolar(precipitable_water, airmass_absolute,
                               module_type=None, coefficients=None,
                               min_precipitable_water=0.1,
                               max_precipitable_water=8):
    r"""
    Spectral mismatch modifier based on precipitable water and absolute
    (pressure-adjusted) airmass.

    Estimates a spectral mismatch modifier :math:`M` representing the effect on
    module short circuit current of variation in the spectral
    irradiance. :math:`M`  is estimated from absolute (pressure currected) air
    mass, :math:`AM_a`, and precipitable water, :math:`Pw`, using the following
    function:

    .. math::

        M = c_1 + c_2 AM_a  + c_3 Pw  + c_4 AM_a^{0.5}
            + c_5 Pw^{0.5} + c_6 \frac{AM_a} {Pw^{0.5}}

    Default coefficients are determined for several cell types with
    known quantum efficiency curves, by using the Simple Model of the
    Atmospheric Radiative Transfer of Sunshine (SMARTS) [1]_. Using
    SMARTS, spectrums are simulated with all combinations of AMa and
    Pw where:

       * :math:`0.5 \textrm{cm} <= Pw <= 5 \textrm{cm}`
       * :math:`1.0 <= AM_a <= 5.0`
       * Spectral range is limited to that of CMP11 (280 nm to 2800 nm)
       * spectrum simulated on a plane normal to the sun
       * All other parameters fixed at G173 standard

    From these simulated spectra, M is calculated using the known
    quantum efficiency curves. Multiple linear regression is then
    applied to fit Eq. 1 to determine the coefficients for each module.

    Based on the PVLIB Matlab function ``pvl_FSspeccorr`` by Mitchell
    Lee and Alex Panchula of First Solar, 2016 [2]_.

    Parameters
    ----------
    precipitable_water : numeric
        atmospheric precipitable water. [cm]

    airmass_absolute : numeric
        absolute (pressure-adjusted) airmass. [unitless]

    module_type : str, optional
        a string specifying a cell type. Values of 'cdte', 'monosi', 'xsi',
        'multisi', and 'polysi' (can be lower or upper case). If provided,
        module_type selects default coefficients for the following modules:

            * 'cdte' - First Solar Series 4-2 CdTe module.
            * 'monosi', 'xsi' - First Solar TetraSun module.
            * 'multisi', 'polysi' - anonymous multi-crystalline silicon module.
            * 'cigs' - anonymous copper indium gallium selenide module.
            * 'asi' - anonymous amorphous silicon module.

        The module used to calculate the spectral correction
        coefficients corresponds to the Multi-crystalline silicon
        Manufacturer 2 Model C from [3]_. The spectral response (SR) of CIGS
        and a-Si modules used to derive coefficients can be found in [4]_

    coefficients : array-like, optional
        Allows for entry of user-defined spectral correction
        coefficients. Coefficients must be of length 6. Derivation of
        coefficients requires use of SMARTS and PV module quantum
        efficiency curve. Useful for modeling PV module types which are
        not included as defaults, or to fine tune the spectral
        correction to a particular PV module. Note that the parameters for
        modules with very similar quantum efficiency should be similar,
        in most cases limiting the need for module specific coefficients.

    min_precipitable_water : float, default 0.1
        minimum atmospheric precipitable water. Any ``precipitable_water``
        value lower than ``min_precipitable_water``
        is set to ``min_precipitable_water`` to avoid model divergence. [cm]

    max_precipitable_water : float, default 8
        maximum atmospheric precipitable water. Any ``precipitable_water``
        value greater than ``max_precipitable_water``
        is set to ``np.nan`` to avoid model divergence. [cm]

    Returns
    -------
    modifier: array-like
        spectral mismatch factor (unitless) which can be multiplied
        with broadband irradiance reaching a module's cells to estimate
        effective irradiance, i.e., the irradiance that is converted to
        electrical current.

    References
    ----------
    .. [1] Gueymard, Christian. SMARTS2: a simple model of the atmospheric
       radiative transfer of sunshine: algorithms and performance
       assessment. Cocoa, FL: Florida Solar Energy Center, 1995.
    .. [2] Lee, Mitchell, and Panchula, Alex. "Spectral Correction for
       Photovoltaic Module Performance Based on Air Mass and Precipitable
       Water." IEEE Photovoltaic Specialists Conference, Portland, 2016
    .. [3] Marion, William F., et al. User's Manual for Data for Validating
       Models for PV Module Performance. National Renewable Energy
       Laboratory, 2014. http://www.nrel.gov/docs/fy14osti/61610.pdf
    .. [4] Schweiger, M. and Hermann, W, Influence of Spectral Effects
       on Energy Yield of Different PV Modules: Comparison of Pwat and
       MMF Approach, TUV Rheinland Energy GmbH report 21237296.003,
       January 2017
    """

    # --- Screen Input Data ---

    # *** Pw ***
    # Replace Pw Values below 0.1 cm with 0.1 cm to prevent model from
    # diverging"
    pw = np.atleast_1d(precipitable_water)
    pw = pw.astype('float64')
    if np.min(pw) < min_precipitable_water:
        pw = np.maximum(pw, min_precipitable_water)
        warn('Exceptionally low pw values replaced with '
             f'{min_precipitable_water} cm to prevent model divergence')

    # Warn user about Pw data that is exceptionally high
    if np.max(pw) > max_precipitable_water:
        pw[pw > max_precipitable_water] = np.nan
        warn('Exceptionally high pw values replaced by np.nan: '
             'check input data.')

    # *** AMa ***
    # Replace Extremely High AM with AM 10 to prevent model divergence
    # AM > 10 will only occur very close to sunset
    if np.max(airmass_absolute) > 10:
        airmass_absolute = np.minimum(airmass_absolute, 10)

    # Warn user about AMa data that is exceptionally low
    if np.min(airmass_absolute) < 0.58:
        warn('Exceptionally low air mass: ' +
             'model not intended for extra-terrestrial use')
        # pvl_absoluteairmass(1,pvl_alt2pres(4340)) = 0.58 Elevation of
        # Mina Pirquita, Argentian = 4340 m. Highest elevation city with
        # population over 50,000.

    _coefficients = {}
    _coefficients['cdte'] = (
        0.86273, -0.038948, -0.012506, 0.098871, 0.084658, -0.0042948)
    _coefficients['monosi'] = (
        0.85914, -0.020880, -0.0058853, 0.12029, 0.026814, -0.0017810)
    _coefficients['xsi'] = _coefficients['monosi']
    _coefficients['polysi'] = (
        0.84090, -0.027539, -0.0079224, 0.13570, 0.038024, -0.0021218)
    _coefficients['multisi'] = _coefficients['polysi']
    _coefficients['cigs'] = (
        0.85252, -0.022314, -0.0047216, 0.13666, 0.013342, -0.0008945)
    _coefficients['asi'] = (
        1.12094, -0.047620, -0.0083627, -0.10443, 0.098382, -0.0033818)

    if module_type is not None and coefficients is None:
        coefficients = _coefficients[module_type.lower()]
    elif module_type is None and coefficients is not None:
        pass
    elif module_type is None and coefficients is None:
        raise TypeError('No valid input provided, both module_type and ' +
                        'coefficients are None')
    else:
        raise TypeError('Cannot resolve input, must supply only one of ' +
                        'module_type and coefficients')

    # Evaluate Spectral Shift
    coeff = coefficients
    ama = airmass_absolute
    modifier = (
        coeff[0] + coeff[1]*ama + coeff[2]*pw + coeff[3]*np.sqrt(ama) +
        coeff[4]*np.sqrt(pw) + coeff[5]*ama/np.sqrt(pw))

    return modifier


def spectral_factor_sapm(airmass_absolute, module):
    """
    Calculates the SAPM spectral loss coefficient, F1.

    Parameters
    ----------
    airmass_absolute : numeric
        Absolute airmass

    module : dict-like
        A dict, Series, or DataFrame defining the SAPM performance
        parameters. See the :py:func:`sapm` notes section for more
        details.

    Returns
    -------
    F1 : numeric
        The SAPM spectral loss coefficient.

    Notes
    -----
    nan airmass values will result in 0 output.
    """

    am_coeff = [module['A4'], module['A3'], module['A2'], module['A1'],
                module['A0']]

    spectral_loss = np.polyval(am_coeff, airmass_absolute)

    spectral_loss = np.where(np.isnan(spectral_loss), 0, spectral_loss)

    spectral_loss = np.maximum(0, spectral_loss)

    if isinstance(airmass_absolute, pd.Series):
        spectral_loss = pd.Series(spectral_loss, airmass_absolute.index)

    return spectral_loss


def spectral_factor_caballero(precipitable_water, airmass_absolute, aod500,
                              module_type=None, coefficients=None):
    r"""
    Estimate a technology-specific spectral mismatch modifier from
    airmass, aerosol optical depth, and atmospheric precipitable water,
    using the Caballero model.

    The model structure was motivated by examining the effect of these three
    atmospheric parameters on simulated irradiance spectra and spectral
    modifiers.  However, the coefficient values reported in [1]_ and
    available here via the ``module_type`` parameter were determined
    by fitting the model equations to spectral factors calculated from
    global tilted spectral irradiance measurements taken in the city of
    Jaén, Spain.  See [1]_ for details.

    Parameters
    ----------
    precipitable_water : numeric
        atmospheric precipitable water. [cm]

    airmass_absolute : numeric
        absolute (pressure-adjusted) airmass. [unitless]

    aod500 : numeric
        atmospheric aerosol optical depth at 500 nm. [unitless]

    module_type : str, optional
        One of the following PV technology strings from [1]_:

        * ``'cdte'`` - anonymous CdTe module.
        * ``'monosi'``, - anonymous sc-si module.
        * ``'multisi'``, - anonymous mc-si- module.
        * ``'cigs'`` - anonymous copper indium gallium selenide module.
        * ``'asi'`` - anonymous amorphous silicon module.
        * ``'perovskite'`` - anonymous pervoskite module.

    coefficients : array-like, optional
        user-defined coefficients, if not using one of the default coefficient
        sets via the ``module_type`` parameter.

    Returns
    -------
    modifier: numeric
        spectral mismatch factor (unitless) which is multiplied
        with broadband irradiance reaching a module's cells to estimate
        effective irradiance, i.e., the irradiance that is converted to
        electrical current.

    References
    ----------
    .. [1] Caballero, J.A., Fernández, E., Theristis, M.,
        Almonacid, F., and Nofuentes, G. "Spectral Corrections Based on
        Air Mass, Aerosol Optical Depth and Precipitable Water
        for PV Performance Modeling."
        IEEE Journal of Photovoltaics 2018, 8(2), 552-558.
        :doi:`10.1109/jphotov.2017.2787019`
    """

    if module_type is None and coefficients is None:
        raise ValueError('Must provide either `module_type` or `coefficients`')
    if module_type is not None and coefficients is not None:
        raise ValueError('Only one of `module_type` and `coefficients` should '
                         'be provided')

    # Experimental coefficients from [1]_.
    # The extra 0/1 coefficients at the end are used to enable/disable
    # terms to match the different equation forms in Table 1.
    _coefficients = {}
    _coefficients['cdte'] = (
        1.0044, 0.0095, -0.0037, 0.0002, 0.0000, -0.0046,
        -0.0182, 0, 0.0095, 0.0068, 0, 1)
    _coefficients['monosi'] = (
        0.9706, 0.0377, -0.0123, 0.0025, -0.0002, 0.0159,
        -0.0165, 0, -0.0016, -0.0027, 1, 0)
    _coefficients['multisi'] = (
        0.9836, 0.0254, -0.0085, 0.0016, -0.0001, 0.0094,
        -0.0132, 0, -0.0002, -0.0011, 1, 0)
    _coefficients['cigs'] = (
        0.9801, 0.0283, -0.0092, 0.0019, -0.0001, 0.0117,
        -0.0126, 0, -0.0011, -0.0019, 1, 0)
    _coefficients['asi'] = (
        1.1060, -0.0848, 0.0302, -0.0076, 0.0006, -0.1283,
        0.0986, -0.0254, 0.0156, 0.0146, 1, 0)
    _coefficients['perovskite'] = (
        1.0637, -0.0491, 0.0180, -0.0047, 0.0004, -0.0773,
        0.0583, -0.0159, 0.01251, 0.0109, 1, 0)

    if module_type is not None:
        coeff = _coefficients[module_type]
    else:
        coeff = coefficients

    # Evaluate spectral correction factor
    ama = airmass_absolute
    aod500_ref = 0.084
    pw_ref = 1.4164

    f_AM = (
        coeff[0]
        + coeff[1] * ama
        + coeff[2] * ama**2
        + coeff[3] * ama**3
        + coeff[4] * ama**4
    )
    # Eq 6, with Table 1
    f_AOD = (aod500 - aod500_ref) * (
        coeff[5]
        + coeff[10] * coeff[6] * ama
        + coeff[11] * coeff[6] * np.log(ama)
        + coeff[7] * ama**2
    )
    # Eq 7, with Table 1
    f_PW = (precipitable_water - pw_ref) * (
        coeff[8]
        + coeff[9] * np.log(ama)
    )
    modifier = f_AM + f_AOD + f_PW  # Eq 5
    return modifier


def spectral_responsivity_to_quantum_efficiency(sr, wavelength=None):
    """
    Convert spectral responsivities to quantum efficiencies [1]_.
    If ``wavelength`` is not provided, the spectral responsivity ``sr`` must be
    a :py:class:`pandas.Series` or :py:class:`pandas.DataFrame`, with the
    wavelengths in the index.

    Provide wavelengths in nanometers :math:`[nm]`.

    .. versionadded:: 0.10.5

    Parameters
    ----------
    sr : numeric, pandas.Series or pandas.DataFrame
        Spectral response.
        Index must be the wavelength in nanometers :math:`nm`.

    wavelength : numeric, optional
        Points where spectral response is measured, in nanometers :math:`nm`.

    Returns
    -------
    quantum_efficiency : numeric, same type as ``sr``
        Quantum efficiency in the interval :math:`[0, 1]`.

    Notes
    -----
    - If ``sr`` is of type ``pandas.Series`` or ``pandas.DataFrame``,
      column names will remain unchanged in the returned object.
    - If ``wavelength`` is provided it will be used independently of the
      datatype of ``sr``.

    Examples
    --------
    >>> import numpy as np
    >>> from pvlib import spectrum
    >>> wavelengths = np.array([350, 550, 750])
    >>> spectral_response = np.array([0.25, 0.40, 0.57])
    >>> quantum_efficiency = \
    >>>     spectrum.spectral_responsivity_to_quantum_efficiency(
    >>>         spectral_response, wavelengths
    >>>     )
    >>> quantum_efficiency
    array([0.88560142, 0.90170326, 0.94227991])

    >>> spectral_response_series = \
    >>>     pd.Series(spectral_response, index=wavelengths, name="dataset")
    >>> qe = spectrum.spectral_responsivity_to_quantum_efficiency(
    >>>         spectral_response_series
    >>>     )
    >>> qe
    350    0.885601
    550    0.901703
    750    0.942280
    Name: dataset, dtype: float64

    References
    ----------
    .. [1] “Spectral Response,” PV Performance Modeling Collaborative (PVPMC).
        https://pvpmc.sandia.gov/modeling-guide/2-dc-module-iv/
        effective-irradiance/spectral-response/
    .. [2] “Spectral Response | PVEducation,” www.pveducation.org.
        https://www.pveducation.org/pvcdrom/solar-cell-operation/
        spectral-response

    See Also
    --------
    pvlib.spectrum.quantum_efficiency_to_spectral_responsivity
    """
    if wavelength is None:
        if hasattr(sr, "index"):  # true for pandas objects
            # use reference to index values instead of index alone so
            # sr / wavelength returns a series with the same name
            wavelength = sr.index.array
        else:
            raise TypeError(
                "'sr' must have an '.index' attribute"
                + " or 'wavelength' must be provided"
            )
    quantum_efficiency = (
        sr
        / wavelength
        * _PLANCK_BY_LIGHT_SPEED_OVER_ELEMENTAL_CHARGE_BY_BILLION
    )
    return quantum_efficiency


def quantum_efficiency_to_spectral_responsivity(qe, wavelength=None):
    """
    Convert quantum efficiencies to spectral responsivities [1]_.
    If ``wavelength`` is not provided, the quantum efficiency ``qe`` must be
    a :py:class:`pandas.Series` or :py:class:`pandas.DataFrame`, with the
    wavelengths in the index.

    Provide wavelengths in nanometers :math:`[nm]`.

    .. versionadded:: 0.10.5

    Parameters
    ----------
    qe : numeric, pandas.Series or pandas.DataFrame
        Quantum efficiency.
        If pandas subtype, index must be the wavelength in nanometers.

    wavelength : numeric, optional
        Points where quantum efficiency is measured, in nanometers :math:`nm`.

    Returns
    -------
    spectral_response : numeric, same type as ``qe``
        Spectral response in :math:`A/W`.

    Notes
    -----
    - If ``qe`` is of type ``pandas.Series`` or ``pandas.DataFrame``,
      column names will remain unchanged in the returned object.
    - If ``wavelength`` is provided it will be used independently of the
      datatype of ``qe``.

    Examples
    --------
    >>> import numpy as np
    >>> from pvlib import spectrum
    >>> wavelengths = np.array([350, 550, 750])
    >>> quantum_efficiency = np.array([0.86, 0.90, 0.94])
    >>> spectral_response = \
    >>>     spectrum.quantum_efficiency_to_spectral_responsivity(
    >>>         quantum_efficiency, wavelengths
    >>>     )
    >>> spectral_response
    array([0.24277287, 0.39924442, 0.56862085])

    >>> quantum_efficiency_series = \
    >>>     pd.Series(quantum_efficiency, index=wavelengths, name="dataset")
    >>> sr = spectrum.quantum_efficiency_to_spectral_responsivity(
    >>>         quantum_efficiency_series
    >>>     )
    >>> sr
    350    0.242773
    550    0.399244
    750    0.568621
    Name: dataset, dtype: float64

    References
    ----------
    .. [1] “Spectral Response,” PV Performance Modeling Collaborative (PVPMC).
        https://pvpmc.sandia.gov/modeling-guide/2-dc-module-iv/
        effective-irradiance/spectral-response/
    .. [2] “Spectral Response | PVEducation,” www.pveducation.org.
        https://www.pveducation.org/pvcdrom/solar-cell-operation/
        spectral-response

    See Also
    --------
    pvlib.spectrum.spectral_responsivity_to_quantum_efficiency
    """
    if wavelength is None:
        if hasattr(qe, "index"):  # true for pandas objects
            # use reference to index values instead of index alone so
            # sr / wavelength returns a series with the same name
            wavelength = qe.index.array
        else:
            raise TypeError(
                "'qe' must have an '.index' attribute"
                + " or 'wavelength' must be provided"
            )
    spectral_responsivity = (
        qe
        * wavelength
        / _PLANCK_BY_LIGHT_SPEED_OVER_ELEMENTAL_CHARGE_BY_BILLION
    )
    return spectral_responsivity<|MERGE_RESOLUTION|>--- conflicted
+++ resolved
@@ -5,12 +5,9 @@
 import pvlib
 import numpy as np
 import pandas as pd
+import scipy.constants
+from scipy.integrate import trapezoid
 from scipy.interpolate import interp1d
-<<<<<<< HEAD
-import scipy.constants
-=======
-from scipy.integrate import trapezoid
->>>>>>> 3230fea7
 import os
 
 from warnings import warn
