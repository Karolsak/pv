<<<<<<< HEAD
"""Analyse, fit + predict PV performance measurements using MPM & LFM."""
import numpy as np
import pandas as pd
from scipy import optimize

# import pvlib

import os

"""
ver : 221212t09
``mlfm.py`` module contains functions to analyse, fit, predict and display
performance of PV modules using the mechanistic performance model (MPM) and
loss factors model (LFM).

Authors : Steve Ransome (SRCL) and Juergen Sutterlueti (Gantner Instruments)
Comments : Cliff Hansen, Kevin Anderson, Anton Driesse and Mark Campanelli
https://pvlib-python.readthedocs.io/en/stable/variables_style_rules.html#variables-style-rules
https://github.com/python/peps/blob/master/pep-0008.txt

OVERVIEW

I)   The Loss Factors Model (LFM) 2011 ref [1] quantifies
normalised losses from module parameters (e.g. pr_dc, i_sc, r_sc, i_mp,
v_mp, r_oc and v_oc) by analysing module measurements or the shape of the
IV curve and comparing it with STC reference values from the datasheet.

    Depending on the number of measurements available the LFM is defined
with a suffix number x = 1..12 LFM_n as in ref [4] -

                            parameters modelled
|LFM_1 |                            ``p_mp``                        |
|LFM_2 |                     ``i_mp``, ``v_mp``,                    |
|LFM_4 | ``i_sc``,           ``i_mp``, ``v_mp``,           ``v_oc`` |
|LFM_6 | ``i_sc``, ``r_sc``, ``i_mp``, ``v_mp``, ``r_oc``, ``v_oc`` |

|LFM_>6| (can include normalised losses for :
          soiling, reflectivity vs. aoi, spectrum <- affecting i_sc,
          current mismatch/shading, rollover,
          clipping etc.)

    This file just contains -
LFM_6 : 'measurements with r_sc and r_oc'
    e.g. iv curves with good smooth data.

LFM_4 : 'measurements without r_sc or r_oc'
    e.g. indoor matrix measurements or iv curves without smoooth data.

II)  The Mechanistic performance model (MPM) 2017 ref [2]
has "meaningful,independent, robust and normalised" coefficients
which fit how the LFM values depend on irradiance, module temperature
(and windspeed) and time.

Two MPM versions have been included here :

mpm_a : (mpm_original 2017 ref [2] now deprecated)
    The original model to fit normalised parameters such as
    pr_dc, v_oc, r_sc, v_mp, i_mp, ff ...
    with an extra low light coefficient c_6 to help fit data with
    unusual low light performance and/or poor measurements.
    c_5 is only used if there is windspeed data, otherwise it is ignored

    mpm_a = c_1 +c_2*(t_mod-25) +c_3*log10(g) +c_4*g +c_5*ws +c_6/g

mpm_b : (GI name 'mpm_advanced' 2022 ref [7])
    Is an improved model to fit normalised parameters such as
    pr_dc, v_oc, r_sc, v_mp, i_mp, ff ...
    It better fits precise measurements (see CFV and GI) where the
    low light data is measured well and has an improvement for even
    better v_oc fitting [ref 7 : 2022 PVSC PHILADELPHIA]
    c_5 is only used if there is windspeed data, otherwise it is ignored

    mpm_b = c_1 +c_2*(t_mod–25) +c_3*log10(g)*(t_k/t_stc_k) +c_4*g +c_5*ws

for mpm_a and mpm_b :
     g = (G_POA (W/m^2) / G_STC=1000 (W/m^2))  --> 'suns'
     t_mod = module temperature (C)
     ws = windspeed (ms^-1)

Note that both mpm_a or mpm_b can be used with either LFM_6 or LFM_4

    A later MPM version (not detailed here) can be used to model clipping and
other effects [See ref [8] Sutterlueti et al PVPMC 2022] 'mpm professional'

Using DATAFRAMES or SERIES for variables
----------------------------------------

Many pvlib functions pass series of weather data separately for parameters e.g.
    poa_global, temp_module, wind_speed
and measurements such as
    pr_dc or p_mp

This mlfm code keeps all its met and measurement data in dataframes -
    meas, norm etc. e.g.

meas.columns
    Index(['module_id', 'poa_global', 'wind_speed', 'temp_air',
           'temp_module', 'v_oc', 'i_sc', 'i_mp', 'v_mp', 'r_sc',
           'r_oc', 'p_mp', 'pr_dc', 'v_oc_temp_corr', 'pr_dc_temp_corr'],
          dtype='object')

    It's easier when modelling all 6 or more measurement parameters in one
frame and then use an lfm_sel var to choose which to analyse
e.g. lfm_sel = 'pr_dc'

If individual series are needed to interface with existing code and
methodolgies they can be created by the following


#pvlib series  <-- mlfm dataframe
    poa_global   = meas['poa_global']
    temp_module  = meas['temp_module']
    wind_speed   = meas['wind_speed']
    pr_dc        = meas['pr_dc']

# mlfm dataframe      <-- pvlib series
    meas['poa_global']  = poa_global
    meas['temp_module'] = temp_module
    meas['wind_speed']  = wind_speed
    meas['pr_dc']       = pr_dc

DATAFRAME DEFINITIONS (for this python file and tutorials)
----------------------------------------------------------

A full definition is given here to keep the code in each function shorter

dmeas : DataFrame
-----------------
    Measured weather and module electrical values per time or measurement

    Parameters                                                      [units]
    ----------
    Index either -
        date_time : usually for external measurements or
        measurement_number : for indoor measurements e.g. IEC 61853

    * ``module_id`` - unique identifier to match data in ref       [alpha num]

    Weather measurements -

    * ``poa_global`` - global plane of array irradiance             [W/m^2]
    * ``temp_module`` - module temperature                          [C]
    * ``wind_speed`` - wind speed optional                          [m/s]

    [optional weather]

    * ``temp_air``  - air temperature optional                      [C]

    /Columns as needed by LFM_4 and/or LFM_6/ :

    * ``i_sc`` | 4 6 | current at short circuit condition           [A]
    * ``i_mp`` | 4 6 | current at maximum power point               [A]
    * ``v_mp`` | 4 6 | voltage at maximum power point               [V]
    * ``v_oc`` | 4 6 | voltage at open circuit condition            [V]

    * ``r_sc`` |   6 | -1/ (dI/dV|V=0) of IV curve at short circuit [Ohm]
    * ``r_oc`` |   6 | -1/(dI/dV|I=0) of IV curve at open circuit   [Ohm]

    Optional columns include

    * ``p_mp`` - power at maximum power point = i_mp * v_mp         [W]

ref : dict
----------
    Reference electrical and thermal datasheet module values at STC.

    Parameters                                                      [units]
    ----------
    Index
    * ``module_id`` - unique identifier to match data in dmeas      [alpha num]

    * ``p_mp``      - Max Power at Standard Test Condition (STC).   [W]
    * ``i_sc``      - Current at short circuit at STC.              [A]
    * ``i_mp``      - Current at max power at STC.                  [A]
    * ``v_mp``      - Voltage at max power at STC.                  [V]
    * ``v_oc``      - Voltage at open circuit at STC.               [V]
    * ``ff``        - Fill Factor                                   [1]

    * ``gamma_pdc`` - Temperature coefficient of max power point
                          power at STC.                             [1/C]
    * ``beta_v_oc`` - Temperature coefficient of open circuit
                          voltage at STC.                           [1/C]
    [optional thermal]

    * ``alpha_i_sc`` - Temperature coefficient of short circuit
                          current STC.                              [1/C]

    * ``alpha_i_mp`` - Temperature coefficient of max power point
                          current at STC.                           [1/C]

    * ``beta_v_mp``  - Temperature coefficient of max power point
                          voltage at STC.                           [1/C]

    [optional ID related]
    * ``source``        - Data Source                               [alpha num]
    * ``site``          - Sitename                                  [alpha num]
    * ``manufacturer``  - Module manufacturer                       [alpha num]
    * ``technology``    - Module technology e.g. cSi, HIT, CdTe     [alpha num]
    * ``module_type``   - Type ID e.g. ABC-123                      [alpha num]
    * ``module_serial`` - Serial number                             [alpha num]
    * ``comments``      - General comments                          [alpha num]


dnorm : DataFrame
-----------------
    Normalised multiplicative loss factors per parameter to model fall from
    start 1/ref_ff to meas pr_dc where -

    LFM_6 - multiplicative
    pr_dc = 1/ff * ( norm(i_sc) *norm(r_sc) *norm(i_ff)
                *norm(v_ff) *norm(r_oc) *norm(v_oc_t) *norm(temp_corr) ).

    LFM_4 - multiplicative
    pr_dc = 1/ff * ( norm(i_sc) *norm(i_mp)
                *norm(v_mp) *norm(v_oc_t) *norm(temp_corr) ).

    Parameters                                                        [units]
    ----------
    Index (copied from dmeas) either
        date_time : usually for external measurements or
        measurement_number : for indoor measurements e.g. IEC 61853

    * ``poa_global`` - global plane of array                          [W/m^2]
    * ``temp_module`` - module temperature                            [C]
    * ``wind_speed`` - wind speed optional                            [m/

    |Columns as used by LFM_4 and/or LFM_6| :

    * ``pr_dc``| 4 6 | Performance ratio dc.
                pr_dc = meas_p_mp / ref_p_mp /(poa_global/G_STC)      [%]
    * ``pr_dc_temp_corr``
               | 4 6 | pr_dc adjusted to 25C by gamma_p_mp.
    * ``i_sc`` | 4 6 | loss due to current at short circuit condition [%]
    * ``v_oc`` | 4 6 | Loss due to voltage at open circuit condition  [%]
    * ``v_oc_temp_corr``
               | 4 6 | v_oc adjusted to 25C by gamma_p_mp (not beta_v_oc)
                           for simplicity

    * ``i_mp`` | 4   | Loss due to current part of ff                 [%]
    * ``v_mp`` | 4   | Loss due to voltage part of ff                 [%]

    * ``r_sc`` |   6 | Loss due to r_sc ~r_shunt                      [%]
    * ``i_ff`` |   6 | Loss due to r_sc corrected current part of ff  [%]
    * ``v_ff`` |   6 | Loss due to r_oc corrected voltage part of ff  [%]
    * ``r_oc`` |   6 | Loss due to r_oc related to r_series           [%]

dstack : DataFrame
------------------
    Stacked subtractive normalized loss factors per parameter to model fall
    from start 1/ref_ff to meas pr_dc where -

    LFM_6 -  subtractive losses
    pr_dc = 1/ff - (stack(i_sc) +stack(r_sc) +stack(i_ff)
                +stack(v_   ff) +stack(r_oc) +stack(v_oc_t) +stack(temp_corr))

    LFM_4 -  subtractive losses
    pr_dc = 1/ff - (stack(i_sc) +stack(i_mp)
                +stack(v_mp) +stack(v_oc_t) +stack(temp_corr) ).

    Parameters                                                      [units]
    ----------
    Index (copied from dmeas)
        date_time : usually for external measurements or
        measurement_number : for indoor measurements e.g. IEC 61853

    * ``poa_global`` - global plane of array irradiance               [W/m^2]
    * ``temp_module`` - module temperature                            [C]
    * ``wind_speed`` - wind speed optional                            [m/

    |Columns as needed by LFM_4 and/or LFM_6| :

    * ``pr_dc`` equal to `dnorm['pr_dc']`

    * ``i_sc`` | 4 6 | loss due to current at short circuit condition [%]
    * ``v_oc`` | 4 6 | Loss due to voltage at open circuit condition  [%]
    * ``v_oc_temp_corr``
               | 4 6 | v_oc adjusted to 25C by gamma_p_mp (not beta_v_oc)
                           for simplicity

    * ``i_mp`` | 4   | Loss due to current part of ff                 [%]
    * ``v_mp`` | 4   | Loss due to voltage part of ff                 [%]

    * ``r_sc`` |   6 | Loss due to r_sc ~r_shunt                      [%]
    * ``i_ff`` |   6 | Loss due to r_sc corrected current part of ff  [%]
    * ``v_ff`` |   6 | Loss due to r_oc corrected voltage part of ff  [%]
    * ``r_oc`` |   6 | Loss due to r_oc related to r_series           [%]
"""

# DEFINE REFERENCE MEASUREMENT CONDITIONS
# or use existing definitions in pvlib. These might not all have
# been used in this code but are included for completeness

# NAME  value     # comment          unit       PV_LIB name

T_STC = 25.0      # STC temperature  [C]        temperature_ref
G_STC = 1000.0    # STC irradiance   [W/m^2]

# not all yet used below , added here for completeness
T_LIC = 25.0      # LIC temperature  [C]
G_LIC = 200.0     # LIC irradiance   [W/m^2]

T_HTC = 75.0      # HTC temperature  [C]
G_HTC = 1000.0    # HTC irradiance   [W/m^2]

T_PTC = 55.0      # HTC temperature  [C]
G_PTC = 1000.0    # HTC irradiance   [W/m^2]

G_LTC = 500.0    # HTC irradiance   [W/m^2]
T_LTC = 15.0      # LTC temperature  [C]

G_NOCT = 800      # NOCT irradiance  [W/m^2]
T_NOCT = 45       # NOCT temperature [C]

T_MAX = 100       # maximum temperature on right y axis

T0C_K = 273.15    # 0C  to Kelvin
T25C_K = 298.15   # 25C to Kelvin

#  Define standardised LFM graph colours as a dict ``CLR``
CLR = {
    # parameter_CLR colour            R   G   B
    'irradiance':   'darkgreen',   # 000 064 000
    'temp_module':  'red',         # 255 000 000
    'temp_air':     'yellow',      # 245 245 220
    'wind_speed':   'grey',        # 127 127 127

    'i_sc':         'purple',      # 128 000 128
    'r_sc':         'orange',      # 255 165 000
    'i_ff':         'lightgreen',  # 144 238 144
    'i_mp':         'green',       # 000 255 000
    'i_v':          'black',       # 000 000 000 between i and v losses
    'v_ff':         'cyan',        # 000 255 255
    'v_mp':         'blue',        # 000 000 255
    'r_oc':         'pink',        # 255 192 203
    'v_oc':         'sienna',      # 160 082 045

    'pr_dc':        'black',       # 000 000 000
}


def meas_to_norm(dmeas, ref):
    """
    Convert measured P(W), I(A), V(V), R(Ohms) to values normalized to STC.

    Parameters
    ----------
    dmeas : DataFrame
        Measured weather and module electrical values per time or measurement.
        Contains 'poa_global', 'temp_module' and optional 'wind_speed'

    ref : dict
        Reference electrical and thermal datasheet module values at STC.

    Returns
    -------
    dnorm : DataFrame
        Normalised multiplicative loss values (values approx 1).
        Contains 'poa_global', 'temp_module' and optional 'wind_speed'

    References
    ----------
    .. [1] Steve Ransome (SRCL) and Juergen Sutterlueti (Gantner Instruments)
       'Quantifying Long Term PV Performance and Degradation under Real Outdoor
       and IEC 61853 Test Conditions Using High Quality Module IV Measurements'
       36th EU PVSEC, Marseille, France. September 2019.

    """
    dnorm = pd.DataFrame()

    # copy weather data to meas dataframe for ease of use later
    dnorm['poa_global'] = dmeas['poa_global']
    dnorm['temp_module'] = dmeas['temp_module']
    dnorm['wind_speed'] = dmeas['wind_speed']

    dnorm['pr_dc'] = dmeas['p_mp']/ref['p_mp'] / (dmeas['poa_global']/G_STC)

    # calc temperature corrected pr_dc
    dnorm['pr_dc_temp_corr'] = (
        dnorm['pr_dc']
        * (1 - ref['gamma_pdc']*(dmeas['temp_module'] - T_STC)))

    # calculate normalised loss coefficients
    if 'i_sc' in dmeas.columns:
        dnorm['i_sc'] = (dmeas['i_sc'] / ref['i_sc']
                         / (dmeas['poa_global'] / G_STC))

        if 'i_mp' in dmeas.columns:
            dnorm['i_mp'] = dmeas['i_mp'] / dmeas['i_sc']

    if 'v_oc' in dmeas.columns:
        dnorm['v_oc'] = dmeas['v_oc'] / ref['v_oc']

        # temperature corrected
        dnorm['v_oc_temp_corr'] = (
                dnorm['v_oc']
                * (1 - ref['beta_v_oc']*(dmeas['temp_module'] - T_STC)))

        if 'v_mp' in dmeas.columns:
            dnorm['v_mp'] = dmeas['v_mp'] / dmeas['v_oc']

    if all(c in dmeas.columns for c in ['i_sc', 'v_oc', 'r_sc', 'r_oc']):
        ''' LFM_6 including r_sc and r_oc

        create temporary variables (i_r, v_r) from the
        intercept of r_sc (at i_sc) with r_oc (at v_oc)
        to make maths easier '''

        i_r = ((dmeas['i_sc'] * dmeas['r_sc'] - dmeas['v_oc'])
               / (dmeas['r_sc'] - dmeas['r_oc']))

        v_r = ((dmeas['r_sc'] * (dmeas['v_oc'] - dmeas['i_sc']
               * dmeas['r_oc']) / (dmeas['r_sc'] - dmeas['r_oc'])))

        # calculate normalised resistances r_sc and r_oc
        dnorm['r_sc'] = i_r / dmeas['i_sc']  # norm_r @ isc
        dnorm['r_oc'] = v_r / dmeas['v_oc']  # norm_r @ roc

        # calculate remaining fill factor losses partitioned to i_ff, v_ff
        dnorm['i_ff'] = dmeas['i_mp'] / i_r
        dnorm['v_ff'] = dmeas['v_mp'] / v_r

    return dnorm

'''
def mpm_fit(data, var_to_fit, mpm_sel):

    print ("var_to_fit, mpm_sel = ", var_to_fit, mpm_sel)
    """
    Fit mpm to normalised measured data 'var_to_fit' using mpm_sel model.

   mpm_sel == a :
            const  temp_coeff     low_light   high_light wind  extra
             |     |              |             |        |      |
    fit = = c_1 +c_2*(t_mod-25) +c_3*log10(g) +c_4*g +c_5*ws +c_6/g

   mpm_sel == b:
        const  temp_coeff     low_light  improvement high_light     ws
          |     |               |               |           |       |
    fit =c_1 +c_2*(t_mod–25) +c_3*log10(g)*(t_k/t_stc_k) +c_4*g +c_5*ws

    where :
        g = G_POA (W/m^2) / G_STC --> 'suns'
        t_mod = module temperature (C)
        ws = windspeed (ms^-1)

    Parameters
    ----------
    data : DataFrame (see norm)
        Normalised multiplicative loss values (values approx 1).

    var_to_fit : string
        Column name in ``data`` containing variable being fitted.
        e.g. pr_dc, i_mp, v_mp, v_oc ...

    mpm_sel : char
        MPM version 'a' or 'b'

    Returns
    -------
    pred : Series
        Values predicted by the fitted model.

    coeff : list
        Model coefficients ``c_1`` to ``c_6``.

    resid : Series
        Residuals of the fitted model.

    coeff_err : list
        Standard deviation of error in each model coefficient.

    # https://docs.scipy.org/doc/scipy/reference/generated/scipy.optimize.curve_fit.html

    infodict : dict
        a dictionary of optional outputs with keys
        nfev - The number of function calls.
        fvec - The function values evaluated at the solution.
        etc.

    mesg : string
        A string message giving information about the solution.

    ier : int
        An integer flag. If it is equal to 1, 2, 3 or 4, the solution was found.
        Otherwise, the solution was not found.

    """
    # drop any missing data
    data = data.dropna()

    c5_zero = 'wind_speed' not in data.columns
    # if wind_speed is not present, add it and force it to 0
    if c5_zero:
        data['wind_speed'] = 0.

    # define function name
    func = mpm_calc # (data, mpm_sel, *coeff)


    if mpm_sel == 'a':
        # setup initial values and initial boundary conditions
        # init  c1   c2    c3    c4    c5   c6<0

        p_0 = (1.0, 0.01, 0.01, 0.01, 0.01, -0.01)
        # boundaries
        bounds = ([-2,  -2,  -2,  -2,  -2,   -2],
                  [+2,  +2,  +2,  +2,  +2,    0])

    else : # if mpm_sel == 'b':
        # setup initial values and initial boundary conditions
        # init  c1   c2    c3    c4    c5

        p_0 = (1.0, 0.01, 0.01, 0.01, 0.01)
        # boundaries
        bounds = ([-2,  -2,  -2,  -2,  -2],
                  [+2,  +2,  +2,  +2,  +2])

    coeff, pcov, infodict, mesg, ier = optimize.curve_fit(
        f=func,                  # fit function
        xdata=data,              # input data
        ydata=data[var_to_fit],  # fit parameter
        p0=p_0,                  # initial
        bounds=bounds,           # boundaries
        full_output=True
    )

    # if data had no wind_speed measurements then c_5 coefficient is
    # meaningless but a non-zero value may have been returned.
    if c5_zero:
        coeff[4] = 0.

    # get error of mpm coefficients as sqrt of covariance
    perr = np.sqrt(np.diag(pcov))
    coeff_err = list(perr)

    # save fit and error to dataframe
    pred = mpm_calc(data, mpm_sel, *coeff)

    resid = pred - data[var_to_fit]

    return pred, coeff, resid, coeff_err, infodict, mesg, ier



def mpm_calc(dmeas, mpm_sel, c_1, c_2, c_3, c_4, c_5=0., c_6=0.,):

    print("mpm_sel, c_1, c_2, c_3, c_4, = ", mpm_sel, c_1, c_2, c_3, c_4,)

    """
    Predict norm LFM values from weather data (g,t,w) in ``dmeas``.

    if mpm_sel == 'a':
                const  temp_coeff     low_light   high_light wind  extra
                |     |              |             |        |      |
        norm = c_1 +c_2*(t_mod-25) +c_3*log10(g) +c_4*g +c_5*ws +c_6/g

    if mpm_sel == 'b':
               const  temp_coeff     low_light  improvement high_light   ws
               |     |               |               |           |       |
        norm =c_1 +c_2*(t_mod–25) +c_3*log10(g)*(t_k/t_stc_k) +c_4*g +c_5*ws


    where :
        g = G_POA (W/m^2) / G_STC --> 'suns'
        t_mod = module temperature (C)
        ws = windspeed (ms^-1)

    Parameters                                                          [units]
    ----------
    dmeas : DataFrame
        Measured weather and module electrical values per time or measurement.
        Contains 'poa_global', 'temp_module' and optional 'wind_speed'.

    mpm_sel :
        mpm_sel : char
        MPM version 'a' or 'b'

    c_1 : float
        Constant term in model.                                            [%]
    c_2 : float
        Temperature coefficient in model.                                [1/C]
    c_3 : float
        Coefficient for low light log irradiance drop.                  [suns]
    c_4 : float
        Coefficient for high light linear irradiance drop.            [1/suns]
    c_5 : float, default 0
        Coefficient for wind speed dependence optional.              [1/(m/s)]
    c_6 : float, default 0                                              [suns]
        Coefficient for dependence on inverse irradiance.

    Returns
    -------
    mpm_out : Series
        Predicted values of mpm coefficient.

    References
    ----------
    .. [1] Steve Ransome (SRCL) and Juergen Sutterlueti (Gantner Instruments)
       "Quantifying Long Term PV Performance and Degradation under Real Outdoor
       and IEC 61853 Test Conditions Using High Quality Module IV Measurements"
       36th EU PVSEC, Marseille, France. September 2019

    """

    # print ('mpm_sel = ', mpm_sel)


    if mpm_sel == 'a':
        mpm_out = (
            c_1
            + c_2 * (dmeas['temp_module'] - T_STC)
            + c_3 * np.log10(dmeas['poa_global'] / G_STC)
            + c_4 * (dmeas['poa_global'] / G_STC)
            + c_6 / (dmeas['poa_global'] / G_STC)
        )

        if 'wind_speed' in dmeas.columns:
            mpm_out += c_5 * dmeas['wind_speed']

    else : # if mpm_sel == 1:
        mpm_out = (
            c_1
            + c_2 * (dmeas['temp_module'] - T_STC)
            + c_3 * ((np.log10(dmeas['poa_global'] / G_STC)
                      * (dmeas['temp_module'] + T0C_K) / T25C_K))
            + c_4 * (dmeas['poa_global'] / G_STC)
        )

    return mpm_out


'''
def mpm_a_calc(dmeas, c_1, c_2, c_3, c_4, c_5=0., c_6=0.):
    """
    Predict norm LFM values from weather data (g,t,w) in ``dmeas``.

            const  temp_coeff     low_light   high_light wind  extra
             |     |              |             |        |      |
    norm = c_1 +c_2*(t_mod-25) +c_3*log10(g) +c_4*g +c_5*ws +c_6/g

    where :
        g = G_POA (W/m^2) / G_STC --> 'suns'
        t_mod = module temperature (C)
        ws = windspeed (ms^-1)

    Parameters                                                          [units]
    ----------
    dmeas : DataFrame
        Measured weather and module electrical values per time or measurement.
        Contains 'poa_global', 'temp_module' and optional 'wind_speed'.

    c_1 : float
        Constant term in model.                                            [%]
    c_2 : float
        Temperature coefficient in model.                                [1/C]
    c_3 : float
        Coefficient for low light log irradiance drop.                  [suns]
    c_4 : float
        Coefficient for high light linear irradiance drop.            [1/suns]
    c_5 : float, default 0
        Coefficient for wind speed dependence optional.              [1/(m/s)]
    c_6 : float, default 0                                              [suns]
        Coefficient for dependence on inverse irradiance.

    Returns
    -------
    mpm_a_out : Series
        Predicted values of mpm coefficient.

    References
    ----------
    .. [1] Steve Ransome (SRCL) and Juergen Sutterlueti (Gantner Instruments)
       "Quantifying Long Term PV Performance and Degradation under Real Outdoor
       and IEC 61853 Test Conditions Using High Quality Module IV Measurements"
       36th EU PVSEC, Marseille, France. September 2019

    """
    mpm_a_out = (
        c_1
        + c_2 * (dmeas['temp_module'] - T_STC)
        + c_3 * np.log10(dmeas['poa_global'] / G_STC)
        + c_4 * (dmeas['poa_global'] / G_STC)
        + c_6 / (dmeas['poa_global'] / G_STC)
    )

    if 'wind_speed' in dmeas.columns:
        mpm_a_out += c_5 * dmeas['wind_speed']

    return mpm_a_out


def mpm_a_fit(data, var_to_fit):
    """
    Fit mpm_a to normalised measured data 'var_to_fit' using mpm_a model.

            const  temp_coeff     low_light   high_light wind  extra
             |     |              |             |        |      |
    fit = = c_1 +c_2*(t_mod-25) +c_3*log10(g) +c_4*g +c_5*ws +c_6/g

    where :
        g = G_POA (W/m^2) / G_STC --> 'suns'
        t_mod = module temperature (C)
        ws = windspeed (ms^-1)

    Parameters
    ----------
    data : DataFrame (see norm)
        Normalised multiplicative loss values (values approx 1).

    var_to_fit : string
        Column name in ``data`` containing variable being fitted.
        e.g. pr_dc, i_mp, v_mp, v_oc ...

    Returns
    -------
    pred : Series
        Values predicted by the fitted model.

    coeff : list
        Model coefficients ``c_1`` to ``c_6``.

    resid : Series
        Residuals of the fitted model.

    coeff_err : list
        Standard deviation of error in each model coefficient.

    See Also
    --------
    mpm_a_calc

    """
    # drop any missing data
    data = data.dropna()

    c5_zero = 'wind_speed' not in data.columns
    # if wind_speed is not present, add it and force it to 0
    if c5_zero:
        data['wind_speed'] = 0.

    # define function name
    func = mpm_a_calc

    # setup initial values and initial boundary conditions
    # init  c1   c2    c3    c4    c5   c6<0

    p_0 = (1.0, 0.01, 0.01, 0.01, 0.01, -0.01)
    # boundaries
    bounds = ([-2,  -2,  -2,  -2,  -2,   -2],
              [+2,  +2,  +2,  +2,  +2,    0])

    """
    # full_outputboolean, optional
    If True, this function returns additioal information:
        infodict, mesg, and ier.
    """

    coeff, pcov, infodict, mesg, ier = optimize.curve_fit(
        f=func,                  # fit function
        xdata=data,              # input data
        ydata=data[var_to_fit],  # fit parameter
        p0=p_0,                  # initial
        bounds=bounds,           # boundaries
        full_output=True
    )

    # if data had no wind_speed measurements then c_5 coefficient is
    # meaningless but a non-zero value may have been returned.
    if c5_zero:
        coeff[4] = 0.

    # get error of mpm coefficients as sqrt of covariance
    perr = np.sqrt(np.diag(pcov))
    coeff_err = list(perr)

    # save fit and error to dataframe
    pred = mpm_a_calc(data, *coeff)

    resid = pred - data[var_to_fit]

    return pred, coeff, resid, coeff_err, infodict, mesg, ier


def mpm_b_fit(data, var_to_fit):
    """
    Fit mpm_b to normalised measured data 'var_to_fit' using mpm_b model.

        const  temp_coeff     low_light  improvement high_light     ws
          |     |               |               |           |       |
    fit =c_1 +c_2*(t_mod–25) +c_3*log10(g)*(t_k/t_stc_k) +c_4*g +c_5*ws

        where :
        g = G_POA (W/m^2) / G_STC --> 'suns'
        t_mod = module temperature (C)
        ws = windspeed (ms^-1)

    Parameters
    ----------
    data : DataFrame (see norm)
        Normalised multiplicative loss values (values approx 1).

    var_to_fit : string
        Column name in ``data`` containing variable being fitted.
        e.g. pr_dc, i_mp, v_mp ...

    Returns
    -------
    pred : Series
        Values predicted by the fitted model.

    coeff : list
        Model coefficients ``c_1`` to ``c_5``.

    resid : Series
        Residuals of the fitted model.

    coeff_err : list
        Standard deviation of error in each model coefficient.

    See Also
    --------
    mpm_a

    """
    # drop missing data
    data = data.dropna()

    # define function name
    func = mpm_b_calc

    # setup initial values and initial boundary conditions
    # init  c1   c2    c3    c4    c5

    p_0 = (1.0, 0.01, 0.01, 0.01, 0.01)
    # boundaries
    bounds = ([-2,  -2,  -2,  -2,  -2],
              [+2,  +2,  +2,  +2,  +2])

    coeff, pcov, infodict, mesg, ier = optimize.curve_fit(
        f=func,                  # fit function
        xdata=data,              # input data
        ydata=data[var_to_fit],  # fit parameter
        p0=p_0,                  # initial
        bounds=bounds,           # boundaries
        full_output=True
    )

    # get error of mpm coefficients as sqrt of covariance
    perr = np.sqrt(np.diag(pcov))
    coeff_err = list(perr)

    # save fit and error to dataframe
    pred = mpm_b_calc(data, *coeff)

    resid = pred - data[var_to_fit]

    # fvec = infodict["fvec"]

    return pred, coeff, resid, coeff_err, infodict, mesg, ier


def mpm_b_calc(dmeas, c_1, c_2, c_3, c_4, c_5=0.):
    """
    Predict normalised LFM values from weather data (g,t,w) in ``dmeas``.

         const  temp_coeff     low_light  improvement high_light     ws
           |     |               |               |           |       |
    norm =c_1 +c_2*(t_mod–25) +c_3*log10(g)*(t_k/t_stc_k) +c_4*g +c_5*ws

    where :
        g = G_POA (W/m^2) / G_STC --> 'suns'
        t_mod = module temperature (C)
        ws = windspeed (ms^-1)

    Parameters                                                          [units]
    ----------
    dmeas : DataFrame
        Measured weather and module electrical values per time or measurement.
        Contains 'poa_global', 'temp_module' and optional 'wind_speed'.

    c_1 : float
        Constant term in model.                                            [%]
    c_2 : float
        Temperature coefficient in model.                                [1/C]
    c_3 : float
        Coefficient for low light log irradiance drop.                  [suns]
    c_4 : float
        Coefficient for high light linear irradiance drop.            [1/suns]
    c_5 : float, default 0
        Coefficient for wind speed dependence optional.              [1/(m/s)]

    Returns
    -------
    mpm_b_out : Series
        Predicted values of mpm coefficient.

    References
    ----------
    .. [1] Steve Ransome (SRCL) and Juergen Sutterlueti (Gantner Instruments)
       "Quantifying Long Term PV Performance and Degradation under Real Outdoor
       and IEC 61853 Test Conditions Using High Quality Module IV Measurements"
       36th EU PVSEC, Marseille, France. September 2019

    """
    mpm_b_out = (
        c_1
        + c_2 * (dmeas['temp_module'] - T_STC)
        + c_3 * ((np.log10(dmeas['poa_global'] / G_STC)
                  * (dmeas['temp_module'] + T0C_K) / T25C_K))
        + c_4 * (dmeas['poa_global'] / G_STC)
    )

    return mpm_b_out


def plot_scatter(dnorm, title, qty_lfm_vars, save_figs=False):
    """
    Scatterplot of normalised values (y) vs. irradiance (x).

    Electrical quantities are plotted on the left y-axis, temperature
    quantities are plotted on the right y-axis.

    Parameters
    ----------
    dnorm : DataFrame
        Normalised multiplicative loss values (values approx 1).
        Contains 'poa_global', 'temp_module' and optional 'wind_speed'

    title : string
        Title for the figure.

    qty_lfm_vars : int
        number of lfm_vars : 6=iv with rsc, roc ; 4=indoor

    save_figs : boolean
        save a high resolution png file of figure

    Returns
    -------
    fig : Figure
        Instance of matplotlib.figure.Figure

    See Also
    --------
    meas_to_norm

    """
    try:
        import matplotlib.pyplot as plt
    except ImportError:
        raise ImportError('plot_scatter requires matplotlib')

    # offset legend to the right to not overlap graph, use ~1.2
    bbox = 1.2

    # set x_axis as irradiance in W/m2
    xdata = dnorm['poa_global']

    fig, ax1 = plt.subplots()

    ax1.set_title(title)

    ax1.set_ylabel('Normalised values')
    ax1.axhline(y=1, c='grey', linewidth=3)  # show 100% line

    # optional normalised y scale usually ~0.8 to 1.1
    ax1.set_ylim(0.8, 1.1)

    ax1.set_xlabel('Plane of array irradiance [W/m$^2$]')
    ax1.axvline(x=G_STC, c='grey', linewidth=3)  # show 1000W/m^2 STC
    ax1.axvline(x=G_NOCT, c='grey', linewidth=3)  # show 800W/m^2 NOCT
    ax1.axvline(x=G_LIC, c='grey', linewidth=3)  # show 200W/m^2 LIC

    # check which lines to plot
    if qty_lfm_vars == 6:
        # LFM_6
        lines = {
            'pr_dc_temp_corr': 'pr_dc',
            'i_sc': 'i_sc',
            'r_sc': 'r_sc',
            'r_oc': 'r_oc',
            'i_ff': 'i_ff',
            'v_ff': 'v_ff',
            'v_oc_temp_corr': 'v_oc'}

        labels = {
            'pr_dc_temp_corr': 'pr_dc_temp_corr',
            'i_sc': 'norm_i_sc',
            'r_sc': 'norm_r_sc',
            'r_oc': 'norm_r_oc',
            'i_ff': 'norm_i_ff',
            'v_ff': 'norm_v_ff',
            'v_oc_temp_corr': 'norm_v_oc_temp_corr'}

    elif qty_lfm_vars == 4:
        # LFM_4
        lines = {
            'pr_dc_temp_corr': 'pr_dc',
            'i_mp': 'i_mp',
            'v_mp': 'v_mp',
            'i_sc': 'i_sc',
            'v_oc_temp_corr': 'v_oc'}

        labels = {
            'pr_dc_temp_corr': 'pr_dc_temp_corr',
            'i_mp': 'norm_i_mp',
            'v_mp': 'norm_v_mp',
            'i_sc': 'norm_i_sc',
            'v_oc_temp_corr': 'norm_v_oc_temp_corr'}

    # plot the LFM parameters depending on qty_lfm_vars
    for k in lines.keys():
        try:
            ax1.scatter(xdata, dnorm[k], c=CLR[lines[k]], label=labels[k])
        except KeyError:
            pass

    ax1.legend(bbox_to_anchor=(bbox, 1),
               loc='upper left', borderaxespad=0.)

    # y2axis plot met on right y axis
    ax2 = ax1.twinx()
    ax2.set_ylabel('Temperature (C/100)')

    # set wide limits 0 to 4 so they don't overlap with LFM params
    ax2.set_ylim(0, 4)

    ax2.scatter(xdata,
                dnorm['temp_module']/T_MAX,
                c=CLR['temp_module'],
                label='temp_module C/' + str(T_MAX))

    # temp_air may not exist particularly for indoor measurements
    try:
        ax2.scatter(xdata,
                    dnorm['temp_air']/T_MAX,
                    c=CLR['temp_air'],
                    label='temp_air C/' + str(T_MAX))
    except KeyError:
        pass

    # make second legend box low enough ~0.1 not to overlap first box
    ax2.legend(bbox_to_anchor=(bbox, 0.1),
               loc='upper left', borderaxespad=0.)

    if save_figs:
        # remove '.csv', high resolution= 300 dots per inch
        plt.savefig(os.path.join('mlfm_data', 'output',
                    'scatter_' + title[:len(title)-4]), dpi=300)

    plt.show()

    return fig


def plot_stack(dstack, fill_factor, title,
               xaxis_labels=0, is_i_sc_self_ref=False,
               save_figs=False
               ):
    """
    Plot stacked subtractive losses from 1/ref_ff down to pr_dc.

    Parameters
    ----------
    dstack : DataFrame
        Stacked subtractive losses.

    fill_factor : float
        Reference value of fill factor for IV curve at STC conditions.

    title : string
        Title for the figure.

    xaxis_labels : int, default 0
        Number of x-axis labels to show. Default 0 shows all.

    is_i_sc_self_ref : bool, default False
       Self-correct ``i_sc`` to remove angle of incidence,
       spectrum, snow or soiling.

    save_figs : boolean
        save a high resolution png file of figure

    # is_v_oc_temp_module_corr : bool, default True
    #    Calculate loss due to temperature and subtract from ``v_oc`` loss.

    Returns
    -------
    fig : Figure
        Instance of matplotlib.figure.Figure

    See Also
    --------
    norm_to_stack

    """
    try:
        import matplotlib.pyplot as plt
    except ImportError:
        raise ImportError('plt_stack requires matplotlib')

    # label names for LFM_6
    stack6 = ['i_sc', 'r_sc', 'i_ff', 'i_v',
              'v_ff', 'r_oc', 'v_oc_temp_corr']

    if all([c in dstack.columns for c in stack6]):

        # data order from bottom to top
        ydata = [dstack['pr_dc'] + (dstack['i_sc'] * (is_i_sc_self_ref)),
                 dstack['v_oc_temp_corr'],
                 dstack['temp_module_corr'],
                 dstack['r_oc'],
                 dstack['v_ff'],
                 dstack['i_v'],
                 dstack['i_ff'],
                 dstack['r_sc'],
                 dstack['i_sc'] * (not is_i_sc_self_ref)]

        labels = [
            'pr_dc',
            'stack_t_mod',
            'stack_v_oc',
            'stack_r_oc',
            'stack_v_ff',
            '- - -',
            'stack_i_ff',
            'stack_r_sc',
            'stack_i_sc']

        color_map = [
            'white',  # colour to bottom of graph
            CLR['temp_module'],
            CLR['v_oc'],
            CLR['r_oc'],
            CLR['v_ff'],
            CLR['i_v'],
            CLR['i_ff'],
            CLR['r_sc'],
            CLR['i_sc']]

    stack4 = ['i_sc', 'i_mp', 'i_v',
              'v_mp', 'v_oc_temp_corr']

    if all([c in dstack.columns for c in stack4]):

        # data order from bottom to top
        ydata = [dstack['pr_dc'] + (dstack['i_sc'] * (is_i_sc_self_ref)),
                 dstack['v_oc_temp_corr'],
                 dstack['temp_module_corr'],
                 dstack['v_mp'],
                 dstack['i_v'],
                 dstack['i_mp'],
                 dstack['i_sc'] * (not is_i_sc_self_ref)]

        labels = [
            'pr_dc',
            'stack_t_mod',
            'stack_v_oc',
            'stack_v_mp',
            '- - -',
            'stack_i_mp',
            'stack_i_sc']

        color_map = [
            'white',  # colour to bottom of graph
            CLR['temp_module'],
            CLR['v_oc'],
            CLR['v_mp'],
            CLR['i_v'],
            CLR['i_mp'],
            CLR['i_sc']]

    # offset legend right, use ~1.2
    bbox = 1.2

    # select x axis usually date_time
    xdata = dstack.index.values
    fig, ax1 = plt.subplots()

    ax1.set_title(title)

    # plot stack in order bottom to top,
    # allowing self_ref and temp_module corrections
    ax1.stackplot(xdata, *tuple(ydata), labels=labels, colors=color_map)

    ax1.axhline(y=1/fill_factor, c='grey', lw=3)  # show initial 1/FF
    ax1.axhline(y=1, c='grey', lw=3)  # show 100% line
    ax1.set_ylabel('stacked lfm losses')

    # find number of x date values
    x_ticks = dstack.shape[0]
    plt.xticks(np.arange(0, x_ticks), rotation=90)

    # if (xaxis_labels > 0 and xaxis_labels < x_ticks):
    if 0 < xaxis_labels < x_ticks:
        xaxis_skip = np.floor(x_ticks / xaxis_labels)
    else:
        xaxis_skip = 2

    #
    xax2 = [''] * x_ticks
    x_count = 0
    while x_count < x_ticks:
        if x_count % xaxis_skip == 0:
            #
            #  try to reformat any date indexes (not for matrices)
            #
            #  0 1 2 3 4 5 6 7 8 9 0 1 2 3 4 5 6 7 8 9
            #   y y y y - m m - d d t h h : m m : s s --> yy-mm-dd hh'h'
            #
            try:
                xax2[x_count] = xdata[x_count][2:13]+'h'
            except IndexError:
                xax2[x_count] = xdata[x_count]
            except TypeError:  # xdata can't be subscripted
                xax2[x_count] = xdata[0]

        x_count += 1

    ax1.set_xticklabels(xax2)
    ax1.set_ylim(0.6, 1/fill_factor + 0.1)  # optional normalised y scale
    plt.legend(bbox_to_anchor=(bbox, 1), loc='upper left', borderaxespad=0.)

    # plot met data on right y axis
    ax2 = ax1.twinx()
    ax2.set_ylabel('poa_global (kW/m^2), temp_module (C/ ' + str(T_MAX))
    ax2.set_ylim(0, 4)  # set so doesn't overlap lfm params

    plt.plot(xdata, dstack['poa_global'] / G_STC,
             c=CLR['irradiance'], label='poa_global (kW/m^2)')
    plt.plot(xdata, dstack['temp_module'] / T_MAX,
             c=CLR['temp_module'], label='temp_module / ' + str(T_MAX))

    # temp_air may not exist particularly for indoor measurements
    try:
        plt.plot(xdata, dstack['temp_air']/100,
                 c=CLR['temp_air'], label='temp_air/ ' + str(T_MAX))
    except KeyError:
        pass

    ax2.legend(bbox_to_anchor=(bbox, 0.3), loc='upper left', borderaxespad=0.)
    ax1.set_xticklabels(xax2, rotation=90)

    # remove '.csv', high resolution= 300 dots per inch
    plt.savefig(os.path.join('mlfm_data', 'output',
                'stack_' + title[:len(title)-4]), dpi=300)

    return fig


def meas_to_stack_lin(dmeas, ref, qty_lfm_vars, gap=0.01):
    """
    Convert measured values to stacked subtractive normalized losses.

    Stacked subtractive losses show the relative loss proportions
    from max possible "ref_i_sc * ref_v_oc" (1/reference fill factor)
    to the measured normalized power.

    This version is done in a linear fashion so that LFM4 and LFM6 give the
    same answers for Isc and Voc and the loss(i_mp)=loss(r_sc)+loss(i_ff)

    Parameters
    ----------
    dmeas : DataFrame
        Measured weather and module electrical values per time or measurement.
        Contains 'poa_global', 'temp_module' and optional 'wind_speed'.

    ref : dict
        Reference electrical and thermal datasheet module values at STC.

    gap : float
        create a gap to differentiate i and v losses ~ 0.01

    qty_lfm_vars : int
        number of lfm_vars : 6=iv with rsc, roc ; 4=without rsc, roc

    Returns
    -------
    dstack : DataFrame
        Stacked subtractive normalized losses

    See Also
    --------
    meas_to_norm

    References
    ----------
    .. [1] Steve Ransome (SRCL) and Juergen Sutterlueti (Gantner Instruments)
       "Quantifying Long Term PV Performance and Degradation under Real Outdoor
       and IEC 61853 Test Conditions Using High Quality Module IV Measurements"
       36th EU PVSEC, Marseille, France. September 2019
    """
    # create an empty DataFrame to put stack results
    dstack = pd.DataFrame()

    # copy weather data for ease of use
    dstack['poa_global'] = dmeas['poa_global']
    dstack['temp_module'] = dmeas['temp_module']
    dstack['wind_speed'] = dmeas['wind_speed']

    # ref['p_mp'] = ref['i_mp'] * ref['v_mp']

    # ref['ff'] = ref['p_mp'] / (ref['i_sc'] * ref['v_oc'])

    # ref['ff'] = (ref['i_mp']*ref['v_mp'])/(ref['i_sc']*ref['v_oc'])
    inv_ff = 1 / ref['ff']

    dstack['pr_dc'] = dmeas['pr_dc']

    # Find linear values on i and v axes normalised to i_mp, v_mp
    lin_i_ratio = ref['i_sc']/ref['i_mp']
    lin_v_ratio = ref['v_oc']/ref['v_mp']

    lin_i_sc = dmeas['i_sc']/ref['i_mp']/(dmeas['poa_global']/G_STC)

    lin_v_oc = dmeas['v_oc']/ref['v_mp']
    lin_v_oc_temp_corr = dmeas['v_oc_temp_corr']/ref['v_mp']

    # transform multiplicative to subtractive losses find
    # correction factor to scale losses to keep 1/ff --> pr_dc

    if qty_lfm_vars == 6:
        # subtractive losses with series and shunt resistance effects
        i_r = ((dmeas['i_sc'] * dmeas['r_sc'] - dmeas['v_oc']) /
               (dmeas['r_sc'] - dmeas['r_oc']))

        v_r = ((dmeas['r_sc'] * (dmeas['v_oc'] - dmeas['i_sc'] *
                dmeas['r_oc']) / (dmeas['r_sc'] - dmeas['r_oc'])))

        lin_i_r = i_r/ref['i_mp'] / (dmeas['poa_global']/G_STC)
        lin_i_ff = dmeas['i_mp'] / ref['i_mp']/(dmeas['poa_global']/G_STC)

        lin_v_ff = dmeas['v_mp'] / ref['v_mp']
        lin_v_r = v_r / ref['v_mp']

        sub_i = lin_i_ratio - lin_i_ff  # current drop
        sub_v = lin_v_ratio - lin_v_ff  # voltage drop

        # correction factor mult --> lin loss
        corr = (inv_ff - dstack['pr_dc']) / (sub_i + sub_v)

        # put 6 LFM values in a stack from pr_dc (bottom) to 1/ff_ref (top)
        # accounting for series and shunt resistance losses

        dstack['i_sc'] = (lin_i_ratio-lin_i_sc) * corr
        dstack['r_sc'] = (lin_i_sc-lin_i_r) * corr
        dstack['i_ff'] = (lin_i_r-lin_i_ff) * corr - gap/2
        dstack['i_v'] = gap
        dstack['v_ff'] = (lin_v_r-lin_v_ff) * corr - gap/2
        dstack['r_oc'] = (lin_v_oc-lin_v_r) * corr
        dstack['v_oc_temp_corr'] = (lin_v_oc_temp_corr-lin_v_oc) * corr
        dstack['temp_module_corr'] = (lin_v_ratio-lin_v_oc_temp_corr) * corr

    if qty_lfm_vars == 4:

        lin_i_mp = dmeas['i_mp'] / ref['i_mp'] / (dmeas['poa_global']/G_STC)
        lin_v_mp = dmeas['v_mp'] / ref['v_mp']

        sub_i = lin_i_ratio - lin_i_mp  # current drop
        sub_v = lin_v_ratio - lin_v_mp  # voltage drop

        # correction factor mult --> lin loss
        corr = (inv_ff-dstack['pr_dc']) / (sub_i + sub_v)

        # put 4 LFM values in a stack from pr_dc (bottom) to 1/ff_ref (top)
        # accounting for series and shunt resistance losse

        dstack['i_sc'] = (lin_i_ratio-lin_i_sc) * corr
        dstack['i_mp'] = (lin_i_sc-lin_i_mp) * corr - gap/2
        dstack['i_v'] = gap
        dstack['v_mp'] = (lin_v_oc-lin_v_mp) * corr - gap/2
        dstack['v_oc_temp_corr'] = (lin_v_oc_temp_corr-lin_v_oc) * corr
        dstack['temp_module_corr'] = (lin_v_ratio-lin_v_oc_temp_corr) * corr

    return dstack


"""
The Loss Factors Model (LFM) and Mechanistic Performance Model (MPM)
together known as "MLFM" have been developed by SRCL and Gantner Instruments
(previously Oerlikon Solar and Tel Solar) since 2011 MLFM and 2017 MPM

.. [1] J. Sutterlueti(now Gantner Instruments) and S. Ransome
 '4AV.2.41 Characterising PV Modules under Outdoor Conditions:
What's Most Important for Energy Yield'
26th EU PVSEC 8 September 2011; Hamburg, Germany.
http://www.steveransome.com/pubs/2011Hamburg_4AV2_41.pdf

.. [2] Steve Ransome and Juergen Sutterlueti(Gantner Instruments)
  'Choosing the best Empirical Model for predicting energy yield'
  7th PV Energy Rating and Module Performance Modeling Workshop,
  Canobbio, Switzerland 30-31 March, 2017.

.. [3] S. Ransome and J. Sutterlueti (Gantner Instruments)
'Checking the new IEC 61853.1-4 with high quality 3rd party data to
benchmark its practical relevance in energy yield prediction'
PVSC June 2019 [Chicago], USA.
http://www.steveransome.com/PUBS/1906_PVSC46_Chicago_Ransome.pdf

.. [4] Steve Ransome (SRCL) and Juergen Sutterlueti (Gantner Instruments)
'5CV.4.35 Quantifying Long Term PV Performance and Degradation
under Real Outdoor and IEC 61853 Test Conditions
Using High Quality Module IV Measurements'.
36th EU PVSEC Sep 2019 [Marseille]

.. [5] Steve Ransome (SRCL)
'How to use the Loss Factors and Mechanistic Performance Models
effectively with PVPMC/PVLIB'
[PVPMC] Webinar on PV Performance Modeling Methods, Aug 2020.
https://pvpmc.sandia.gov/download/7879/

.. [6] W.Marion et al (NREL)
'New Data Set for Validating PV Module Performance Models'.
https://www.researchgate.net/publication/286746041_New_data_set_for_validating_PV_module_performance_models
Many more papers are available at www.steveransome.com

.. [7] Steve Ransome (SRCL)
'Benchmarking PV performance models with high quality IEC 61853 Matrix
measurements (Bilinear interpolation, SAPM, PVGIS, MLFM and 1-diode)'
http://www.steveransome.com/pubs/2206_PVSC49_philadelphia_4_presented.pdf

.. [8] Juergen Sutterlueti (Gantner Instruments)
'Advanced system monitoring and artificial intelligent data-driven analytics
to serve GW-scale photovoltaic power plant and energy storage requirements'
https://pvpmc.sandia.gov/download/8574/

"""
=======
"""Analyse, fit + predict PV performance measurements using MPM & LFM."""
import numpy as np
import pandas as pd
from scipy import optimize

# import pvlib

import os

"""
ver : 221212t09
``mlfm.py`` module contains functions to analyse, fit, predict and display
performance of PV modules using the mechanistic performance model (MPM) and
loss factors model (LFM).

Authors : Steve Ransome (SRCL) and Juergen Sutterlueti (Gantner Instruments)
Comments : Cliff Hansen, Kevin Anderson, Anton Driesse and Mark Campanelli
https://pvlib-python.readthedocs.io/en/stable/variables_style_rules.html#variables-style-rules
https://github.com/python/peps/blob/master/pep-0008.txt

OVERVIEW

I)   The Loss Factors Model (LFM) 2011 ref [1] quantifies
normalised losses from module parameters (e.g. pr_dc, i_sc, r_sc, i_mp,
v_mp, r_oc and v_oc) by analysing module measurements or the shape of the
IV curve and comparing it with STC reference values from the datasheet.

    Depending on the number of measurements available the LFM is defined
with a suffix number x = 1..12 LFM_n as in ref [4] -

                            parameters modelled
|LFM_1 |                            ``p_mp``                        |
|LFM_2 |                     ``i_mp``, ``v_mp``,                    |
|LFM_4 | ``i_sc``,           ``i_mp``, ``v_mp``,           ``v_oc`` |
|LFM_6 | ``i_sc``, ``r_sc``, ``i_mp``, ``v_mp``, ``r_oc``, ``v_oc`` |

|LFM_>6| (can include normalised losses for :
          soiling, reflectivity vs. aoi, spectrum <- affecting i_sc,
          current mismatch/shading, rollover,
          clipping etc.)

    This file just contains -
LFM_6 : 'measurements with r_sc and r_oc'
    e.g. iv curves with good smooth data.

LFM_4 : 'measurements without r_sc or r_oc'
    e.g. indoor matrix measurements or iv curves without smoooth data.

II)  The Mechanistic performance model (MPM) 2017 ref [2]
has "meaningful,independent, robust and normalised" coefficients
which fit how the LFM values depend on irradiance, module temperature
(and windspeed) and time.

Two MPM versions have been included here :

mpm_a : (mpm_original 2017 ref [2] now deprecated)
    The original model to fit normalised parameters such as
    pr_dc, v_oc, r_sc, v_mp, i_mp, ff ...
    with an extra low light coefficient c_6 to help fit data with
    unusual low light performance and/or poor measurements.
    c_5 is only used if there is windspeed data, otherwise it is ignored

    mpm_a = c_1 +c_2*(t_mod-25) +c_3*log10(g) +c_4*g +c_5*ws +c_6/g

mpm_b : (GI name 'mpm_advanced' 2022 ref [7])
    Is an improved model to fit normalised parameters such as
    pr_dc, v_oc, r_sc, v_mp, i_mp, ff ...
    It better fits precise measurements (see CFV and GI) where the
    low light data is measured well and has an improvement for even
    better v_oc fitting [ref 7 : 2022 PVSC PHILADELPHIA]
    c_5 is only used if there is windspeed data, otherwise it is ignored

    mpm_b = c_1 +c_2*(t_mod–25) +c_3*log10(g)*(t_k/t_stc_k) +c_4*g +c_5*ws

for mpm_a and mpm_b :
     g = (G_POA (W/m^2) / G_STC=1000 (W/m^2))  --> 'suns'
     t_mod = module temperature (C)
     ws = windspeed (ms^-1)

Note that both mpm_a or mpm_b can be used with either LFM_6 or LFM_4

    A later MPM version (not detailed here) can be used to model clipping and
other effects [See ref [8] Sutterlueti et al PVPMC 2022] 'mpm professional'

Using DATAFRAMES or SERIES for variables
----------------------------------------

Many pvlib functions pass series of weather data separately for parameters e.g.
    poa_global, temp_module, wind_speed
and measurements such as
    pr_dc or p_mp

This mlfm code keeps all its met and measurement data in dataframes -
    meas, norm etc. e.g.

meas.columns
    Index(['module_id', 'poa_global', 'wind_speed', 'temp_air',
           'temp_module', 'v_oc', 'i_sc', 'i_mp', 'v_mp', 'r_sc',
           'r_oc', 'p_mp', 'pr_dc', 'v_oc_temp_corr', 'pr_dc_temp_corr'],
          dtype='object')

    It's easier when modelling all 6 or more measurement parameters in one
frame and then use an lfm_sel var to choose which to analyse
e.g. lfm_sel = 'pr_dc'

If individual series are needed to interface with existing code and
methodolgies they can be created by the following


#pvlib series  <-- mlfm dataframe
    poa_global   = meas['poa_global']
    temp_module  = meas['temp_module']
    wind_speed   = meas['wind_speed']
    pr_dc        = meas['pr_dc']

# mlfm dataframe      <-- pvlib series
    meas['poa_global']  = poa_global
    meas['temp_module'] = temp_module
    meas['wind_speed']  = wind_speed
    meas['pr_dc']       = pr_dc

DATAFRAME DEFINITIONS (for this python file and tutorials)
----------------------------------------------------------

A full definition is given here to keep the code in each function shorter

dmeas : DataFrame
-----------------
    Measured weather and module electrical values per time or measurement

    Parameters                                                      [units]
    ----------
    Index either -
        date_time : usually for external measurements or
        measurement_number : for indoor measurements e.g. IEC 61853

    * ``module_id`` - unique identifier to match data in ref       [alpha num]

    Weather measurements -

    * ``poa_global`` - global plane of array irradiance             [W/m^2]
    * ``temp_module`` - module temperature                          [C]
    * ``wind_speed`` - wind speed optional                          [m/s]

    [optional weather]

    * ``temp_air``  - air temperature optional                      [C]

    /Columns as needed by LFM_4 and/or LFM_6/ :

    * ``i_sc`` | 4 6 | current at short circuit condition           [A]
    * ``i_mp`` | 4 6 | current at maximum power point               [A]
    * ``v_mp`` | 4 6 | voltage at maximum power point               [V]
    * ``v_oc`` | 4 6 | voltage at open circuit condition            [V]

    * ``r_sc`` |   6 | -1/ (dI/dV|V=0) of IV curve at short circuit [Ohm]
    * ``r_oc`` |   6 | -1/(dI/dV|I=0) of IV curve at open circuit   [Ohm]

    Optional columns include

    * ``p_mp`` - power at maximum power point = i_mp * v_mp         [W]

ref : dict
----------
    Reference electrical and thermal datasheet module values at STC.

    Parameters                                                      [units]
    ----------
    Index
    * ``module_id`` - unique identifier to match data in dmeas      [alpha num]

    * ``p_mp``      - Max Power at Standard Test Condition (STC).   [W]
    * ``i_sc``      - Current at short circuit at STC.              [A]
    * ``i_mp``      - Current at max power at STC.                  [A]
    * ``v_mp``      - Voltage at max power at STC.                  [V]
    * ``v_oc``      - Voltage at open circuit at STC.               [V]
    * ``ff``        - Fill Factor                                   [1]

    * ``gamma_pdc`` - Temperature coefficient of max power point
                          power at STC.                             [1/C]
    * ``beta_v_oc`` - Temperature coefficient of open circuit
                          voltage at STC.                           [1/C]
    [optional thermal]

    * ``alpha_i_sc`` - Temperature coefficient of short circuit
                          current STC.                              [1/C]

    * ``alpha_i_mp`` - Temperature coefficient of max power point
                          current at STC.                           [1/C]

    * ``beta_v_mp``  - Temperature coefficient of max power point
                          voltage at STC.                           [1/C]

    [optional ID related]
    * ``source``        - Data Source                               [alpha num]
    * ``site``          - Sitename                                  [alpha num]
    * ``manufacturer``  - Module manufacturer                       [alpha num]
    * ``technology``    - Module technology e.g. cSi, HIT, CdTe     [alpha num]
    * ``module_type``   - Type ID e.g. ABC-123                      [alpha num]
    * ``module_serial`` - Serial number                             [alpha num]
    * ``comments``      - General comments                          [alpha num]


dnorm : DataFrame
-----------------
    Normalised multiplicative loss factors per parameter to model fall from
    start 1/ref_ff to meas pr_dc where -

    LFM_6 - multiplicative
    pr_dc = 1/ff * ( norm(i_sc) *norm(r_sc) *norm(i_ff)
                *norm(v_ff) *norm(r_oc) *norm(v_oc_t) *norm(temp_corr) ).

    LFM_4 - multiplicative
    pr_dc = 1/ff * ( norm(i_sc) *norm(i_mp)
                *norm(v_mp) *norm(v_oc_t) *norm(temp_corr) ).

    Parameters                                                        [units]
    ----------
    Index (copied from dmeas) either
        date_time : usually for external measurements or
        measurement_number : for indoor measurements e.g. IEC 61853

    * ``poa_global`` - global plane of array                          [W/m^2]
    * ``temp_module`` - module temperature                            [C]
    * ``wind_speed`` - wind speed optional                            [m/

    |Columns as used by LFM_4 and/or LFM_6| :

    * ``pr_dc``| 4 6 | Performance ratio dc.
                pr_dc = meas_p_mp / ref_p_mp /(poa_global/G_STC)      [%]
    * ``pr_dc_temp_corr``
               | 4 6 | pr_dc adjusted to 25C by gamma_p_mp.
    * ``i_sc`` | 4 6 | loss due to current at short circuit condition [%]
    * ``v_oc`` | 4 6 | Loss due to voltage at open circuit condition  [%]
    * ``v_oc_temp_corr``
               | 4 6 | v_oc adjusted to 25C by gamma_p_mp (not beta_v_oc)
                           for simplicity

    * ``i_mp`` | 4   | Loss due to current part of ff                 [%]
    * ``v_mp`` | 4   | Loss due to voltage part of ff                 [%]

    * ``r_sc`` |   6 | Loss due to r_sc ~r_shunt                      [%]
    * ``i_ff`` |   6 | Loss due to r_sc corrected current part of ff  [%]
    * ``v_ff`` |   6 | Loss due to r_oc corrected voltage part of ff  [%]
    * ``r_oc`` |   6 | Loss due to r_oc related to r_series           [%]

dstack : DataFrame
------------------
    Stacked subtractive normalized loss factors per parameter to model fall
    from start 1/ref_ff to meas pr_dc where -

    LFM_6 -  subtractive losses
    pr_dc = 1/ff - (stack(i_sc) +stack(r_sc) +stack(i_ff)
                +stack(v_   ff) +stack(r_oc) +stack(v_oc_t) +stack(temp_corr))

    LFM_4 -  subtractive losses
    pr_dc = 1/ff - (stack(i_sc) +stack(i_mp)
                +stack(v_mp) +stack(v_oc_t) +stack(temp_corr) ).

    Parameters                                                      [units]
    ----------
    Index (copied from dmeas)
        date_time : usually for external measurements or
        measurement_number : for indoor measurements e.g. IEC 61853

    * ``poa_global`` - global plane of array irradiance               [W/m^2]
    * ``temp_module`` - module temperature                            [C]
    * ``wind_speed`` - wind speed optional                            [m/

    |Columns as needed by LFM_4 and/or LFM_6| :

    * ``pr_dc`` equal to `dnorm['pr_dc']`

    * ``i_sc`` | 4 6 | loss due to current at short circuit condition [%]
    * ``v_oc`` | 4 6 | Loss due to voltage at open circuit condition  [%]
    * ``v_oc_temp_corr``
               | 4 6 | v_oc adjusted to 25C by gamma_p_mp (not beta_v_oc)
                           for simplicity

    * ``i_mp`` | 4   | Loss due to current part of ff                 [%]
    * ``v_mp`` | 4   | Loss due to voltage part of ff                 [%]

    * ``r_sc`` |   6 | Loss due to r_sc ~r_shunt                      [%]
    * ``i_ff`` |   6 | Loss due to r_sc corrected current part of ff  [%]
    * ``v_ff`` |   6 | Loss due to r_oc corrected voltage part of ff  [%]
    * ``r_oc`` |   6 | Loss due to r_oc related to r_series           [%]
"""

# DEFINE REFERENCE MEASUREMENT CONDITIONS
# or use existing definitions in pvlib. These might not all have
# been used in this code but are included for completeness

# NAME  value     # comment          unit       PV_LIB name

T_STC = 25.0      # STC temperature  [C]        temperature_ref
G_STC = 1000.0    # STC irradiance   [W/m^2]

# not all yet used below , added here for completeness
T_LIC = 25.0      # LIC temperature  [C]
G_LIC = 200.0     # LIC irradiance   [W/m^2]

T_HTC = 75.0      # HTC temperature  [C]
G_HTC = 1000.0    # HTC irradiance   [W/m^2]

T_PTC = 55.0      # HTC temperature  [C]
G_PTC = 1000.0    # HTC irradiance   [W/m^2]

G_LTC = 500.0    # HTC irradiance   [W/m^2]
T_LTC = 15.0      # LTC temperature  [C]

G_NOCT = 800      # NOCT irradiance  [W/m^2]
T_NOCT = 45       # NOCT temperature [C]

T_MAX = 100       # maximum temperature on right y axis

T0C_K = 273.15    # 0C  to Kelvin
T25C_K = 298.15   # 25C to Kelvin

#  Define standardised LFM graph colours as a dict ``CLR``
CLR = {
    # parameter_CLR colour            R   G   B
    'irradiance':   'darkgreen',   # 000 064 000
    'temp_module':  'red',         # 255 000 000
    'temp_air':     'yellow',      # 245 245 220
    'wind_speed':   'grey',        # 127 127 127

    'i_sc':         'purple',      # 128 000 128
    'r_sc':         'orange',      # 255 165 000
    'i_ff':         'lightgreen',  # 144 238 144
    'i_mp':         'green',       # 000 255 000
    'i_v':          'black',       # 000 000 000 between i and v losses
    'v_ff':         'cyan',        # 000 255 255
    'v_mp':         'blue',        # 000 000 255
    'r_oc':         'pink',        # 255 192 203
    'v_oc':         'sienna',      # 160 082 045

    'pr_dc':        'black',       # 000 000 000
}


def meas_to_norm(dmeas, ref):
    """
    Convert measured P(W), I(A), V(V), R(Ohms) to values normalized to STC.

    Parameters
    ----------
    dmeas : DataFrame
        Measured weather and module electrical values per time or measurement.
        Contains 'poa_global', 'temp_module' and optional 'wind_speed'

    ref : dict
        Reference electrical and thermal datasheet module values at STC.

    Returns
    -------
    dnorm : DataFrame
        Normalised multiplicative loss values (values approx 1).
        Contains 'poa_global', 'temp_module' and optional 'wind_speed'

    References
    ----------
    .. [1] Steve Ransome (SRCL) and Juergen Sutterlueti (Gantner Instruments)
       'Quantifying Long Term PV Performance and Degradation under Real Outdoor
       and IEC 61853 Test Conditions Using High Quality Module IV Measurements'
       36th EU PVSEC, Marseille, France. September 2019.

    """
    dnorm = pd.DataFrame()

    # copy weather data to meas dataframe for ease of use later
    dnorm['poa_global'] = dmeas['poa_global']
    dnorm['temp_module'] = dmeas['temp_module']
    dnorm['wind_speed'] = dmeas['wind_speed']

    dnorm['pr_dc'] = dmeas['p_mp']/ref['p_mp'] / (dmeas['poa_global']/G_STC)

    # calc temperature corrected pr_dc
    dnorm['pr_dc_temp_corr'] = (
        dnorm['pr_dc']
        * (1 - ref['gamma_pdc']*(dmeas['temp_module'] - T_STC)))

    # calculate normalised loss coefficients
    if 'i_sc' in dmeas.columns:
        dnorm['i_sc'] = (dmeas['i_sc'] / ref['i_sc']
                         / (dmeas['poa_global'] / G_STC))

        if 'i_mp' in dmeas.columns:
            dnorm['i_mp'] = dmeas['i_mp'] / dmeas['i_sc']

    if 'v_oc' in dmeas.columns:
        dnorm['v_oc'] = dmeas['v_oc'] / ref['v_oc']

        # temperature corrected
        dnorm['v_oc_temp_corr'] = (
                dnorm['v_oc']
                * (1 - ref['beta_v_oc']*(dmeas['temp_module'] - T_STC)))

        if 'v_mp' in dmeas.columns:
            dnorm['v_mp'] = dmeas['v_mp'] / dmeas['v_oc']

    if all(c in dmeas.columns for c in ['i_sc', 'v_oc', 'r_sc', 'r_oc']):
        ''' LFM_6 including r_sc and r_oc

        create temporary variables (i_r, v_r) from the
        intercept of r_sc (at i_sc) with r_oc (at v_oc)
        to make maths easier '''

        i_r = ((dmeas['i_sc'] * dmeas['r_sc'] - dmeas['v_oc'])
               / (dmeas['r_sc'] - dmeas['r_oc']))

        v_r = ((dmeas['r_sc'] * (dmeas['v_oc'] - dmeas['i_sc']
               * dmeas['r_oc']) / (dmeas['r_sc'] - dmeas['r_oc'])))

        # calculate normalised resistances r_sc and r_oc
        dnorm['r_sc'] = i_r / dmeas['i_sc']  # norm_r @ isc
        dnorm['r_oc'] = v_r / dmeas['v_oc']  # norm_r @ roc

        # calculate remaining fill factor losses partitioned to i_ff, v_ff
        dnorm['i_ff'] = dmeas['i_mp'] / i_r
        dnorm['v_ff'] = dmeas['v_mp'] / v_r

    return dnorm

'''
def mpm_fit(data, var_to_fit, mpm_sel):
    
    print ("var_to_fit, mpm_sel = ", var_to_fit, mpm_sel)
    """
    Fit mpm to normalised measured data 'var_to_fit' using mpm_sel model.

   mpm_sel == a :
            const  temp_coeff     low_light   high_light wind  extra
             |     |              |             |        |      |
    fit = = c_1 +c_2*(t_mod-25) +c_3*log10(g) +c_4*g +c_5*ws +c_6/g

   mpm_sel == b:
        const  temp_coeff     low_light  improvement high_light     ws
          |     |               |               |           |       |
    fit =c_1 +c_2*(t_mod–25) +c_3*log10(g)*(t_k/t_stc_k) +c_4*g +c_5*ws

    where :
        g = G_POA (W/m^2) / G_STC --> 'suns'
        t_mod = module temperature (C)
        ws = windspeed (ms^-1)

    Parameters
    ----------
    data : DataFrame (see norm)
        Normalised multiplicative loss values (values approx 1).

    var_to_fit : string
        Column name in ``data`` containing variable being fitted.
        e.g. pr_dc, i_mp, v_mp, v_oc ...
        
    mpm_sel : char
        MPM version 'a' or 'b'

    Returns
    -------
    pred : Series
        Values predicted by the fitted model.

    coeff : list
        Model coefficients ``c_1`` to ``c_6``.

    resid : Series
        Residuals of the fitted model.

    coeff_err : list
        Standard deviation of error in each model coefficient.
         
    # https://docs.scipy.org/doc/scipy/reference/generated/scipy.optimize.curve_fit.html   
         
    infodict : dict
        a dictionary of optional outputs with keys
        nfev - The number of function calls. 
        fvec - The function values evaluated at the solution.
        etc.
    
    mesg : string
        A string message giving information about the solution.
    
    ier : int
        An integer flag. If it is equal to 1, 2, 3 or 4, the solution was found. 
        Otherwise, the solution was not found.

    """
    # drop any missing data
    data = data.dropna()

    c5_zero = 'wind_speed' not in data.columns
    # if wind_speed is not present, add it and force it to 0
    if c5_zero:
        data['wind_speed'] = 0.

    # define function name
    func = mpm_calc # (data, mpm_sel, *coeff)


    if mpm_sel == 'a':
        # setup initial values and initial boundary conditions
        # init  c1   c2    c3    c4    c5   c6<0

        p_0 = (1.0, 0.01, 0.01, 0.01, 0.01, -0.01)
        # boundaries
        bounds = ([-2,  -2,  -2,  -2,  -2,   -2],
                  [+2,  +2,  +2,  +2,  +2,    0])

    else : # if mpm_sel == 'b':
        # setup initial values and initial boundary conditions
        # init  c1   c2    c3    c4    c5

        p_0 = (1.0, 0.01, 0.01, 0.01, 0.01)
        # boundaries
        bounds = ([-2,  -2,  -2,  -2,  -2],
                  [+2,  +2,  +2,  +2,  +2])

    coeff, pcov, infodict, mesg, ier = optimize.curve_fit(
        f=func,                  # fit function
        xdata=data,              # input data
        ydata=data[var_to_fit],  # fit parameter
        p0=p_0,                  # initial
        bounds=bounds,           # boundaries
        full_output=True
    )

    # if data had no wind_speed measurements then c_5 coefficient is
    # meaningless but a non-zero value may have been returned.
    if c5_zero:
        coeff[4] = 0.

    # get error of mpm coefficients as sqrt of covariance
    perr = np.sqrt(np.diag(pcov))
    coeff_err = list(perr)

    # save fit and error to dataframe
    pred = mpm_calc(data, mpm_sel, *coeff)

    resid = pred - data[var_to_fit]

    return pred, coeff, resid, coeff_err, infodict, mesg, ier



def mpm_calc(dmeas, mpm_sel, c_1, c_2, c_3, c_4, c_5=0., c_6=0.,):
    
    print("mpm_sel, c_1, c_2, c_3, c_4, = ", mpm_sel, c_1, c_2, c_3, c_4,)
    
    """
    Predict norm LFM values from weather data (g,t,w) in ``dmeas``.

    if mpm_sel == 'a':
                const  temp_coeff     low_light   high_light wind  extra
                |     |              |             |        |      |
        norm = c_1 +c_2*(t_mod-25) +c_3*log10(g) +c_4*g +c_5*ws +c_6/g
        
    if mpm_sel == 'b':
               const  temp_coeff     low_light  improvement high_light   ws
               |     |               |               |           |       |
        norm =c_1 +c_2*(t_mod–25) +c_3*log10(g)*(t_k/t_stc_k) +c_4*g +c_5*ws
    

    where :
        g = G_POA (W/m^2) / G_STC --> 'suns'
        t_mod = module temperature (C)
        ws = windspeed (ms^-1)

    Parameters                                                          [units]
    ----------
    dmeas : DataFrame
        Measured weather and module electrical values per time or measurement.
        Contains 'poa_global', 'temp_module' and optional 'wind_speed'.
    
    mpm_sel :
        mpm_sel : char
        MPM version 'a' or 'b'

    c_1 : float
        Constant term in model.                                            [%]
    c_2 : float
        Temperature coefficient in model.                                [1/C]
    c_3 : float
        Coefficient for low light log irradiance drop.                  [suns]
    c_4 : float
        Coefficient for high light linear irradiance drop.            [1/suns]
    c_5 : float, default 0
        Coefficient for wind speed dependence optional.              [1/(m/s)]
    c_6 : float, default 0                                              [suns]
        Coefficient for dependence on inverse irradiance.

    Returns
    -------
    mpm_out : Series
        Predicted values of mpm coefficient.

    References
    ----------
    .. [1] Steve Ransome (SRCL) and Juergen Sutterlueti (Gantner Instruments)
       "Quantifying Long Term PV Performance and Degradation under Real Outdoor
       and IEC 61853 Test Conditions Using High Quality Module IV Measurements"
       36th EU PVSEC, Marseille, France. September 2019

    """
    
    # print ('mpm_sel = ', mpm_sel)

    
    if mpm_sel == 'a':
        mpm_out = (
            c_1
            + c_2 * (dmeas['temp_module'] - T_STC)
            + c_3 * np.log10(dmeas['poa_global'] / G_STC)
            + c_4 * (dmeas['poa_global'] / G_STC)
            + c_6 / (dmeas['poa_global'] / G_STC)
        )

        if 'wind_speed' in dmeas.columns:
            mpm_out += c_5 * dmeas['wind_speed']

    else : # if mpm_sel == 1:
        mpm_out = (
            c_1
            + c_2 * (dmeas['temp_module'] - T_STC)
            + c_3 * ((np.log10(dmeas['poa_global'] / G_STC)
                      * (dmeas['temp_module'] + T0C_K) / T25C_K))
            + c_4 * (dmeas['poa_global'] / G_STC)
        )

    return mpm_out


'''
def mpm_a_calc(dmeas, c_1, c_2, c_3, c_4, c_5=0., c_6=0.):
    """
    Predict norm LFM values from weather data (g,t,w) in ``dmeas``.

            const  temp_coeff     low_light   high_light wind  extra
             |     |              |             |        |      |
    norm = c_1 +c_2*(t_mod-25) +c_3*log10(g) +c_4*g +c_5*ws +c_6/g

    where :
        g = G_POA (W/m^2) / G_STC --> 'suns'
        t_mod = module temperature (C)
        ws = windspeed (ms^-1)

    Parameters                                                          [units]
    ----------
    dmeas : DataFrame
        Measured weather and module electrical values per time or measurement.
        Contains 'poa_global', 'temp_module' and optional 'wind_speed'.

    c_1 : float
        Constant term in model.                                            [%]
    c_2 : float
        Temperature coefficient in model.                                [1/C]
    c_3 : float
        Coefficient for low light log irradiance drop.                  [suns]
    c_4 : float
        Coefficient for high light linear irradiance drop.            [1/suns]
    c_5 : float, default 0
        Coefficient for wind speed dependence optional.              [1/(m/s)]
    c_6 : float, default 0                                              [suns]
        Coefficient for dependence on inverse irradiance.

    Returns
    -------
    mpm_a_out : Series
        Predicted values of mpm coefficient.

    References
    ----------
    .. [1] Steve Ransome (SRCL) and Juergen Sutterlueti (Gantner Instruments)
       "Quantifying Long Term PV Performance and Degradation under Real Outdoor
       and IEC 61853 Test Conditions Using High Quality Module IV Measurements"
       36th EU PVSEC, Marseille, France. September 2019

    """
    mpm_a_out = (
        c_1
        + c_2 * (dmeas['temp_module'] - T_STC)
        + c_3 * np.log10(dmeas['poa_global'] / G_STC)
        + c_4 * (dmeas['poa_global'] / G_STC)
        + c_6 / (dmeas['poa_global'] / G_STC)
    )

    if 'wind_speed' in dmeas.columns:
        mpm_a_out += c_5 * dmeas['wind_speed']

    return mpm_a_out


def mpm_a_fit(data, var_to_fit):
    """
    Fit mpm_a to normalised measured data 'var_to_fit' using mpm_a model.

            const  temp_coeff     low_light   high_light wind  extra
             |     |              |             |        |      |
    fit = = c_1 +c_2*(t_mod-25) +c_3*log10(g) +c_4*g +c_5*ws +c_6/g

    where :
        g = G_POA (W/m^2) / G_STC --> 'suns'
        t_mod = module temperature (C)
        ws = windspeed (ms^-1)

    Parameters
    ----------
    data : DataFrame (see norm)
        Normalised multiplicative loss values (values approx 1).

    var_to_fit : string
        Column name in ``data`` containing variable being fitted.
        e.g. pr_dc, i_mp, v_mp, v_oc ...

    Returns
    -------
    pred : Series
        Values predicted by the fitted model.

    coeff : list
        Model coefficients ``c_1`` to ``c_6``.

    resid : Series
        Residuals of the fitted model.

    coeff_err : list
        Standard deviation of error in each model coefficient.

    See Also
    --------
    mpm_a_calc

    """
    # drop any missing data
    data = data.dropna()

    c5_zero = 'wind_speed' not in data.columns
    # if wind_speed is not present, add it and force it to 0
    if c5_zero:
        data['wind_speed'] = 0.

    # define function name
    func = mpm_a_calc

    # setup initial values and initial boundary conditions
    # init  c1   c2    c3    c4    c5   c6<0

    p_0 = (1.0, 0.01, 0.01, 0.01, 0.01, -0.01)
    # boundaries
    bounds = ([-2,  -2,  -2,  -2,  -2,   -2],
              [+2,  +2,  +2,  +2,  +2,    0])

    """
    # full_outputboolean, optional
    If True, this function returns additioal information: 
        infodict, mesg, and ier.
    """

    coeff, pcov, infodict, mesg, ier = optimize.curve_fit(
        f=func,                  # fit function
        xdata=data,              # input data
        ydata=data[var_to_fit],  # fit parameter
        p0=p_0,                  # initial
        bounds=bounds,           # boundaries
        full_output=True
    )

    # if data had no wind_speed measurements then c_5 coefficient is
    # meaningless but a non-zero value may have been returned.
    if c5_zero:
        coeff[4] = 0.

    # get error of mpm coefficients as sqrt of covariance
    perr = np.sqrt(np.diag(pcov))
    coeff_err = list(perr)

    # save fit and error to dataframe
    pred = mpm_a_calc(data, *coeff)

    resid = pred - data[var_to_fit]

    return pred, coeff, resid, coeff_err, infodict, mesg, ier


def mpm_b_fit(data, var_to_fit):
    """
    Fit mpm_b to normalised measured data 'var_to_fit' using mpm_b model.

        const  temp_coeff     low_light  improvement high_light     ws
          |     |               |               |           |       |
    fit =c_1 +c_2*(t_mod–25) +c_3*log10(g)*(t_k/t_stc_k) +c_4*g +c_5*ws

        where :
        g = G_POA (W/m^2) / G_STC --> 'suns'
        t_mod = module temperature (C)
        ws = windspeed (ms^-1)

    Parameters
    ----------
    data : DataFrame (see norm)
        Normalised multiplicative loss values (values approx 1).

    var_to_fit : string
        Column name in ``data`` containing variable being fitted.
        e.g. pr_dc, i_mp, v_mp ...

    Returns
    -------
    pred : Series
        Values predicted by the fitted model.

    coeff : list
        Model coefficients ``c_1`` to ``c_5``.

    resid : Series
        Residuals of the fitted model.

    coeff_err : list
        Standard deviation of error in each model coefficient.

    See Also
    --------
    mpm_a

    """
    # drop missing data
    data = data.dropna()

    # define function name
    func = mpm_b_calc

    # setup initial values and initial boundary conditions
    # init  c1   c2    c3    c4    c5

    p_0 = (1.0, 0.01, 0.01, 0.01, 0.01)
    # boundaries
    bounds = ([-2,  -2,  -2,  -2,  -2],
              [+2,  +2,  +2,  +2,  +2])

    coeff, pcov, infodict, mesg, ier = optimize.curve_fit(
        f=func,                  # fit function
        xdata=data,              # input data
        ydata=data[var_to_fit],  # fit parameter
        p0=p_0,                  # initial
        bounds=bounds,           # boundaries
        full_output=True
    )

    # get error of mpm coefficients as sqrt of covariance
    perr = np.sqrt(np.diag(pcov))
    coeff_err = list(perr)

    # save fit and error to dataframe
    pred = mpm_b_calc(data, *coeff)

    resid = pred - data[var_to_fit]

    # fvec = infodict["fvec"]

    return pred, coeff, resid, coeff_err, infodict, mesg, ier


def mpm_b_calc(dmeas, c_1, c_2, c_3, c_4, c_5=0.):
    """
    Predict normalised LFM values from weather data (g,t,w) in ``dmeas``.

         const  temp_coeff     low_light  improvement high_light     ws
           |     |               |               |           |       |
    norm =c_1 +c_2*(t_mod–25) +c_3*log10(g)*(t_k/t_stc_k) +c_4*g +c_5*ws

    where :
        g = G_POA (W/m^2) / G_STC --> 'suns'
        t_mod = module temperature (C)
        ws = windspeed (ms^-1)

    Parameters                                                          [units]
    ----------
    dmeas : DataFrame
        Measured weather and module electrical values per time or measurement.
        Contains 'poa_global', 'temp_module' and optional 'wind_speed'.

    c_1 : float
        Constant term in model.                                            [%]
    c_2 : float
        Temperature coefficient in model.                                [1/C]
    c_3 : float
        Coefficient for low light log irradiance drop.                  [suns]
    c_4 : float
        Coefficient for high light linear irradiance drop.            [1/suns]
    c_5 : float, default 0
        Coefficient for wind speed dependence optional.              [1/(m/s)]

    Returns
    -------
    mpm_b_out : Series
        Predicted values of mpm coefficient.

    References
    ----------
    .. [1] Steve Ransome (SRCL) and Juergen Sutterlueti (Gantner Instruments)
       "Quantifying Long Term PV Performance and Degradation under Real Outdoor
       and IEC 61853 Test Conditions Using High Quality Module IV Measurements"
       36th EU PVSEC, Marseille, France. September 2019

    """
    mpm_b_out = (
        c_1
        + c_2 * (dmeas['temp_module'] - T_STC)
        + c_3 * ((np.log10(dmeas['poa_global'] / G_STC)
                  * (dmeas['temp_module'] + T0C_K) / T25C_K))
        + c_4 * (dmeas['poa_global'] / G_STC)
    )

    return mpm_b_out


def plot_scatter(dnorm, title, qty_lfm_vars, save_figs=False):
    """
    Scatterplot of normalised values (y) vs. irradiance (x).

    Electrical quantities are plotted on the left y-axis, temperature
    quantities are plotted on the right y-axis.

    Parameters
    ----------
    dnorm : DataFrame
        Normalised multiplicative loss values (values approx 1).
        Contains 'poa_global', 'temp_module' and optional 'wind_speed'

    title : string
        Title for the figure.

    qty_lfm_vars : int
        number of lfm_vars : 6=iv with rsc, roc ; 4=indoor

    save_figs : boolean
        save a high resolution png file of figure

    Returns
    -------
    fig : Figure
        Instance of matplotlib.figure.Figure

    See Also
    --------
    meas_to_norm

    """
    try:
        import matplotlib.pyplot as plt
    except ImportError:
        raise ImportError('plot_scatter requires matplotlib')

    # offset legend to the right to not overlap graph, use ~1.2
    bbox = 1.2

    # set x_axis as irradiance in W/m2
    xdata = dnorm['poa_global']

    fig, ax1 = plt.subplots()

    ax1.set_title(title)

    ax1.set_ylabel('Normalised values')
    ax1.axhline(y=1, c='grey', linewidth=3)  # show 100% line

    # optional normalised y scale usually ~0.8 to 1.1
    ax1.set_ylim(0.8, 1.1)

    ax1.set_xlabel('Plane of array irradiance [W/m$^2$]')
    ax1.axvline(x=G_STC, c='grey', linewidth=3)  # show 1000W/m^2 STC
    ax1.axvline(x=G_NOCT, c='grey', linewidth=3)  # show 800W/m^2 NOCT
    ax1.axvline(x=G_LIC, c='grey', linewidth=3)  # show 200W/m^2 LIC

    # check which lines to plot
    if qty_lfm_vars == 6:
        # LFM_6
        lines = {
            'pr_dc_temp_corr': 'pr_dc',
            'i_sc': 'i_sc',
            'r_sc': 'r_sc',
            'r_oc': 'r_oc',
            'i_ff': 'i_ff',
            'v_ff': 'v_ff',
            'v_oc_temp_corr': 'v_oc'}

        labels = {
            'pr_dc_temp_corr': 'pr_dc_temp_corr',
            'i_sc': 'norm_i_sc',
            'r_sc': 'norm_r_sc',
            'r_oc': 'norm_r_oc',
            'i_ff': 'norm_i_ff',
            'v_ff': 'norm_v_ff',
            'v_oc_temp_corr': 'norm_v_oc_temp_corr'}

    elif qty_lfm_vars == 4:
        # LFM_4
        lines = {
            'pr_dc_temp_corr': 'pr_dc',
            'i_mp': 'i_mp',
            'v_mp': 'v_mp',
            'i_sc': 'i_sc',
            'v_oc_temp_corr': 'v_oc'}

        labels = {
            'pr_dc_temp_corr': 'pr_dc_temp_corr',
            'i_mp': 'norm_i_mp',
            'v_mp': 'norm_v_mp',
            'i_sc': 'norm_i_sc',
            'v_oc_temp_corr': 'norm_v_oc_temp_corr'}

    # plot the LFM parameters depending on qty_lfm_vars
    for k in lines.keys():
        try:
            ax1.scatter(xdata, dnorm[k], c=CLR[lines[k]], label=labels[k])
        except KeyError:
            pass

    ax1.legend(bbox_to_anchor=(bbox, 1),
               loc='upper left', borderaxespad=0.)

    # y2axis plot met on right y axis
    ax2 = ax1.twinx()
    ax2.set_ylabel('Temperature (C/100)')

    # set wide limits 0 to 4 so they don't overlap with LFM params
    ax2.set_ylim(0, 4)

    ax2.scatter(xdata,
                dnorm['temp_module']/T_MAX,
                c=CLR['temp_module'],
                label='temp_module C/' + str(T_MAX))

    # temp_air may not exist particularly for indoor measurements
    try:
        ax2.scatter(xdata,
                    dnorm['temp_air']/T_MAX,
                    c=CLR['temp_air'],
                    label='temp_air C/' + str(T_MAX))
    except KeyError:
        pass

    # make second legend box low enough ~0.1 not to overlap first box
    ax2.legend(bbox_to_anchor=(bbox, 0.1),
               loc='upper left', borderaxespad=0.)

    if save_figs:
        # remove '.csv', high resolution= 300 dots per inch
        plt.savefig(os.path.join('mlfm_data', 'output',
                    'scatter_' + title[:len(title)-4]), dpi=300)

    plt.show()

    return fig


def plot_stack(dstack, fill_factor, title,
               xaxis_labels=0, is_i_sc_self_ref=False,
               save_figs=False
               ):
    """
    Plot stacked subtractive losses from 1/ref_ff down to pr_dc.

    Parameters
    ----------
    dstack : DataFrame
        Stacked subtractive losses.

    fill_factor : float
        Reference value of fill factor for IV curve at STC conditions.

    title : string
        Title for the figure.

    xaxis_labels : int, default 0
        Number of x-axis labels to show. Default 0 shows all.

    is_i_sc_self_ref : bool, default False
       Self-correct ``i_sc`` to remove angle of incidence,
       spectrum, snow or soiling.

    save_figs : boolean
        save a high resolution png file of figure

    # is_v_oc_temp_module_corr : bool, default True
    #    Calculate loss due to temperature and subtract from ``v_oc`` loss.

    Returns
    -------
    fig : Figure
        Instance of matplotlib.figure.Figure

    See Also
    --------
    norm_to_stack

    """
    try:
        import matplotlib.pyplot as plt
    except ImportError:
        raise ImportError('plt_stack requires matplotlib')

    # label names for LFM_6
    stack6 = ['i_sc', 'r_sc', 'i_ff', 'i_v',
              'v_ff', 'r_oc', 'v_oc_temp_corr']

    if all([c in dstack.columns for c in stack6]):

        # data order from bottom to top
        ydata = [dstack['pr_dc'] + (dstack['i_sc'] * (is_i_sc_self_ref)),
                 dstack['v_oc_temp_corr'],
                 dstack['temp_module_corr'],
                 dstack['r_oc'],
                 dstack['v_ff'],
                 dstack['i_v'],
                 dstack['i_ff'],
                 dstack['r_sc'],
                 dstack['i_sc'] * (not is_i_sc_self_ref)]

        labels = [
            'pr_dc',
            'stack_t_mod',
            'stack_v_oc',
            'stack_r_oc',
            'stack_v_ff',
            '- - -',
            'stack_i_ff',
            'stack_r_sc',
            'stack_i_sc']

        color_map = [
            'white',  # colour to bottom of graph
            CLR['temp_module'],
            CLR['v_oc'],
            CLR['r_oc'],
            CLR['v_ff'],
            CLR['i_v'],
            CLR['i_ff'],
            CLR['r_sc'],
            CLR['i_sc']]

    stack4 = ['i_sc', 'i_mp', 'i_v',
              'v_mp', 'v_oc_temp_corr']

    if all([c in dstack.columns for c in stack4]):

        # data order from bottom to top
        ydata = [dstack['pr_dc'] + (dstack['i_sc'] * (is_i_sc_self_ref)),
                 dstack['v_oc_temp_corr'],
                 dstack['temp_module_corr'],
                 dstack['v_mp'],
                 dstack['i_v'],
                 dstack['i_mp'],
                 dstack['i_sc'] * (not is_i_sc_self_ref)]

        labels = [
            'pr_dc',
            'stack_t_mod',
            'stack_v_oc',
            'stack_v_mp',
            '- - -',
            'stack_i_mp',
            'stack_i_sc']

        color_map = [
            'white',  # colour to bottom of graph
            CLR['temp_module'],
            CLR['v_oc'],
            CLR['v_mp'],
            CLR['i_v'],
            CLR['i_mp'],
            CLR['i_sc']]

    # offset legend right, use ~1.2
    bbox = 1.2

    # select x axis usually date_time
    xdata = dstack.index.values
    fig, ax1 = plt.subplots()

    ax1.set_title(title)

    # plot stack in order bottom to top,
    # allowing self_ref and temp_module corrections
    ax1.stackplot(xdata, *tuple(ydata), labels=labels, colors=color_map)

    ax1.axhline(y=1/fill_factor, c='grey', lw=3)  # show initial 1/FF
    ax1.axhline(y=1, c='grey', lw=3)  # show 100% line
    ax1.set_ylabel('stacked lfm losses')

    # find number of x date values
    x_ticks = dstack.shape[0]
    plt.xticks(np.arange(0, x_ticks), rotation=90)

    # if (xaxis_labels > 0 and xaxis_labels < x_ticks):
    if 0 < xaxis_labels < x_ticks:
        xaxis_skip = np.floor(x_ticks / xaxis_labels)
    else:
        xaxis_skip = 2

    #
    xax2 = [''] * x_ticks
    x_count = 0
    while x_count < x_ticks:
        if x_count % xaxis_skip == 0:
            #
            #  try to reformat any date indexes (not for matrices)
            #
            #  0 1 2 3 4 5 6 7 8 9 0 1 2 3 4 5 6 7 8 9
            #   y y y y - m m - d d t h h : m m : s s --> yy-mm-dd hh'h'
            #
            try:
                xax2[x_count] = xdata[x_count][2:13]+'h'
            except IndexError:
                xax2[x_count] = xdata[x_count]
            except TypeError:  # xdata can't be subscripted
                xax2[x_count] = xdata[0]

        x_count += 1

    ax1.set_xticklabels(xax2)
    ax1.set_ylim(0.6, 1/fill_factor + 0.1)  # optional normalised y scale
    plt.legend(bbox_to_anchor=(bbox, 1), loc='upper left', borderaxespad=0.)

    # plot met data on right y axis
    ax2 = ax1.twinx()
    ax2.set_ylabel('poa_global (kW/m^2), temp_module (C/ ' + str(T_MAX))
    ax2.set_ylim(0, 4)  # set so doesn't overlap lfm params

    plt.plot(xdata, dstack['poa_global'] / G_STC,
             c=CLR['irradiance'], label='poa_global (kW/m^2)')
    plt.plot(xdata, dstack['temp_module'] / T_MAX,
             c=CLR['temp_module'], label='temp_module / ' + str(T_MAX))

    # temp_air may not exist particularly for indoor measurements
    try:
        plt.plot(xdata, dstack['temp_air']/100,
                 c=CLR['temp_air'], label='temp_air/ ' + str(T_MAX))
    except KeyError:
        pass

    ax2.legend(bbox_to_anchor=(bbox, 0.3), loc='upper left', borderaxespad=0.)
    ax1.set_xticklabels(xax2, rotation=90)

    # remove '.csv', high resolution= 300 dots per inch
    plt.savefig(os.path.join('mlfm_data', 'output',
                'stack_' + title[:len(title)-4]), dpi=300)

    return fig


def meas_to_stack_lin(dmeas, ref, qty_lfm_vars, gap=0.01):
    """
    Convert measured values to stacked subtractive normalized losses.

    Stacked subtractive losses show the relative loss proportions
    from max possible "ref_i_sc * ref_v_oc" (1/reference fill factor)
    to the measured normalized power.

    This version is done in a linear fashion so that LFM4 and LFM6 give the
    same answers for Isc and Voc and the loss(i_mp)=loss(r_sc)+loss(i_ff)

    Parameters
    ----------
    dmeas : DataFrame
        Measured weather and module electrical values per time or measurement.
        Contains 'poa_global', 'temp_module' and optional 'wind_speed'.

    ref : dict
        Reference electrical and thermal datasheet module values at STC.

    gap : float
        create a gap to differentiate i and v losses ~ 0.01

    qty_lfm_vars : int
        number of lfm_vars : 6=iv with rsc, roc ; 4=without rsc, roc

    Returns
    -------
    dstack : DataFrame
        Stacked subtractive normalized losses

    See Also
    --------
    meas_to_norm

    References
    ----------
    .. [1] Steve Ransome (SRCL) and Juergen Sutterlueti (Gantner Instruments)
       "Quantifying Long Term PV Performance and Degradation under Real Outdoor
       and IEC 61853 Test Conditions Using High Quality Module IV Measurements"
       36th EU PVSEC, Marseille, France. September 2019
    """
    # create an empty DataFrame to put stack results
    dstack = pd.DataFrame()

    # copy weather data for ease of use
    dstack['poa_global'] = dmeas['poa_global']
    dstack['temp_module'] = dmeas['temp_module']
    dstack['wind_speed'] = dmeas['wind_speed']

    # ref['p_mp'] = ref['i_mp'] * ref['v_mp']

    # ref['ff'] = ref['p_mp'] / (ref['i_sc'] * ref['v_oc'])

    # ref['ff'] = (ref['i_mp']*ref['v_mp'])/(ref['i_sc']*ref['v_oc'])
    inv_ff = 1 / ref['ff']

    dstack['pr_dc'] = dmeas['pr_dc']

    # Find linear values on i and v axes normalised to i_mp, v_mp
    lin_i_ratio = ref['i_sc']/ref['i_mp']
    lin_v_ratio = ref['v_oc']/ref['v_mp']

    lin_i_sc = dmeas['i_sc']/ref['i_mp']/(dmeas['poa_global']/G_STC)

    lin_v_oc = dmeas['v_oc']/ref['v_mp']
    lin_v_oc_temp_corr = dmeas['v_oc_temp_corr']/ref['v_mp']

    # transform multiplicative to subtractive losses find
    # correction factor to scale losses to keep 1/ff --> pr_dc

    if qty_lfm_vars == 6:
        # subtractive losses with series and shunt resistance effects
        i_r = ((dmeas['i_sc'] * dmeas['r_sc'] - dmeas['v_oc']) /
               (dmeas['r_sc'] - dmeas['r_oc']))

        v_r = ((dmeas['r_sc'] * (dmeas['v_oc'] - dmeas['i_sc'] *
                dmeas['r_oc']) / (dmeas['r_sc'] - dmeas['r_oc'])))

        lin_i_r = i_r/ref['i_mp'] / (dmeas['poa_global']/G_STC)
        lin_i_ff = dmeas['i_mp'] / ref['i_mp']/(dmeas['poa_global']/G_STC)

        lin_v_ff = dmeas['v_mp'] / ref['v_mp']
        lin_v_r = v_r / ref['v_mp']

        sub_i = lin_i_ratio - lin_i_ff  # current drop
        sub_v = lin_v_ratio - lin_v_ff  # voltage drop

        # correction factor mult --> lin loss
        corr = (inv_ff - dstack['pr_dc']) / (sub_i + sub_v)

        # put 6 LFM values in a stack from pr_dc (bottom) to 1/ff_ref (top)
        # accounting for series and shunt resistance losses

        dstack['i_sc'] = (lin_i_ratio-lin_i_sc) * corr
        dstack['r_sc'] = (lin_i_sc-lin_i_r) * corr
        dstack['i_ff'] = (lin_i_r-lin_i_ff) * corr - gap/2
        dstack['i_v'] = gap
        dstack['v_ff'] = (lin_v_r-lin_v_ff) * corr - gap/2
        dstack['r_oc'] = (lin_v_oc-lin_v_r) * corr
        dstack['v_oc_temp_corr'] = (lin_v_oc_temp_corr-lin_v_oc) * corr
        dstack['temp_module_corr'] = (lin_v_ratio-lin_v_oc_temp_corr) * corr

    if qty_lfm_vars == 4:

        lin_i_mp = dmeas['i_mp'] / ref['i_mp'] / (dmeas['poa_global']/G_STC)
        lin_v_mp = dmeas['v_mp'] / ref['v_mp']

        sub_i = lin_i_ratio - lin_i_mp  # current drop
        sub_v = lin_v_ratio - lin_v_mp  # voltage drop

        # correction factor mult --> lin loss
        corr = (inv_ff-dstack['pr_dc']) / (sub_i + sub_v)

        # put 4 LFM values in a stack from pr_dc (bottom) to 1/ff_ref (top)
        # accounting for series and shunt resistance losse

        dstack['i_sc'] = (lin_i_ratio-lin_i_sc) * corr
        dstack['i_mp'] = (lin_i_sc-lin_i_mp) * corr - gap/2
        dstack['i_v'] = gap
        dstack['v_mp'] = (lin_v_oc-lin_v_mp) * corr - gap/2
        dstack['v_oc_temp_corr'] = (lin_v_oc_temp_corr-lin_v_oc) * corr
        dstack['temp_module_corr'] = (lin_v_ratio-lin_v_oc_temp_corr) * corr

    return dstack


"""
The Loss Factors Model (LFM) and Mechanistic Performance Model (MPM)
together known as "MLFM" have been developed by SRCL and Gantner Instruments
(previously Oerlikon Solar and Tel Solar) since 2011 MLFM and 2017 MPM

.. [1] J. Sutterlueti(now Gantner Instruments) and S. Ransome
 '4AV.2.41 Characterising PV Modules under Outdoor Conditions:
What's Most Important for Energy Yield'
26th EU PVSEC 8 September 2011; Hamburg, Germany.
http://www.steveransome.com/pubs/2011Hamburg_4AV2_41.pdf

.. [2] Steve Ransome and Juergen Sutterlueti(Gantner Instruments)
  'Choosing the best Empirical Model for predicting energy yield'
  7th PV Energy Rating and Module Performance Modeling Workshop,
  Canobbio, Switzerland 30-31 March, 2017.

.. [3] S. Ransome and J. Sutterlueti (Gantner Instruments)
'Checking the new IEC 61853.1-4 with high quality 3rd party data to
benchmark its practical relevance in energy yield prediction'
PVSC June 2019 [Chicago], USA.
http://www.steveransome.com/PUBS/1906_PVSC46_Chicago_Ransome.pdf

.. [4] Steve Ransome (SRCL) and Juergen Sutterlueti (Gantner Instruments)
'5CV.4.35 Quantifying Long Term PV Performance and Degradation
under Real Outdoor and IEC 61853 Test Conditions
Using High Quality Module IV Measurements'.
36th EU PVSEC Sep 2019 [Marseille]

.. [5] Steve Ransome (SRCL)
'How to use the Loss Factors and Mechanistic Performance Models
effectively with PVPMC/PVLIB'
[PVPMC] Webinar on PV Performance Modeling Methods, Aug 2020.
https://pvpmc.sandia.gov/download/7879/

.. [6] W.Marion et al (NREL)
'New Data Set for Validating PV Module Performance Models'.
https://www.researchgate.net/publication/286746041_New_data_set_for_validating_PV_module_performance_models
Many more papers are available at www.steveransome.com

.. [7] Steve Ransome (SRCL)
'Benchmarking PV performance models with high quality IEC 61853 Matrix
measurements (Bilinear interpolation, SAPM, PVGIS, MLFM and 1-diode)'
http://www.steveransome.com/pubs/2206_PVSC49_philadelphia_4_presented.pdf

.. [8] Juergen Sutterlueti (Gantner Instruments)
'Advanced system monitoring and artificial intelligent data-driven analytics
to serve GW-scale photovoltaic power plant and energy storage requirements'
https://pvpmc.sandia.gov/download/8574/

"""
>>>>>>> 775b3acf
<|MERGE_RESOLUTION|>--- conflicted
+++ resolved
@@ -1,4 +1,3 @@
-<<<<<<< HEAD
 """Analyse, fit + predict PV performance measurements using MPM & LFM."""
 import numpy as np
 import pandas as pd
@@ -168,7 +167,7 @@
     Parameters                                                      [units]
     ----------
     Index
-    * ``module_id`` - unique identifier to match data in dmeas      [alpha num]
+    * ``module_id`` - unique identifier to match data in dmeas     [alpha num]
 
     * ``p_mp``      - Max Power at Standard Test Condition (STC).   [W]
     * ``i_sc``      - Current at short circuit at STC.              [A]
@@ -193,13 +192,13 @@
                           voltage at STC.                           [1/C]
 
     [optional ID related]
-    * ``source``        - Data Source                               [alpha num]
-    * ``site``          - Sitename                                  [alpha num]
-    * ``manufacturer``  - Module manufacturer                       [alpha num]
-    * ``technology``    - Module technology e.g. cSi, HIT, CdTe     [alpha num]
-    * ``module_type``   - Type ID e.g. ABC-123                      [alpha num]
-    * ``module_serial`` - Serial number                             [alpha num]
-    * ``comments``      - General comments                          [alpha num]
+    * ``source``        - Data Source                              [alpha num]
+    * ``site``          - Sitename                                 [alpha num]
+    * ``manufacturer``  - Module manufacturer                      [alpha num]
+    * ``technology``    - Module technology e.g. cSi, HIT, CdTe    [alpha num]
+    * ``module_type``   - Type ID e.g. ABC-123                     [alpha num]
+    * ``module_serial`` - Serial number                            [alpha num]
+    * ``comments``      - General comments                         [alpha num]
 
 
 dnorm : DataFrame
@@ -361,9 +360,9 @@
     References
     ----------
     .. [1] Steve Ransome (SRCL) and Juergen Sutterlueti (Gantner Instruments)
-       'Quantifying Long Term PV Performance and Degradation under Real Outdoor
-       and IEC 61853 Test Conditions Using High Quality Module IV Measurements'
-       36th EU PVSEC, Marseille, France. September 2019.
+       'Quantifying Long Term PV Performance and Degradation under Real
+       Outdoor and IEC 61853 Test Conditions Using High Quality Module
+       IV Measurements' 36th EU PVSEC, Marseille, France. September 2019.
 
     """
     dnorm = pd.DataFrame()
@@ -422,159 +421,25 @@
 
     return dnorm
 
-'''
-def mpm_fit(data, var_to_fit, mpm_sel):
-
-    print ("var_to_fit, mpm_sel = ", var_to_fit, mpm_sel)
-    """
-    Fit mpm to normalised measured data 'var_to_fit' using mpm_sel model.
-
-   mpm_sel == a :
+
+def mpm_a_calc(dmeas, c_1, c_2, c_3, c_4, c_5=0., c_6=0.):
+    """
+    Predict norm LFM values from weather data (g,t,w) in ``dmeas``.
+
             const  temp_coeff     low_light   high_light wind  extra
              |     |              |             |        |      |
-    fit = = c_1 +c_2*(t_mod-25) +c_3*log10(g) +c_4*g +c_5*ws +c_6/g
-
-   mpm_sel == b:
-        const  temp_coeff     low_light  improvement high_light     ws
-          |     |               |               |           |       |
-    fit =c_1 +c_2*(t_mod–25) +c_3*log10(g)*(t_k/t_stc_k) +c_4*g +c_5*ws
+    norm = c_1 +c_2*(t_mod-25) +c_3*log10(g) +c_4*g +c_5*ws +c_6/g
 
     where :
         g = G_POA (W/m^2) / G_STC --> 'suns'
         t_mod = module temperature (C)
         ws = windspeed (ms^-1)
 
-    Parameters
-    ----------
-    data : DataFrame (see norm)
-        Normalised multiplicative loss values (values approx 1).
-
-    var_to_fit : string
-        Column name in ``data`` containing variable being fitted.
-        e.g. pr_dc, i_mp, v_mp, v_oc ...
-
-    mpm_sel : char
-        MPM version 'a' or 'b'
-
-    Returns
-    -------
-    pred : Series
-        Values predicted by the fitted model.
-
-    coeff : list
-        Model coefficients ``c_1`` to ``c_6``.
-
-    resid : Series
-        Residuals of the fitted model.
-
-    coeff_err : list
-        Standard deviation of error in each model coefficient.
-
-    # https://docs.scipy.org/doc/scipy/reference/generated/scipy.optimize.curve_fit.html
-
-    infodict : dict
-        a dictionary of optional outputs with keys
-        nfev - The number of function calls.
-        fvec - The function values evaluated at the solution.
-        etc.
-
-    mesg : string
-        A string message giving information about the solution.
-
-    ier : int
-        An integer flag. If it is equal to 1, 2, 3 or 4, the solution was found.
-        Otherwise, the solution was not found.
-
-    """
-    # drop any missing data
-    data = data.dropna()
-
-    c5_zero = 'wind_speed' not in data.columns
-    # if wind_speed is not present, add it and force it to 0
-    if c5_zero:
-        data['wind_speed'] = 0.
-
-    # define function name
-    func = mpm_calc # (data, mpm_sel, *coeff)
-
-
-    if mpm_sel == 'a':
-        # setup initial values and initial boundary conditions
-        # init  c1   c2    c3    c4    c5   c6<0
-
-        p_0 = (1.0, 0.01, 0.01, 0.01, 0.01, -0.01)
-        # boundaries
-        bounds = ([-2,  -2,  -2,  -2,  -2,   -2],
-                  [+2,  +2,  +2,  +2,  +2,    0])
-
-    else : # if mpm_sel == 'b':
-        # setup initial values and initial boundary conditions
-        # init  c1   c2    c3    c4    c5
-
-        p_0 = (1.0, 0.01, 0.01, 0.01, 0.01)
-        # boundaries
-        bounds = ([-2,  -2,  -2,  -2,  -2],
-                  [+2,  +2,  +2,  +2,  +2])
-
-    coeff, pcov, infodict, mesg, ier = optimize.curve_fit(
-        f=func,                  # fit function
-        xdata=data,              # input data
-        ydata=data[var_to_fit],  # fit parameter
-        p0=p_0,                  # initial
-        bounds=bounds,           # boundaries
-        full_output=True
-    )
-
-    # if data had no wind_speed measurements then c_5 coefficient is
-    # meaningless but a non-zero value may have been returned.
-    if c5_zero:
-        coeff[4] = 0.
-
-    # get error of mpm coefficients as sqrt of covariance
-    perr = np.sqrt(np.diag(pcov))
-    coeff_err = list(perr)
-
-    # save fit and error to dataframe
-    pred = mpm_calc(data, mpm_sel, *coeff)
-
-    resid = pred - data[var_to_fit]
-
-    return pred, coeff, resid, coeff_err, infodict, mesg, ier
-
-
-
-def mpm_calc(dmeas, mpm_sel, c_1, c_2, c_3, c_4, c_5=0., c_6=0.,):
-
-    print("mpm_sel, c_1, c_2, c_3, c_4, = ", mpm_sel, c_1, c_2, c_3, c_4,)
-
-    """
-    Predict norm LFM values from weather data (g,t,w) in ``dmeas``.
-
-    if mpm_sel == 'a':
-                const  temp_coeff     low_light   high_light wind  extra
-                |     |              |             |        |      |
-        norm = c_1 +c_2*(t_mod-25) +c_3*log10(g) +c_4*g +c_5*ws +c_6/g
-
-    if mpm_sel == 'b':
-               const  temp_coeff     low_light  improvement high_light   ws
-               |     |               |               |           |       |
-        norm =c_1 +c_2*(t_mod–25) +c_3*log10(g)*(t_k/t_stc_k) +c_4*g +c_5*ws
-
-
-    where :
-        g = G_POA (W/m^2) / G_STC --> 'suns'
-        t_mod = module temperature (C)
-        ws = windspeed (ms^-1)
-
-    Parameters                                                          [units]
+    Parameters                                                         [units]
     ----------
     dmeas : DataFrame
         Measured weather and module electrical values per time or measurement.
         Contains 'poa_global', 'temp_module' and optional 'wind_speed'.
-
-    mpm_sel :
-        mpm_sel : char
-        MPM version 'a' or 'b'
 
     c_1 : float
         Constant term in model.                                            [%]
@@ -591,60 +456,216 @@
 
     Returns
     -------
-    mpm_out : Series
+    mpm_a_out : Series
         Predicted values of mpm coefficient.
 
     References
     ----------
     .. [1] Steve Ransome (SRCL) and Juergen Sutterlueti (Gantner Instruments)
-       "Quantifying Long Term PV Performance and Degradation under Real Outdoor
-       and IEC 61853 Test Conditions Using High Quality Module IV Measurements"
+       "Quantifying Long Term PV Performance and Degradation under Real
+       Outdoor        and IEC 61853 Test Conditions Using High Quality
+       Module IV Measurements"
        36th EU PVSEC, Marseille, France. September 2019
 
     """
-
-    # print ('mpm_sel = ', mpm_sel)
-
-
-    if mpm_sel == 'a':
-        mpm_out = (
-            c_1
-            + c_2 * (dmeas['temp_module'] - T_STC)
-            + c_3 * np.log10(dmeas['poa_global'] / G_STC)
-            + c_4 * (dmeas['poa_global'] / G_STC)
-            + c_6 / (dmeas['poa_global'] / G_STC)
-        )
-
-        if 'wind_speed' in dmeas.columns:
-            mpm_out += c_5 * dmeas['wind_speed']
-
-    else : # if mpm_sel == 1:
-        mpm_out = (
-            c_1
-            + c_2 * (dmeas['temp_module'] - T_STC)
-            + c_3 * ((np.log10(dmeas['poa_global'] / G_STC)
-                      * (dmeas['temp_module'] + T0C_K) / T25C_K))
-            + c_4 * (dmeas['poa_global'] / G_STC)
-        )
-
-    return mpm_out
-
-
-'''
-def mpm_a_calc(dmeas, c_1, c_2, c_3, c_4, c_5=0., c_6=0.):
-    """
-    Predict norm LFM values from weather data (g,t,w) in ``dmeas``.
+    mpm_a_out = (
+        c_1
+        + c_2 * (dmeas['temp_module'] - T_STC)
+        + c_3 * np.log10(dmeas['poa_global'] / G_STC)
+        + c_4 * (dmeas['poa_global'] / G_STC)
+        + c_6 / (dmeas['poa_global'] / G_STC)
+    )
+
+    if 'wind_speed' in dmeas.columns:
+        mpm_a_out += c_5 * dmeas['wind_speed']
+
+    return mpm_a_out
+
+
+def mpm_a_fit(data, var_to_fit):
+    """
+    Fit mpm_a to normalised measured data 'var_to_fit' using mpm_a model.
 
             const  temp_coeff     low_light   high_light wind  extra
              |     |              |             |        |      |
-    norm = c_1 +c_2*(t_mod-25) +c_3*log10(g) +c_4*g +c_5*ws +c_6/g
+    fit = = c_1 +c_2*(t_mod-25) +c_3*log10(g) +c_4*g +c_5*ws +c_6/g
 
     where :
         g = G_POA (W/m^2) / G_STC --> 'suns'
         t_mod = module temperature (C)
         ws = windspeed (ms^-1)
 
-    Parameters                                                          [units]
+    Parameters
+    ----------
+    data : DataFrame (see norm)
+        Normalised multiplicative loss values (values approx 1).
+
+    var_to_fit : string
+        Column name in ``data`` containing variable being fitted.
+        e.g. pr_dc, i_mp, v_mp, v_oc ...
+
+    Returns
+    -------
+    pred : Series
+        Values predicted by the fitted model.
+
+    coeff : list
+        Model coefficients ``c_1`` to ``c_6``.
+
+    resid : Series
+        Residuals of the fitted model.
+
+    coeff_err : list
+        Standard deviation of error in each model coefficient.
+
+    See Also
+    --------
+    mpm_a_calc
+
+    """
+    # drop any missing data
+    data = data.dropna()
+
+    c5_zero = 'wind_speed' not in data.columns
+    # if wind_speed is not present, add it and force it to 0
+    if c5_zero:
+        data['wind_speed'] = 0.
+
+    # define function name
+    func = mpm_a_calc
+
+    # setup initial values and initial boundary conditions
+    # init  c1   c2    c3    c4    c5   c6<0
+
+    p_0 = (1.0, 0.01, 0.01, 0.01, 0.01, -0.01)
+    # boundaries
+    bounds = ([-2,  -2,  -2,  -2,  -2,   -2],
+              [+2,  +2,  +2,  +2,  +2,    0])
+
+    """
+    # full_outputboolean, optional
+    If True, this function returns additioal information:
+        infodict, mesg, and ier.
+    """
+
+    coeff, pcov, infodict, mesg, ier = optimize.curve_fit(
+        f=func,                  # fit function
+        xdata=data,              # input data
+        ydata=data[var_to_fit],  # fit parameter
+        p0=p_0,                  # initial
+        bounds=bounds,           # boundaries
+        full_output=True
+    )
+
+    # if data had no wind_speed measurements then c_5 coefficient is
+    # meaningless but a non-zero value may have been returned.
+    if c5_zero:
+        coeff[4] = 0.
+
+    # get error of mpm coefficients as sqrt of covariance
+    perr = np.sqrt(np.diag(pcov))
+    coeff_err = list(perr)
+
+    # save fit and error to dataframe
+    pred = mpm_a_calc(data, *coeff)
+
+    resid = pred - data[var_to_fit]
+
+    return pred, coeff, resid, coeff_err, infodict, mesg, ier
+
+
+def mpm_b_fit(data, var_to_fit):
+    """
+    Fit mpm_b to normalised measured data 'var_to_fit' using mpm_b model.
+
+        const  temp_coeff     low_light  improvement high_light     ws
+          |     |               |               |           |       |
+    fit =c_1 +c_2*(t_mod–25) +c_3*log10(g)*(t_k/t_stc_k) +c_4*g +c_5*ws
+
+        where :
+        g = G_POA (W/m^2) / G_STC --> 'suns'
+        t_mod = module temperature (C)
+        ws = windspeed (ms^-1)
+
+    Parameters
+    ----------
+    data : DataFrame (see norm)
+        Normalised multiplicative loss values (values approx 1).
+
+    var_to_fit : string
+        Column name in ``data`` containing variable being fitted.
+        e.g. pr_dc, i_mp, v_mp ...
+
+    Returns
+    -------
+    pred : Series
+        Values predicted by the fitted model.
+
+    coeff : list
+        Model coefficients ``c_1`` to ``c_5``.
+
+    resid : Series
+        Residuals of the fitted model.
+
+    coeff_err : list
+        Standard deviation of error in each model coefficient.
+
+    See Also
+    --------
+    mpm_a
+
+    """
+    # drop missing data
+    data = data.dropna()
+
+    # define function name
+    func = mpm_b_calc
+
+    # setup initial values and initial boundary conditions
+    # init  c1   c2    c3    c4    c5
+
+    p_0 = (1.0, 0.01, 0.01, 0.01, 0.01)
+    # boundaries
+    bounds = ([-2,  -2,  -2,  -2,  -2],
+              [+2,  +2,  +2,  +2,  +2])
+
+    coeff, pcov, infodict, mesg, ier = optimize.curve_fit(
+        f=func,                  # fit function
+        xdata=data,              # input data
+        ydata=data[var_to_fit],  # fit parameter
+        p0=p_0,                  # initial
+        bounds=bounds,           # boundaries
+        full_output=True
+    )
+
+    # get error of mpm coefficients as sqrt of covariance
+    perr = np.sqrt(np.diag(pcov))
+    coeff_err = list(perr)
+
+    # save fit and error to dataframe
+    pred = mpm_b_calc(data, *coeff)
+
+    resid = pred - data[var_to_fit]
+
+    # fvec = infodict["fvec"]
+
+    return pred, coeff, resid, coeff_err, infodict, mesg, ier
+
+
+def mpm_b_calc(dmeas, c_1, c_2, c_3, c_4, c_5=0.):
+    """
+    Predict normalised LFM values from weather data (g,t,w) in ``dmeas``.
+
+         const  temp_coeff     low_light  improvement high_light     ws
+           |     |               |               |           |       |
+    norm =c_1 +c_2*(t_mod–25) +c_3*log10(g)*(t_k/t_stc_k) +c_4*g +c_5*ws
+
+    where :
+        g = G_POA (W/m^2) / G_STC --> 'suns'
+        t_mod = module temperature (C)
+        ws = windspeed (ms^-1)
+
+    Parameters                                                         [units]
     ----------
     dmeas : DataFrame
         Measured weather and module electrical values per time or measurement.
@@ -660,235 +681,6 @@
         Coefficient for high light linear irradiance drop.            [1/suns]
     c_5 : float, default 0
         Coefficient for wind speed dependence optional.              [1/(m/s)]
-    c_6 : float, default 0                                              [suns]
-        Coefficient for dependence on inverse irradiance.
-
-    Returns
-    -------
-    mpm_a_out : Series
-        Predicted values of mpm coefficient.
-
-    References
-    ----------
-    .. [1] Steve Ransome (SRCL) and Juergen Sutterlueti (Gantner Instruments)
-       "Quantifying Long Term PV Performance and Degradation under Real Outdoor
-       and IEC 61853 Test Conditions Using High Quality Module IV Measurements"
-       36th EU PVSEC, Marseille, France. September 2019
-
-    """
-    mpm_a_out = (
-        c_1
-        + c_2 * (dmeas['temp_module'] - T_STC)
-        + c_3 * np.log10(dmeas['poa_global'] / G_STC)
-        + c_4 * (dmeas['poa_global'] / G_STC)
-        + c_6 / (dmeas['poa_global'] / G_STC)
-    )
-
-    if 'wind_speed' in dmeas.columns:
-        mpm_a_out += c_5 * dmeas['wind_speed']
-
-    return mpm_a_out
-
-
-def mpm_a_fit(data, var_to_fit):
-    """
-    Fit mpm_a to normalised measured data 'var_to_fit' using mpm_a model.
-
-            const  temp_coeff     low_light   high_light wind  extra
-             |     |              |             |        |      |
-    fit = = c_1 +c_2*(t_mod-25) +c_3*log10(g) +c_4*g +c_5*ws +c_6/g
-
-    where :
-        g = G_POA (W/m^2) / G_STC --> 'suns'
-        t_mod = module temperature (C)
-        ws = windspeed (ms^-1)
-
-    Parameters
-    ----------
-    data : DataFrame (see norm)
-        Normalised multiplicative loss values (values approx 1).
-
-    var_to_fit : string
-        Column name in ``data`` containing variable being fitted.
-        e.g. pr_dc, i_mp, v_mp, v_oc ...
-
-    Returns
-    -------
-    pred : Series
-        Values predicted by the fitted model.
-
-    coeff : list
-        Model coefficients ``c_1`` to ``c_6``.
-
-    resid : Series
-        Residuals of the fitted model.
-
-    coeff_err : list
-        Standard deviation of error in each model coefficient.
-
-    See Also
-    --------
-    mpm_a_calc
-
-    """
-    # drop any missing data
-    data = data.dropna()
-
-    c5_zero = 'wind_speed' not in data.columns
-    # if wind_speed is not present, add it and force it to 0
-    if c5_zero:
-        data['wind_speed'] = 0.
-
-    # define function name
-    func = mpm_a_calc
-
-    # setup initial values and initial boundary conditions
-    # init  c1   c2    c3    c4    c5   c6<0
-
-    p_0 = (1.0, 0.01, 0.01, 0.01, 0.01, -0.01)
-    # boundaries
-    bounds = ([-2,  -2,  -2,  -2,  -2,   -2],
-              [+2,  +2,  +2,  +2,  +2,    0])
-
-    """
-    # full_outputboolean, optional
-    If True, this function returns additioal information:
-        infodict, mesg, and ier.
-    """
-
-    coeff, pcov, infodict, mesg, ier = optimize.curve_fit(
-        f=func,                  # fit function
-        xdata=data,              # input data
-        ydata=data[var_to_fit],  # fit parameter
-        p0=p_0,                  # initial
-        bounds=bounds,           # boundaries
-        full_output=True
-    )
-
-    # if data had no wind_speed measurements then c_5 coefficient is
-    # meaningless but a non-zero value may have been returned.
-    if c5_zero:
-        coeff[4] = 0.
-
-    # get error of mpm coefficients as sqrt of covariance
-    perr = np.sqrt(np.diag(pcov))
-    coeff_err = list(perr)
-
-    # save fit and error to dataframe
-    pred = mpm_a_calc(data, *coeff)
-
-    resid = pred - data[var_to_fit]
-
-    return pred, coeff, resid, coeff_err, infodict, mesg, ier
-
-
-def mpm_b_fit(data, var_to_fit):
-    """
-    Fit mpm_b to normalised measured data 'var_to_fit' using mpm_b model.
-
-        const  temp_coeff     low_light  improvement high_light     ws
-          |     |               |               |           |       |
-    fit =c_1 +c_2*(t_mod–25) +c_3*log10(g)*(t_k/t_stc_k) +c_4*g +c_5*ws
-
-        where :
-        g = G_POA (W/m^2) / G_STC --> 'suns'
-        t_mod = module temperature (C)
-        ws = windspeed (ms^-1)
-
-    Parameters
-    ----------
-    data : DataFrame (see norm)
-        Normalised multiplicative loss values (values approx 1).
-
-    var_to_fit : string
-        Column name in ``data`` containing variable being fitted.
-        e.g. pr_dc, i_mp, v_mp ...
-
-    Returns
-    -------
-    pred : Series
-        Values predicted by the fitted model.
-
-    coeff : list
-        Model coefficients ``c_1`` to ``c_5``.
-
-    resid : Series
-        Residuals of the fitted model.
-
-    coeff_err : list
-        Standard deviation of error in each model coefficient.
-
-    See Also
-    --------
-    mpm_a
-
-    """
-    # drop missing data
-    data = data.dropna()
-
-    # define function name
-    func = mpm_b_calc
-
-    # setup initial values and initial boundary conditions
-    # init  c1   c2    c3    c4    c5
-
-    p_0 = (1.0, 0.01, 0.01, 0.01, 0.01)
-    # boundaries
-    bounds = ([-2,  -2,  -2,  -2,  -2],
-              [+2,  +2,  +2,  +2,  +2])
-
-    coeff, pcov, infodict, mesg, ier = optimize.curve_fit(
-        f=func,                  # fit function
-        xdata=data,              # input data
-        ydata=data[var_to_fit],  # fit parameter
-        p0=p_0,                  # initial
-        bounds=bounds,           # boundaries
-        full_output=True
-    )
-
-    # get error of mpm coefficients as sqrt of covariance
-    perr = np.sqrt(np.diag(pcov))
-    coeff_err = list(perr)
-
-    # save fit and error to dataframe
-    pred = mpm_b_calc(data, *coeff)
-
-    resid = pred - data[var_to_fit]
-
-    # fvec = infodict["fvec"]
-
-    return pred, coeff, resid, coeff_err, infodict, mesg, ier
-
-
-def mpm_b_calc(dmeas, c_1, c_2, c_3, c_4, c_5=0.):
-    """
-    Predict normalised LFM values from weather data (g,t,w) in ``dmeas``.
-
-         const  temp_coeff     low_light  improvement high_light     ws
-           |     |               |               |           |       |
-    norm =c_1 +c_2*(t_mod–25) +c_3*log10(g)*(t_k/t_stc_k) +c_4*g +c_5*ws
-
-    where :
-        g = G_POA (W/m^2) / G_STC --> 'suns'
-        t_mod = module temperature (C)
-        ws = windspeed (ms^-1)
-
-    Parameters                                                          [units]
-    ----------
-    dmeas : DataFrame
-        Measured weather and module electrical values per time or measurement.
-        Contains 'poa_global', 'temp_module' and optional 'wind_speed'.
-
-    c_1 : float
-        Constant term in model.                                            [%]
-    c_2 : float
-        Temperature coefficient in model.                                [1/C]
-    c_3 : float
-        Coefficient for low light log irradiance drop.                  [suns]
-    c_4 : float
-        Coefficient for high light linear irradiance drop.            [1/suns]
-    c_5 : float, default 0
-        Coefficient for wind speed dependence optional.              [1/(m/s)]
 
     Returns
     -------
@@ -898,8 +690,9 @@
     References
     ----------
     .. [1] Steve Ransome (SRCL) and Juergen Sutterlueti (Gantner Instruments)
-       "Quantifying Long Term PV Performance and Degradation under Real Outdoor
-       and IEC 61853 Test Conditions Using High Quality Module IV Measurements"
+       "Quantifying Long Term PV Performance and Degradation under Real
+       Outdoor and IEC 61853 Test Conditions Using High Quality Module 
+       IV Measurements"
        36th EU PVSEC, Marseille, France. September 2019
 
     """
@@ -1287,9 +1080,9 @@
     References
     ----------
     .. [1] Steve Ransome (SRCL) and Juergen Sutterlueti (Gantner Instruments)
-       "Quantifying Long Term PV Performance and Degradation under Real Outdoor
-       and IEC 61853 Test Conditions Using High Quality Module IV Measurements"
-       36th EU PVSEC, Marseille, France. September 2019
+       "Quantifying Long Term PV Performance and Degradation under Real 
+       Outdoor and IEC 61853 Test Conditions Using High Quality Module 
+       IV Measurements" 36th EU PVSEC, Marseille, France. September 2019
     """
     # create an empty DataFrame to put stack results
     dstack = pd.DataFrame()
@@ -1425,1433 +1218,4 @@
 to serve GW-scale photovoltaic power plant and energy storage requirements'
 https://pvpmc.sandia.gov/download/8574/
 
-"""
-=======
-"""Analyse, fit + predict PV performance measurements using MPM & LFM."""
-import numpy as np
-import pandas as pd
-from scipy import optimize
-
-# import pvlib
-
-import os
-
-"""
-ver : 221212t09
-``mlfm.py`` module contains functions to analyse, fit, predict and display
-performance of PV modules using the mechanistic performance model (MPM) and
-loss factors model (LFM).
-
-Authors : Steve Ransome (SRCL) and Juergen Sutterlueti (Gantner Instruments)
-Comments : Cliff Hansen, Kevin Anderson, Anton Driesse and Mark Campanelli
-https://pvlib-python.readthedocs.io/en/stable/variables_style_rules.html#variables-style-rules
-https://github.com/python/peps/blob/master/pep-0008.txt
-
-OVERVIEW
-
-I)   The Loss Factors Model (LFM) 2011 ref [1] quantifies
-normalised losses from module parameters (e.g. pr_dc, i_sc, r_sc, i_mp,
-v_mp, r_oc and v_oc) by analysing module measurements or the shape of the
-IV curve and comparing it with STC reference values from the datasheet.
-
-    Depending on the number of measurements available the LFM is defined
-with a suffix number x = 1..12 LFM_n as in ref [4] -
-
-                            parameters modelled
-|LFM_1 |                            ``p_mp``                        |
-|LFM_2 |                     ``i_mp``, ``v_mp``,                    |
-|LFM_4 | ``i_sc``,           ``i_mp``, ``v_mp``,           ``v_oc`` |
-|LFM_6 | ``i_sc``, ``r_sc``, ``i_mp``, ``v_mp``, ``r_oc``, ``v_oc`` |
-
-|LFM_>6| (can include normalised losses for :
-          soiling, reflectivity vs. aoi, spectrum <- affecting i_sc,
-          current mismatch/shading, rollover,
-          clipping etc.)
-
-    This file just contains -
-LFM_6 : 'measurements with r_sc and r_oc'
-    e.g. iv curves with good smooth data.
-
-LFM_4 : 'measurements without r_sc or r_oc'
-    e.g. indoor matrix measurements or iv curves without smoooth data.
-
-II)  The Mechanistic performance model (MPM) 2017 ref [2]
-has "meaningful,independent, robust and normalised" coefficients
-which fit how the LFM values depend on irradiance, module temperature
-(and windspeed) and time.
-
-Two MPM versions have been included here :
-
-mpm_a : (mpm_original 2017 ref [2] now deprecated)
-    The original model to fit normalised parameters such as
-    pr_dc, v_oc, r_sc, v_mp, i_mp, ff ...
-    with an extra low light coefficient c_6 to help fit data with
-    unusual low light performance and/or poor measurements.
-    c_5 is only used if there is windspeed data, otherwise it is ignored
-
-    mpm_a = c_1 +c_2*(t_mod-25) +c_3*log10(g) +c_4*g +c_5*ws +c_6/g
-
-mpm_b : (GI name 'mpm_advanced' 2022 ref [7])
-    Is an improved model to fit normalised parameters such as
-    pr_dc, v_oc, r_sc, v_mp, i_mp, ff ...
-    It better fits precise measurements (see CFV and GI) where the
-    low light data is measured well and has an improvement for even
-    better v_oc fitting [ref 7 : 2022 PVSC PHILADELPHIA]
-    c_5 is only used if there is windspeed data, otherwise it is ignored
-
-    mpm_b = c_1 +c_2*(t_mod–25) +c_3*log10(g)*(t_k/t_stc_k) +c_4*g +c_5*ws
-
-for mpm_a and mpm_b :
-     g = (G_POA (W/m^2) / G_STC=1000 (W/m^2))  --> 'suns'
-     t_mod = module temperature (C)
-     ws = windspeed (ms^-1)
-
-Note that both mpm_a or mpm_b can be used with either LFM_6 or LFM_4
-
-    A later MPM version (not detailed here) can be used to model clipping and
-other effects [See ref [8] Sutterlueti et al PVPMC 2022] 'mpm professional'
-
-Using DATAFRAMES or SERIES for variables
-----------------------------------------
-
-Many pvlib functions pass series of weather data separately for parameters e.g.
-    poa_global, temp_module, wind_speed
-and measurements such as
-    pr_dc or p_mp
-
-This mlfm code keeps all its met and measurement data in dataframes -
-    meas, norm etc. e.g.
-
-meas.columns
-    Index(['module_id', 'poa_global', 'wind_speed', 'temp_air',
-           'temp_module', 'v_oc', 'i_sc', 'i_mp', 'v_mp', 'r_sc',
-           'r_oc', 'p_mp', 'pr_dc', 'v_oc_temp_corr', 'pr_dc_temp_corr'],
-          dtype='object')
-
-    It's easier when modelling all 6 or more measurement parameters in one
-frame and then use an lfm_sel var to choose which to analyse
-e.g. lfm_sel = 'pr_dc'
-
-If individual series are needed to interface with existing code and
-methodolgies they can be created by the following
-
-
-#pvlib series  <-- mlfm dataframe
-    poa_global   = meas['poa_global']
-    temp_module  = meas['temp_module']
-    wind_speed   = meas['wind_speed']
-    pr_dc        = meas['pr_dc']
-
-# mlfm dataframe      <-- pvlib series
-    meas['poa_global']  = poa_global
-    meas['temp_module'] = temp_module
-    meas['wind_speed']  = wind_speed
-    meas['pr_dc']       = pr_dc
-
-DATAFRAME DEFINITIONS (for this python file and tutorials)
-----------------------------------------------------------
-
-A full definition is given here to keep the code in each function shorter
-
-dmeas : DataFrame
------------------
-    Measured weather and module electrical values per time or measurement
-
-    Parameters                                                      [units]
-    ----------
-    Index either -
-        date_time : usually for external measurements or
-        measurement_number : for indoor measurements e.g. IEC 61853
-
-    * ``module_id`` - unique identifier to match data in ref       [alpha num]
-
-    Weather measurements -
-
-    * ``poa_global`` - global plane of array irradiance             [W/m^2]
-    * ``temp_module`` - module temperature                          [C]
-    * ``wind_speed`` - wind speed optional                          [m/s]
-
-    [optional weather]
-
-    * ``temp_air``  - air temperature optional                      [C]
-
-    /Columns as needed by LFM_4 and/or LFM_6/ :
-
-    * ``i_sc`` | 4 6 | current at short circuit condition           [A]
-    * ``i_mp`` | 4 6 | current at maximum power point               [A]
-    * ``v_mp`` | 4 6 | voltage at maximum power point               [V]
-    * ``v_oc`` | 4 6 | voltage at open circuit condition            [V]
-
-    * ``r_sc`` |   6 | -1/ (dI/dV|V=0) of IV curve at short circuit [Ohm]
-    * ``r_oc`` |   6 | -1/(dI/dV|I=0) of IV curve at open circuit   [Ohm]
-
-    Optional columns include
-
-    * ``p_mp`` - power at maximum power point = i_mp * v_mp         [W]
-
-ref : dict
-----------
-    Reference electrical and thermal datasheet module values at STC.
-
-    Parameters                                                      [units]
-    ----------
-    Index
-    * ``module_id`` - unique identifier to match data in dmeas      [alpha num]
-
-    * ``p_mp``      - Max Power at Standard Test Condition (STC).   [W]
-    * ``i_sc``      - Current at short circuit at STC.              [A]
-    * ``i_mp``      - Current at max power at STC.                  [A]
-    * ``v_mp``      - Voltage at max power at STC.                  [V]
-    * ``v_oc``      - Voltage at open circuit at STC.               [V]
-    * ``ff``        - Fill Factor                                   [1]
-
-    * ``gamma_pdc`` - Temperature coefficient of max power point
-                          power at STC.                             [1/C]
-    * ``beta_v_oc`` - Temperature coefficient of open circuit
-                          voltage at STC.                           [1/C]
-    [optional thermal]
-
-    * ``alpha_i_sc`` - Temperature coefficient of short circuit
-                          current STC.                              [1/C]
-
-    * ``alpha_i_mp`` - Temperature coefficient of max power point
-                          current at STC.                           [1/C]
-
-    * ``beta_v_mp``  - Temperature coefficient of max power point
-                          voltage at STC.                           [1/C]
-
-    [optional ID related]
-    * ``source``        - Data Source                               [alpha num]
-    * ``site``          - Sitename                                  [alpha num]
-    * ``manufacturer``  - Module manufacturer                       [alpha num]
-    * ``technology``    - Module technology e.g. cSi, HIT, CdTe     [alpha num]
-    * ``module_type``   - Type ID e.g. ABC-123                      [alpha num]
-    * ``module_serial`` - Serial number                             [alpha num]
-    * ``comments``      - General comments                          [alpha num]
-
-
-dnorm : DataFrame
------------------
-    Normalised multiplicative loss factors per parameter to model fall from
-    start 1/ref_ff to meas pr_dc where -
-
-    LFM_6 - multiplicative
-    pr_dc = 1/ff * ( norm(i_sc) *norm(r_sc) *norm(i_ff)
-                *norm(v_ff) *norm(r_oc) *norm(v_oc_t) *norm(temp_corr) ).
-
-    LFM_4 - multiplicative
-    pr_dc = 1/ff * ( norm(i_sc) *norm(i_mp)
-                *norm(v_mp) *norm(v_oc_t) *norm(temp_corr) ).
-
-    Parameters                                                        [units]
-    ----------
-    Index (copied from dmeas) either
-        date_time : usually for external measurements or
-        measurement_number : for indoor measurements e.g. IEC 61853
-
-    * ``poa_global`` - global plane of array                          [W/m^2]
-    * ``temp_module`` - module temperature                            [C]
-    * ``wind_speed`` - wind speed optional                            [m/
-
-    |Columns as used by LFM_4 and/or LFM_6| :
-
-    * ``pr_dc``| 4 6 | Performance ratio dc.
-                pr_dc = meas_p_mp / ref_p_mp /(poa_global/G_STC)      [%]
-    * ``pr_dc_temp_corr``
-               | 4 6 | pr_dc adjusted to 25C by gamma_p_mp.
-    * ``i_sc`` | 4 6 | loss due to current at short circuit condition [%]
-    * ``v_oc`` | 4 6 | Loss due to voltage at open circuit condition  [%]
-    * ``v_oc_temp_corr``
-               | 4 6 | v_oc adjusted to 25C by gamma_p_mp (not beta_v_oc)
-                           for simplicity
-
-    * ``i_mp`` | 4   | Loss due to current part of ff                 [%]
-    * ``v_mp`` | 4   | Loss due to voltage part of ff                 [%]
-
-    * ``r_sc`` |   6 | Loss due to r_sc ~r_shunt                      [%]
-    * ``i_ff`` |   6 | Loss due to r_sc corrected current part of ff  [%]
-    * ``v_ff`` |   6 | Loss due to r_oc corrected voltage part of ff  [%]
-    * ``r_oc`` |   6 | Loss due to r_oc related to r_series           [%]
-
-dstack : DataFrame
-------------------
-    Stacked subtractive normalized loss factors per parameter to model fall
-    from start 1/ref_ff to meas pr_dc where -
-
-    LFM_6 -  subtractive losses
-    pr_dc = 1/ff - (stack(i_sc) +stack(r_sc) +stack(i_ff)
-                +stack(v_   ff) +stack(r_oc) +stack(v_oc_t) +stack(temp_corr))
-
-    LFM_4 -  subtractive losses
-    pr_dc = 1/ff - (stack(i_sc) +stack(i_mp)
-                +stack(v_mp) +stack(v_oc_t) +stack(temp_corr) ).
-
-    Parameters                                                      [units]
-    ----------
-    Index (copied from dmeas)
-        date_time : usually for external measurements or
-        measurement_number : for indoor measurements e.g. IEC 61853
-
-    * ``poa_global`` - global plane of array irradiance               [W/m^2]
-    * ``temp_module`` - module temperature                            [C]
-    * ``wind_speed`` - wind speed optional                            [m/
-
-    |Columns as needed by LFM_4 and/or LFM_6| :
-
-    * ``pr_dc`` equal to `dnorm['pr_dc']`
-
-    * ``i_sc`` | 4 6 | loss due to current at short circuit condition [%]
-    * ``v_oc`` | 4 6 | Loss due to voltage at open circuit condition  [%]
-    * ``v_oc_temp_corr``
-               | 4 6 | v_oc adjusted to 25C by gamma_p_mp (not beta_v_oc)
-                           for simplicity
-
-    * ``i_mp`` | 4   | Loss due to current part of ff                 [%]
-    * ``v_mp`` | 4   | Loss due to voltage part of ff                 [%]
-
-    * ``r_sc`` |   6 | Loss due to r_sc ~r_shunt                      [%]
-    * ``i_ff`` |   6 | Loss due to r_sc corrected current part of ff  [%]
-    * ``v_ff`` |   6 | Loss due to r_oc corrected voltage part of ff  [%]
-    * ``r_oc`` |   6 | Loss due to r_oc related to r_series           [%]
-"""
-
-# DEFINE REFERENCE MEASUREMENT CONDITIONS
-# or use existing definitions in pvlib. These might not all have
-# been used in this code but are included for completeness
-
-# NAME  value     # comment          unit       PV_LIB name
-
-T_STC = 25.0      # STC temperature  [C]        temperature_ref
-G_STC = 1000.0    # STC irradiance   [W/m^2]
-
-# not all yet used below , added here for completeness
-T_LIC = 25.0      # LIC temperature  [C]
-G_LIC = 200.0     # LIC irradiance   [W/m^2]
-
-T_HTC = 75.0      # HTC temperature  [C]
-G_HTC = 1000.0    # HTC irradiance   [W/m^2]
-
-T_PTC = 55.0      # HTC temperature  [C]
-G_PTC = 1000.0    # HTC irradiance   [W/m^2]
-
-G_LTC = 500.0    # HTC irradiance   [W/m^2]
-T_LTC = 15.0      # LTC temperature  [C]
-
-G_NOCT = 800      # NOCT irradiance  [W/m^2]
-T_NOCT = 45       # NOCT temperature [C]
-
-T_MAX = 100       # maximum temperature on right y axis
-
-T0C_K = 273.15    # 0C  to Kelvin
-T25C_K = 298.15   # 25C to Kelvin
-
-#  Define standardised LFM graph colours as a dict ``CLR``
-CLR = {
-    # parameter_CLR colour            R   G   B
-    'irradiance':   'darkgreen',   # 000 064 000
-    'temp_module':  'red',         # 255 000 000
-    'temp_air':     'yellow',      # 245 245 220
-    'wind_speed':   'grey',        # 127 127 127
-
-    'i_sc':         'purple',      # 128 000 128
-    'r_sc':         'orange',      # 255 165 000
-    'i_ff':         'lightgreen',  # 144 238 144
-    'i_mp':         'green',       # 000 255 000
-    'i_v':          'black',       # 000 000 000 between i and v losses
-    'v_ff':         'cyan',        # 000 255 255
-    'v_mp':         'blue',        # 000 000 255
-    'r_oc':         'pink',        # 255 192 203
-    'v_oc':         'sienna',      # 160 082 045
-
-    'pr_dc':        'black',       # 000 000 000
-}
-
-
-def meas_to_norm(dmeas, ref):
-    """
-    Convert measured P(W), I(A), V(V), R(Ohms) to values normalized to STC.
-
-    Parameters
-    ----------
-    dmeas : DataFrame
-        Measured weather and module electrical values per time or measurement.
-        Contains 'poa_global', 'temp_module' and optional 'wind_speed'
-
-    ref : dict
-        Reference electrical and thermal datasheet module values at STC.
-
-    Returns
-    -------
-    dnorm : DataFrame
-        Normalised multiplicative loss values (values approx 1).
-        Contains 'poa_global', 'temp_module' and optional 'wind_speed'
-
-    References
-    ----------
-    .. [1] Steve Ransome (SRCL) and Juergen Sutterlueti (Gantner Instruments)
-       'Quantifying Long Term PV Performance and Degradation under Real Outdoor
-       and IEC 61853 Test Conditions Using High Quality Module IV Measurements'
-       36th EU PVSEC, Marseille, France. September 2019.
-
-    """
-    dnorm = pd.DataFrame()
-
-    # copy weather data to meas dataframe for ease of use later
-    dnorm['poa_global'] = dmeas['poa_global']
-    dnorm['temp_module'] = dmeas['temp_module']
-    dnorm['wind_speed'] = dmeas['wind_speed']
-
-    dnorm['pr_dc'] = dmeas['p_mp']/ref['p_mp'] / (dmeas['poa_global']/G_STC)
-
-    # calc temperature corrected pr_dc
-    dnorm['pr_dc_temp_corr'] = (
-        dnorm['pr_dc']
-        * (1 - ref['gamma_pdc']*(dmeas['temp_module'] - T_STC)))
-
-    # calculate normalised loss coefficients
-    if 'i_sc' in dmeas.columns:
-        dnorm['i_sc'] = (dmeas['i_sc'] / ref['i_sc']
-                         / (dmeas['poa_global'] / G_STC))
-
-        if 'i_mp' in dmeas.columns:
-            dnorm['i_mp'] = dmeas['i_mp'] / dmeas['i_sc']
-
-    if 'v_oc' in dmeas.columns:
-        dnorm['v_oc'] = dmeas['v_oc'] / ref['v_oc']
-
-        # temperature corrected
-        dnorm['v_oc_temp_corr'] = (
-                dnorm['v_oc']
-                * (1 - ref['beta_v_oc']*(dmeas['temp_module'] - T_STC)))
-
-        if 'v_mp' in dmeas.columns:
-            dnorm['v_mp'] = dmeas['v_mp'] / dmeas['v_oc']
-
-    if all(c in dmeas.columns for c in ['i_sc', 'v_oc', 'r_sc', 'r_oc']):
-        ''' LFM_6 including r_sc and r_oc
-
-        create temporary variables (i_r, v_r) from the
-        intercept of r_sc (at i_sc) with r_oc (at v_oc)
-        to make maths easier '''
-
-        i_r = ((dmeas['i_sc'] * dmeas['r_sc'] - dmeas['v_oc'])
-               / (dmeas['r_sc'] - dmeas['r_oc']))
-
-        v_r = ((dmeas['r_sc'] * (dmeas['v_oc'] - dmeas['i_sc']
-               * dmeas['r_oc']) / (dmeas['r_sc'] - dmeas['r_oc'])))
-
-        # calculate normalised resistances r_sc and r_oc
-        dnorm['r_sc'] = i_r / dmeas['i_sc']  # norm_r @ isc
-        dnorm['r_oc'] = v_r / dmeas['v_oc']  # norm_r @ roc
-
-        # calculate remaining fill factor losses partitioned to i_ff, v_ff
-        dnorm['i_ff'] = dmeas['i_mp'] / i_r
-        dnorm['v_ff'] = dmeas['v_mp'] / v_r
-
-    return dnorm
-
-'''
-def mpm_fit(data, var_to_fit, mpm_sel):
-    
-    print ("var_to_fit, mpm_sel = ", var_to_fit, mpm_sel)
-    """
-    Fit mpm to normalised measured data 'var_to_fit' using mpm_sel model.
-
-   mpm_sel == a :
-            const  temp_coeff     low_light   high_light wind  extra
-             |     |              |             |        |      |
-    fit = = c_1 +c_2*(t_mod-25) +c_3*log10(g) +c_4*g +c_5*ws +c_6/g
-
-   mpm_sel == b:
-        const  temp_coeff     low_light  improvement high_light     ws
-          |     |               |               |           |       |
-    fit =c_1 +c_2*(t_mod–25) +c_3*log10(g)*(t_k/t_stc_k) +c_4*g +c_5*ws
-
-    where :
-        g = G_POA (W/m^2) / G_STC --> 'suns'
-        t_mod = module temperature (C)
-        ws = windspeed (ms^-1)
-
-    Parameters
-    ----------
-    data : DataFrame (see norm)
-        Normalised multiplicative loss values (values approx 1).
-
-    var_to_fit : string
-        Column name in ``data`` containing variable being fitted.
-        e.g. pr_dc, i_mp, v_mp, v_oc ...
-        
-    mpm_sel : char
-        MPM version 'a' or 'b'
-
-    Returns
-    -------
-    pred : Series
-        Values predicted by the fitted model.
-
-    coeff : list
-        Model coefficients ``c_1`` to ``c_6``.
-
-    resid : Series
-        Residuals of the fitted model.
-
-    coeff_err : list
-        Standard deviation of error in each model coefficient.
-         
-    # https://docs.scipy.org/doc/scipy/reference/generated/scipy.optimize.curve_fit.html   
-         
-    infodict : dict
-        a dictionary of optional outputs with keys
-        nfev - The number of function calls. 
-        fvec - The function values evaluated at the solution.
-        etc.
-    
-    mesg : string
-        A string message giving information about the solution.
-    
-    ier : int
-        An integer flag. If it is equal to 1, 2, 3 or 4, the solution was found. 
-        Otherwise, the solution was not found.
-
-    """
-    # drop any missing data
-    data = data.dropna()
-
-    c5_zero = 'wind_speed' not in data.columns
-    # if wind_speed is not present, add it and force it to 0
-    if c5_zero:
-        data['wind_speed'] = 0.
-
-    # define function name
-    func = mpm_calc # (data, mpm_sel, *coeff)
-
-
-    if mpm_sel == 'a':
-        # setup initial values and initial boundary conditions
-        # init  c1   c2    c3    c4    c5   c6<0
-
-        p_0 = (1.0, 0.01, 0.01, 0.01, 0.01, -0.01)
-        # boundaries
-        bounds = ([-2,  -2,  -2,  -2,  -2,   -2],
-                  [+2,  +2,  +2,  +2,  +2,    0])
-
-    else : # if mpm_sel == 'b':
-        # setup initial values and initial boundary conditions
-        # init  c1   c2    c3    c4    c5
-
-        p_0 = (1.0, 0.01, 0.01, 0.01, 0.01)
-        # boundaries
-        bounds = ([-2,  -2,  -2,  -2,  -2],
-                  [+2,  +2,  +2,  +2,  +2])
-
-    coeff, pcov, infodict, mesg, ier = optimize.curve_fit(
-        f=func,                  # fit function
-        xdata=data,              # input data
-        ydata=data[var_to_fit],  # fit parameter
-        p0=p_0,                  # initial
-        bounds=bounds,           # boundaries
-        full_output=True
-    )
-
-    # if data had no wind_speed measurements then c_5 coefficient is
-    # meaningless but a non-zero value may have been returned.
-    if c5_zero:
-        coeff[4] = 0.
-
-    # get error of mpm coefficients as sqrt of covariance
-    perr = np.sqrt(np.diag(pcov))
-    coeff_err = list(perr)
-
-    # save fit and error to dataframe
-    pred = mpm_calc(data, mpm_sel, *coeff)
-
-    resid = pred - data[var_to_fit]
-
-    return pred, coeff, resid, coeff_err, infodict, mesg, ier
-
-
-
-def mpm_calc(dmeas, mpm_sel, c_1, c_2, c_3, c_4, c_5=0., c_6=0.,):
-    
-    print("mpm_sel, c_1, c_2, c_3, c_4, = ", mpm_sel, c_1, c_2, c_3, c_4,)
-    
-    """
-    Predict norm LFM values from weather data (g,t,w) in ``dmeas``.
-
-    if mpm_sel == 'a':
-                const  temp_coeff     low_light   high_light wind  extra
-                |     |              |             |        |      |
-        norm = c_1 +c_2*(t_mod-25) +c_3*log10(g) +c_4*g +c_5*ws +c_6/g
-        
-    if mpm_sel == 'b':
-               const  temp_coeff     low_light  improvement high_light   ws
-               |     |               |               |           |       |
-        norm =c_1 +c_2*(t_mod–25) +c_3*log10(g)*(t_k/t_stc_k) +c_4*g +c_5*ws
-    
-
-    where :
-        g = G_POA (W/m^2) / G_STC --> 'suns'
-        t_mod = module temperature (C)
-        ws = windspeed (ms^-1)
-
-    Parameters                                                          [units]
-    ----------
-    dmeas : DataFrame
-        Measured weather and module electrical values per time or measurement.
-        Contains 'poa_global', 'temp_module' and optional 'wind_speed'.
-    
-    mpm_sel :
-        mpm_sel : char
-        MPM version 'a' or 'b'
-
-    c_1 : float
-        Constant term in model.                                            [%]
-    c_2 : float
-        Temperature coefficient in model.                                [1/C]
-    c_3 : float
-        Coefficient for low light log irradiance drop.                  [suns]
-    c_4 : float
-        Coefficient for high light linear irradiance drop.            [1/suns]
-    c_5 : float, default 0
-        Coefficient for wind speed dependence optional.              [1/(m/s)]
-    c_6 : float, default 0                                              [suns]
-        Coefficient for dependence on inverse irradiance.
-
-    Returns
-    -------
-    mpm_out : Series
-        Predicted values of mpm coefficient.
-
-    References
-    ----------
-    .. [1] Steve Ransome (SRCL) and Juergen Sutterlueti (Gantner Instruments)
-       "Quantifying Long Term PV Performance and Degradation under Real Outdoor
-       and IEC 61853 Test Conditions Using High Quality Module IV Measurements"
-       36th EU PVSEC, Marseille, France. September 2019
-
-    """
-    
-    # print ('mpm_sel = ', mpm_sel)
-
-    
-    if mpm_sel == 'a':
-        mpm_out = (
-            c_1
-            + c_2 * (dmeas['temp_module'] - T_STC)
-            + c_3 * np.log10(dmeas['poa_global'] / G_STC)
-            + c_4 * (dmeas['poa_global'] / G_STC)
-            + c_6 / (dmeas['poa_global'] / G_STC)
-        )
-
-        if 'wind_speed' in dmeas.columns:
-            mpm_out += c_5 * dmeas['wind_speed']
-
-    else : # if mpm_sel == 1:
-        mpm_out = (
-            c_1
-            + c_2 * (dmeas['temp_module'] - T_STC)
-            + c_3 * ((np.log10(dmeas['poa_global'] / G_STC)
-                      * (dmeas['temp_module'] + T0C_K) / T25C_K))
-            + c_4 * (dmeas['poa_global'] / G_STC)
-        )
-
-    return mpm_out
-
-
-'''
-def mpm_a_calc(dmeas, c_1, c_2, c_3, c_4, c_5=0., c_6=0.):
-    """
-    Predict norm LFM values from weather data (g,t,w) in ``dmeas``.
-
-            const  temp_coeff     low_light   high_light wind  extra
-             |     |              |             |        |      |
-    norm = c_1 +c_2*(t_mod-25) +c_3*log10(g) +c_4*g +c_5*ws +c_6/g
-
-    where :
-        g = G_POA (W/m^2) / G_STC --> 'suns'
-        t_mod = module temperature (C)
-        ws = windspeed (ms^-1)
-
-    Parameters                                                          [units]
-    ----------
-    dmeas : DataFrame
-        Measured weather and module electrical values per time or measurement.
-        Contains 'poa_global', 'temp_module' and optional 'wind_speed'.
-
-    c_1 : float
-        Constant term in model.                                            [%]
-    c_2 : float
-        Temperature coefficient in model.                                [1/C]
-    c_3 : float
-        Coefficient for low light log irradiance drop.                  [suns]
-    c_4 : float
-        Coefficient for high light linear irradiance drop.            [1/suns]
-    c_5 : float, default 0
-        Coefficient for wind speed dependence optional.              [1/(m/s)]
-    c_6 : float, default 0                                              [suns]
-        Coefficient for dependence on inverse irradiance.
-
-    Returns
-    -------
-    mpm_a_out : Series
-        Predicted values of mpm coefficient.
-
-    References
-    ----------
-    .. [1] Steve Ransome (SRCL) and Juergen Sutterlueti (Gantner Instruments)
-       "Quantifying Long Term PV Performance and Degradation under Real Outdoor
-       and IEC 61853 Test Conditions Using High Quality Module IV Measurements"
-       36th EU PVSEC, Marseille, France. September 2019
-
-    """
-    mpm_a_out = (
-        c_1
-        + c_2 * (dmeas['temp_module'] - T_STC)
-        + c_3 * np.log10(dmeas['poa_global'] / G_STC)
-        + c_4 * (dmeas['poa_global'] / G_STC)
-        + c_6 / (dmeas['poa_global'] / G_STC)
-    )
-
-    if 'wind_speed' in dmeas.columns:
-        mpm_a_out += c_5 * dmeas['wind_speed']
-
-    return mpm_a_out
-
-
-def mpm_a_fit(data, var_to_fit):
-    """
-    Fit mpm_a to normalised measured data 'var_to_fit' using mpm_a model.
-
-            const  temp_coeff     low_light   high_light wind  extra
-             |     |              |             |        |      |
-    fit = = c_1 +c_2*(t_mod-25) +c_3*log10(g) +c_4*g +c_5*ws +c_6/g
-
-    where :
-        g = G_POA (W/m^2) / G_STC --> 'suns'
-        t_mod = module temperature (C)
-        ws = windspeed (ms^-1)
-
-    Parameters
-    ----------
-    data : DataFrame (see norm)
-        Normalised multiplicative loss values (values approx 1).
-
-    var_to_fit : string
-        Column name in ``data`` containing variable being fitted.
-        e.g. pr_dc, i_mp, v_mp, v_oc ...
-
-    Returns
-    -------
-    pred : Series
-        Values predicted by the fitted model.
-
-    coeff : list
-        Model coefficients ``c_1`` to ``c_6``.
-
-    resid : Series
-        Residuals of the fitted model.
-
-    coeff_err : list
-        Standard deviation of error in each model coefficient.
-
-    See Also
-    --------
-    mpm_a_calc
-
-    """
-    # drop any missing data
-    data = data.dropna()
-
-    c5_zero = 'wind_speed' not in data.columns
-    # if wind_speed is not present, add it and force it to 0
-    if c5_zero:
-        data['wind_speed'] = 0.
-
-    # define function name
-    func = mpm_a_calc
-
-    # setup initial values and initial boundary conditions
-    # init  c1   c2    c3    c4    c5   c6<0
-
-    p_0 = (1.0, 0.01, 0.01, 0.01, 0.01, -0.01)
-    # boundaries
-    bounds = ([-2,  -2,  -2,  -2,  -2,   -2],
-              [+2,  +2,  +2,  +2,  +2,    0])
-
-    """
-    # full_outputboolean, optional
-    If True, this function returns additioal information: 
-        infodict, mesg, and ier.
-    """
-
-    coeff, pcov, infodict, mesg, ier = optimize.curve_fit(
-        f=func,                  # fit function
-        xdata=data,              # input data
-        ydata=data[var_to_fit],  # fit parameter
-        p0=p_0,                  # initial
-        bounds=bounds,           # boundaries
-        full_output=True
-    )
-
-    # if data had no wind_speed measurements then c_5 coefficient is
-    # meaningless but a non-zero value may have been returned.
-    if c5_zero:
-        coeff[4] = 0.
-
-    # get error of mpm coefficients as sqrt of covariance
-    perr = np.sqrt(np.diag(pcov))
-    coeff_err = list(perr)
-
-    # save fit and error to dataframe
-    pred = mpm_a_calc(data, *coeff)
-
-    resid = pred - data[var_to_fit]
-
-    return pred, coeff, resid, coeff_err, infodict, mesg, ier
-
-
-def mpm_b_fit(data, var_to_fit):
-    """
-    Fit mpm_b to normalised measured data 'var_to_fit' using mpm_b model.
-
-        const  temp_coeff     low_light  improvement high_light     ws
-          |     |               |               |           |       |
-    fit =c_1 +c_2*(t_mod–25) +c_3*log10(g)*(t_k/t_stc_k) +c_4*g +c_5*ws
-
-        where :
-        g = G_POA (W/m^2) / G_STC --> 'suns'
-        t_mod = module temperature (C)
-        ws = windspeed (ms^-1)
-
-    Parameters
-    ----------
-    data : DataFrame (see norm)
-        Normalised multiplicative loss values (values approx 1).
-
-    var_to_fit : string
-        Column name in ``data`` containing variable being fitted.
-        e.g. pr_dc, i_mp, v_mp ...
-
-    Returns
-    -------
-    pred : Series
-        Values predicted by the fitted model.
-
-    coeff : list
-        Model coefficients ``c_1`` to ``c_5``.
-
-    resid : Series
-        Residuals of the fitted model.
-
-    coeff_err : list
-        Standard deviation of error in each model coefficient.
-
-    See Also
-    --------
-    mpm_a
-
-    """
-    # drop missing data
-    data = data.dropna()
-
-    # define function name
-    func = mpm_b_calc
-
-    # setup initial values and initial boundary conditions
-    # init  c1   c2    c3    c4    c5
-
-    p_0 = (1.0, 0.01, 0.01, 0.01, 0.01)
-    # boundaries
-    bounds = ([-2,  -2,  -2,  -2,  -2],
-              [+2,  +2,  +2,  +2,  +2])
-
-    coeff, pcov, infodict, mesg, ier = optimize.curve_fit(
-        f=func,                  # fit function
-        xdata=data,              # input data
-        ydata=data[var_to_fit],  # fit parameter
-        p0=p_0,                  # initial
-        bounds=bounds,           # boundaries
-        full_output=True
-    )
-
-    # get error of mpm coefficients as sqrt of covariance
-    perr = np.sqrt(np.diag(pcov))
-    coeff_err = list(perr)
-
-    # save fit and error to dataframe
-    pred = mpm_b_calc(data, *coeff)
-
-    resid = pred - data[var_to_fit]
-
-    # fvec = infodict["fvec"]
-
-    return pred, coeff, resid, coeff_err, infodict, mesg, ier
-
-
-def mpm_b_calc(dmeas, c_1, c_2, c_3, c_4, c_5=0.):
-    """
-    Predict normalised LFM values from weather data (g,t,w) in ``dmeas``.
-
-         const  temp_coeff     low_light  improvement high_light     ws
-           |     |               |               |           |       |
-    norm =c_1 +c_2*(t_mod–25) +c_3*log10(g)*(t_k/t_stc_k) +c_4*g +c_5*ws
-
-    where :
-        g = G_POA (W/m^2) / G_STC --> 'suns'
-        t_mod = module temperature (C)
-        ws = windspeed (ms^-1)
-
-    Parameters                                                          [units]
-    ----------
-    dmeas : DataFrame
-        Measured weather and module electrical values per time or measurement.
-        Contains 'poa_global', 'temp_module' and optional 'wind_speed'.
-
-    c_1 : float
-        Constant term in model.                                            [%]
-    c_2 : float
-        Temperature coefficient in model.                                [1/C]
-    c_3 : float
-        Coefficient for low light log irradiance drop.                  [suns]
-    c_4 : float
-        Coefficient for high light linear irradiance drop.            [1/suns]
-    c_5 : float, default 0
-        Coefficient for wind speed dependence optional.              [1/(m/s)]
-
-    Returns
-    -------
-    mpm_b_out : Series
-        Predicted values of mpm coefficient.
-
-    References
-    ----------
-    .. [1] Steve Ransome (SRCL) and Juergen Sutterlueti (Gantner Instruments)
-       "Quantifying Long Term PV Performance and Degradation under Real Outdoor
-       and IEC 61853 Test Conditions Using High Quality Module IV Measurements"
-       36th EU PVSEC, Marseille, France. September 2019
-
-    """
-    mpm_b_out = (
-        c_1
-        + c_2 * (dmeas['temp_module'] - T_STC)
-        + c_3 * ((np.log10(dmeas['poa_global'] / G_STC)
-                  * (dmeas['temp_module'] + T0C_K) / T25C_K))
-        + c_4 * (dmeas['poa_global'] / G_STC)
-    )
-
-    return mpm_b_out
-
-
-def plot_scatter(dnorm, title, qty_lfm_vars, save_figs=False):
-    """
-    Scatterplot of normalised values (y) vs. irradiance (x).
-
-    Electrical quantities are plotted on the left y-axis, temperature
-    quantities are plotted on the right y-axis.
-
-    Parameters
-    ----------
-    dnorm : DataFrame
-        Normalised multiplicative loss values (values approx 1).
-        Contains 'poa_global', 'temp_module' and optional 'wind_speed'
-
-    title : string
-        Title for the figure.
-
-    qty_lfm_vars : int
-        number of lfm_vars : 6=iv with rsc, roc ; 4=indoor
-
-    save_figs : boolean
-        save a high resolution png file of figure
-
-    Returns
-    -------
-    fig : Figure
-        Instance of matplotlib.figure.Figure
-
-    See Also
-    --------
-    meas_to_norm
-
-    """
-    try:
-        import matplotlib.pyplot as plt
-    except ImportError:
-        raise ImportError('plot_scatter requires matplotlib')
-
-    # offset legend to the right to not overlap graph, use ~1.2
-    bbox = 1.2
-
-    # set x_axis as irradiance in W/m2
-    xdata = dnorm['poa_global']
-
-    fig, ax1 = plt.subplots()
-
-    ax1.set_title(title)
-
-    ax1.set_ylabel('Normalised values')
-    ax1.axhline(y=1, c='grey', linewidth=3)  # show 100% line
-
-    # optional normalised y scale usually ~0.8 to 1.1
-    ax1.set_ylim(0.8, 1.1)
-
-    ax1.set_xlabel('Plane of array irradiance [W/m$^2$]')
-    ax1.axvline(x=G_STC, c='grey', linewidth=3)  # show 1000W/m^2 STC
-    ax1.axvline(x=G_NOCT, c='grey', linewidth=3)  # show 800W/m^2 NOCT
-    ax1.axvline(x=G_LIC, c='grey', linewidth=3)  # show 200W/m^2 LIC
-
-    # check which lines to plot
-    if qty_lfm_vars == 6:
-        # LFM_6
-        lines = {
-            'pr_dc_temp_corr': 'pr_dc',
-            'i_sc': 'i_sc',
-            'r_sc': 'r_sc',
-            'r_oc': 'r_oc',
-            'i_ff': 'i_ff',
-            'v_ff': 'v_ff',
-            'v_oc_temp_corr': 'v_oc'}
-
-        labels = {
-            'pr_dc_temp_corr': 'pr_dc_temp_corr',
-            'i_sc': 'norm_i_sc',
-            'r_sc': 'norm_r_sc',
-            'r_oc': 'norm_r_oc',
-            'i_ff': 'norm_i_ff',
-            'v_ff': 'norm_v_ff',
-            'v_oc_temp_corr': 'norm_v_oc_temp_corr'}
-
-    elif qty_lfm_vars == 4:
-        # LFM_4
-        lines = {
-            'pr_dc_temp_corr': 'pr_dc',
-            'i_mp': 'i_mp',
-            'v_mp': 'v_mp',
-            'i_sc': 'i_sc',
-            'v_oc_temp_corr': 'v_oc'}
-
-        labels = {
-            'pr_dc_temp_corr': 'pr_dc_temp_corr',
-            'i_mp': 'norm_i_mp',
-            'v_mp': 'norm_v_mp',
-            'i_sc': 'norm_i_sc',
-            'v_oc_temp_corr': 'norm_v_oc_temp_corr'}
-
-    # plot the LFM parameters depending on qty_lfm_vars
-    for k in lines.keys():
-        try:
-            ax1.scatter(xdata, dnorm[k], c=CLR[lines[k]], label=labels[k])
-        except KeyError:
-            pass
-
-    ax1.legend(bbox_to_anchor=(bbox, 1),
-               loc='upper left', borderaxespad=0.)
-
-    # y2axis plot met on right y axis
-    ax2 = ax1.twinx()
-    ax2.set_ylabel('Temperature (C/100)')
-
-    # set wide limits 0 to 4 so they don't overlap with LFM params
-    ax2.set_ylim(0, 4)
-
-    ax2.scatter(xdata,
-                dnorm['temp_module']/T_MAX,
-                c=CLR['temp_module'],
-                label='temp_module C/' + str(T_MAX))
-
-    # temp_air may not exist particularly for indoor measurements
-    try:
-        ax2.scatter(xdata,
-                    dnorm['temp_air']/T_MAX,
-                    c=CLR['temp_air'],
-                    label='temp_air C/' + str(T_MAX))
-    except KeyError:
-        pass
-
-    # make second legend box low enough ~0.1 not to overlap first box
-    ax2.legend(bbox_to_anchor=(bbox, 0.1),
-               loc='upper left', borderaxespad=0.)
-
-    if save_figs:
-        # remove '.csv', high resolution= 300 dots per inch
-        plt.savefig(os.path.join('mlfm_data', 'output',
-                    'scatter_' + title[:len(title)-4]), dpi=300)
-
-    plt.show()
-
-    return fig
-
-
-def plot_stack(dstack, fill_factor, title,
-               xaxis_labels=0, is_i_sc_self_ref=False,
-               save_figs=False
-               ):
-    """
-    Plot stacked subtractive losses from 1/ref_ff down to pr_dc.
-
-    Parameters
-    ----------
-    dstack : DataFrame
-        Stacked subtractive losses.
-
-    fill_factor : float
-        Reference value of fill factor for IV curve at STC conditions.
-
-    title : string
-        Title for the figure.
-
-    xaxis_labels : int, default 0
-        Number of x-axis labels to show. Default 0 shows all.
-
-    is_i_sc_self_ref : bool, default False
-       Self-correct ``i_sc`` to remove angle of incidence,
-       spectrum, snow or soiling.
-
-    save_figs : boolean
-        save a high resolution png file of figure
-
-    # is_v_oc_temp_module_corr : bool, default True
-    #    Calculate loss due to temperature and subtract from ``v_oc`` loss.
-
-    Returns
-    -------
-    fig : Figure
-        Instance of matplotlib.figure.Figure
-
-    See Also
-    --------
-    norm_to_stack
-
-    """
-    try:
-        import matplotlib.pyplot as plt
-    except ImportError:
-        raise ImportError('plt_stack requires matplotlib')
-
-    # label names for LFM_6
-    stack6 = ['i_sc', 'r_sc', 'i_ff', 'i_v',
-              'v_ff', 'r_oc', 'v_oc_temp_corr']
-
-    if all([c in dstack.columns for c in stack6]):
-
-        # data order from bottom to top
-        ydata = [dstack['pr_dc'] + (dstack['i_sc'] * (is_i_sc_self_ref)),
-                 dstack['v_oc_temp_corr'],
-                 dstack['temp_module_corr'],
-                 dstack['r_oc'],
-                 dstack['v_ff'],
-                 dstack['i_v'],
-                 dstack['i_ff'],
-                 dstack['r_sc'],
-                 dstack['i_sc'] * (not is_i_sc_self_ref)]
-
-        labels = [
-            'pr_dc',
-            'stack_t_mod',
-            'stack_v_oc',
-            'stack_r_oc',
-            'stack_v_ff',
-            '- - -',
-            'stack_i_ff',
-            'stack_r_sc',
-            'stack_i_sc']
-
-        color_map = [
-            'white',  # colour to bottom of graph
-            CLR['temp_module'],
-            CLR['v_oc'],
-            CLR['r_oc'],
-            CLR['v_ff'],
-            CLR['i_v'],
-            CLR['i_ff'],
-            CLR['r_sc'],
-            CLR['i_sc']]
-
-    stack4 = ['i_sc', 'i_mp', 'i_v',
-              'v_mp', 'v_oc_temp_corr']
-
-    if all([c in dstack.columns for c in stack4]):
-
-        # data order from bottom to top
-        ydata = [dstack['pr_dc'] + (dstack['i_sc'] * (is_i_sc_self_ref)),
-                 dstack['v_oc_temp_corr'],
-                 dstack['temp_module_corr'],
-                 dstack['v_mp'],
-                 dstack['i_v'],
-                 dstack['i_mp'],
-                 dstack['i_sc'] * (not is_i_sc_self_ref)]
-
-        labels = [
-            'pr_dc',
-            'stack_t_mod',
-            'stack_v_oc',
-            'stack_v_mp',
-            '- - -',
-            'stack_i_mp',
-            'stack_i_sc']
-
-        color_map = [
-            'white',  # colour to bottom of graph
-            CLR['temp_module'],
-            CLR['v_oc'],
-            CLR['v_mp'],
-            CLR['i_v'],
-            CLR['i_mp'],
-            CLR['i_sc']]
-
-    # offset legend right, use ~1.2
-    bbox = 1.2
-
-    # select x axis usually date_time
-    xdata = dstack.index.values
-    fig, ax1 = plt.subplots()
-
-    ax1.set_title(title)
-
-    # plot stack in order bottom to top,
-    # allowing self_ref and temp_module corrections
-    ax1.stackplot(xdata, *tuple(ydata), labels=labels, colors=color_map)
-
-    ax1.axhline(y=1/fill_factor, c='grey', lw=3)  # show initial 1/FF
-    ax1.axhline(y=1, c='grey', lw=3)  # show 100% line
-    ax1.set_ylabel('stacked lfm losses')
-
-    # find number of x date values
-    x_ticks = dstack.shape[0]
-    plt.xticks(np.arange(0, x_ticks), rotation=90)
-
-    # if (xaxis_labels > 0 and xaxis_labels < x_ticks):
-    if 0 < xaxis_labels < x_ticks:
-        xaxis_skip = np.floor(x_ticks / xaxis_labels)
-    else:
-        xaxis_skip = 2
-
-    #
-    xax2 = [''] * x_ticks
-    x_count = 0
-    while x_count < x_ticks:
-        if x_count % xaxis_skip == 0:
-            #
-            #  try to reformat any date indexes (not for matrices)
-            #
-            #  0 1 2 3 4 5 6 7 8 9 0 1 2 3 4 5 6 7 8 9
-            #   y y y y - m m - d d t h h : m m : s s --> yy-mm-dd hh'h'
-            #
-            try:
-                xax2[x_count] = xdata[x_count][2:13]+'h'
-            except IndexError:
-                xax2[x_count] = xdata[x_count]
-            except TypeError:  # xdata can't be subscripted
-                xax2[x_count] = xdata[0]
-
-        x_count += 1
-
-    ax1.set_xticklabels(xax2)
-    ax1.set_ylim(0.6, 1/fill_factor + 0.1)  # optional normalised y scale
-    plt.legend(bbox_to_anchor=(bbox, 1), loc='upper left', borderaxespad=0.)
-
-    # plot met data on right y axis
-    ax2 = ax1.twinx()
-    ax2.set_ylabel('poa_global (kW/m^2), temp_module (C/ ' + str(T_MAX))
-    ax2.set_ylim(0, 4)  # set so doesn't overlap lfm params
-
-    plt.plot(xdata, dstack['poa_global'] / G_STC,
-             c=CLR['irradiance'], label='poa_global (kW/m^2)')
-    plt.plot(xdata, dstack['temp_module'] / T_MAX,
-             c=CLR['temp_module'], label='temp_module / ' + str(T_MAX))
-
-    # temp_air may not exist particularly for indoor measurements
-    try:
-        plt.plot(xdata, dstack['temp_air']/100,
-                 c=CLR['temp_air'], label='temp_air/ ' + str(T_MAX))
-    except KeyError:
-        pass
-
-    ax2.legend(bbox_to_anchor=(bbox, 0.3), loc='upper left', borderaxespad=0.)
-    ax1.set_xticklabels(xax2, rotation=90)
-
-    # remove '.csv', high resolution= 300 dots per inch
-    plt.savefig(os.path.join('mlfm_data', 'output',
-                'stack_' + title[:len(title)-4]), dpi=300)
-
-    return fig
-
-
-def meas_to_stack_lin(dmeas, ref, qty_lfm_vars, gap=0.01):
-    """
-    Convert measured values to stacked subtractive normalized losses.
-
-    Stacked subtractive losses show the relative loss proportions
-    from max possible "ref_i_sc * ref_v_oc" (1/reference fill factor)
-    to the measured normalized power.
-
-    This version is done in a linear fashion so that LFM4 and LFM6 give the
-    same answers for Isc and Voc and the loss(i_mp)=loss(r_sc)+loss(i_ff)
-
-    Parameters
-    ----------
-    dmeas : DataFrame
-        Measured weather and module electrical values per time or measurement.
-        Contains 'poa_global', 'temp_module' and optional 'wind_speed'.
-
-    ref : dict
-        Reference electrical and thermal datasheet module values at STC.
-
-    gap : float
-        create a gap to differentiate i and v losses ~ 0.01
-
-    qty_lfm_vars : int
-        number of lfm_vars : 6=iv with rsc, roc ; 4=without rsc, roc
-
-    Returns
-    -------
-    dstack : DataFrame
-        Stacked subtractive normalized losses
-
-    See Also
-    --------
-    meas_to_norm
-
-    References
-    ----------
-    .. [1] Steve Ransome (SRCL) and Juergen Sutterlueti (Gantner Instruments)
-       "Quantifying Long Term PV Performance and Degradation under Real Outdoor
-       and IEC 61853 Test Conditions Using High Quality Module IV Measurements"
-       36th EU PVSEC, Marseille, France. September 2019
-    """
-    # create an empty DataFrame to put stack results
-    dstack = pd.DataFrame()
-
-    # copy weather data for ease of use
-    dstack['poa_global'] = dmeas['poa_global']
-    dstack['temp_module'] = dmeas['temp_module']
-    dstack['wind_speed'] = dmeas['wind_speed']
-
-    # ref['p_mp'] = ref['i_mp'] * ref['v_mp']
-
-    # ref['ff'] = ref['p_mp'] / (ref['i_sc'] * ref['v_oc'])
-
-    # ref['ff'] = (ref['i_mp']*ref['v_mp'])/(ref['i_sc']*ref['v_oc'])
-    inv_ff = 1 / ref['ff']
-
-    dstack['pr_dc'] = dmeas['pr_dc']
-
-    # Find linear values on i and v axes normalised to i_mp, v_mp
-    lin_i_ratio = ref['i_sc']/ref['i_mp']
-    lin_v_ratio = ref['v_oc']/ref['v_mp']
-
-    lin_i_sc = dmeas['i_sc']/ref['i_mp']/(dmeas['poa_global']/G_STC)
-
-    lin_v_oc = dmeas['v_oc']/ref['v_mp']
-    lin_v_oc_temp_corr = dmeas['v_oc_temp_corr']/ref['v_mp']
-
-    # transform multiplicative to subtractive losses find
-    # correction factor to scale losses to keep 1/ff --> pr_dc
-
-    if qty_lfm_vars == 6:
-        # subtractive losses with series and shunt resistance effects
-        i_r = ((dmeas['i_sc'] * dmeas['r_sc'] - dmeas['v_oc']) /
-               (dmeas['r_sc'] - dmeas['r_oc']))
-
-        v_r = ((dmeas['r_sc'] * (dmeas['v_oc'] - dmeas['i_sc'] *
-                dmeas['r_oc']) / (dmeas['r_sc'] - dmeas['r_oc'])))
-
-        lin_i_r = i_r/ref['i_mp'] / (dmeas['poa_global']/G_STC)
-        lin_i_ff = dmeas['i_mp'] / ref['i_mp']/(dmeas['poa_global']/G_STC)
-
-        lin_v_ff = dmeas['v_mp'] / ref['v_mp']
-        lin_v_r = v_r / ref['v_mp']
-
-        sub_i = lin_i_ratio - lin_i_ff  # current drop
-        sub_v = lin_v_ratio - lin_v_ff  # voltage drop
-
-        # correction factor mult --> lin loss
-        corr = (inv_ff - dstack['pr_dc']) / (sub_i + sub_v)
-
-        # put 6 LFM values in a stack from pr_dc (bottom) to 1/ff_ref (top)
-        # accounting for series and shunt resistance losses
-
-        dstack['i_sc'] = (lin_i_ratio-lin_i_sc) * corr
-        dstack['r_sc'] = (lin_i_sc-lin_i_r) * corr
-        dstack['i_ff'] = (lin_i_r-lin_i_ff) * corr - gap/2
-        dstack['i_v'] = gap
-        dstack['v_ff'] = (lin_v_r-lin_v_ff) * corr - gap/2
-        dstack['r_oc'] = (lin_v_oc-lin_v_r) * corr
-        dstack['v_oc_temp_corr'] = (lin_v_oc_temp_corr-lin_v_oc) * corr
-        dstack['temp_module_corr'] = (lin_v_ratio-lin_v_oc_temp_corr) * corr
-
-    if qty_lfm_vars == 4:
-
-        lin_i_mp = dmeas['i_mp'] / ref['i_mp'] / (dmeas['poa_global']/G_STC)
-        lin_v_mp = dmeas['v_mp'] / ref['v_mp']
-
-        sub_i = lin_i_ratio - lin_i_mp  # current drop
-        sub_v = lin_v_ratio - lin_v_mp  # voltage drop
-
-        # correction factor mult --> lin loss
-        corr = (inv_ff-dstack['pr_dc']) / (sub_i + sub_v)
-
-        # put 4 LFM values in a stack from pr_dc (bottom) to 1/ff_ref (top)
-        # accounting for series and shunt resistance losse
-
-        dstack['i_sc'] = (lin_i_ratio-lin_i_sc) * corr
-        dstack['i_mp'] = (lin_i_sc-lin_i_mp) * corr - gap/2
-        dstack['i_v'] = gap
-        dstack['v_mp'] = (lin_v_oc-lin_v_mp) * corr - gap/2
-        dstack['v_oc_temp_corr'] = (lin_v_oc_temp_corr-lin_v_oc) * corr
-        dstack['temp_module_corr'] = (lin_v_ratio-lin_v_oc_temp_corr) * corr
-
-    return dstack
-
-
-"""
-The Loss Factors Model (LFM) and Mechanistic Performance Model (MPM)
-together known as "MLFM" have been developed by SRCL and Gantner Instruments
-(previously Oerlikon Solar and Tel Solar) since 2011 MLFM and 2017 MPM
-
-.. [1] J. Sutterlueti(now Gantner Instruments) and S. Ransome
- '4AV.2.41 Characterising PV Modules under Outdoor Conditions:
-What's Most Important for Energy Yield'
-26th EU PVSEC 8 September 2011; Hamburg, Germany.
-http://www.steveransome.com/pubs/2011Hamburg_4AV2_41.pdf
-
-.. [2] Steve Ransome and Juergen Sutterlueti(Gantner Instruments)
-  'Choosing the best Empirical Model for predicting energy yield'
-  7th PV Energy Rating and Module Performance Modeling Workshop,
-  Canobbio, Switzerland 30-31 March, 2017.
-
-.. [3] S. Ransome and J. Sutterlueti (Gantner Instruments)
-'Checking the new IEC 61853.1-4 with high quality 3rd party data to
-benchmark its practical relevance in energy yield prediction'
-PVSC June 2019 [Chicago], USA.
-http://www.steveransome.com/PUBS/1906_PVSC46_Chicago_Ransome.pdf
-
-.. [4] Steve Ransome (SRCL) and Juergen Sutterlueti (Gantner Instruments)
-'5CV.4.35 Quantifying Long Term PV Performance and Degradation
-under Real Outdoor and IEC 61853 Test Conditions
-Using High Quality Module IV Measurements'.
-36th EU PVSEC Sep 2019 [Marseille]
-
-.. [5] Steve Ransome (SRCL)
-'How to use the Loss Factors and Mechanistic Performance Models
-effectively with PVPMC/PVLIB'
-[PVPMC] Webinar on PV Performance Modeling Methods, Aug 2020.
-https://pvpmc.sandia.gov/download/7879/
-
-.. [6] W.Marion et al (NREL)
-'New Data Set for Validating PV Module Performance Models'.
-https://www.researchgate.net/publication/286746041_New_data_set_for_validating_PV_module_performance_models
-Many more papers are available at www.steveransome.com
-
-.. [7] Steve Ransome (SRCL)
-'Benchmarking PV performance models with high quality IEC 61853 Matrix
-measurements (Bilinear interpolation, SAPM, PVGIS, MLFM and 1-diode)'
-http://www.steveransome.com/pubs/2206_PVSC49_philadelphia_4_presented.pdf
-
-.. [8] Juergen Sutterlueti (Gantner Instruments)
-'Advanced system monitoring and artificial intelligent data-driven analytics
-to serve GW-scale photovoltaic power plant and energy storage requirements'
-https://pvpmc.sandia.gov/download/8574/
-
-"""
->>>>>>> 775b3acf
+"""