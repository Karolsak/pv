--- conflicted
+++ resolved
@@ -2310,7 +2310,6 @@
     return losses
 
 
-<<<<<<< HEAD
 def combine_loss_factors(index, *losses, fill_method='ffill'):
     r"""
     Combines Series loss fractions while setting a common index.
@@ -2365,8 +2364,6 @@
                            removal='0.8')(iam.sapm)
 
 
-=======
->>>>>>> b4bdfd3b
 snlinverter = deprecated('0.8', alternative='inverter.sandia',
                          name='snlinverter', removal='0.9')(inverter.sandia)
 
