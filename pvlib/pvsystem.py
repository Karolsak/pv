"""
The ``pvsystem`` module contains functions for modeling the output and
performance of PV modules and inverters.
"""

from collections import OrderedDict
import functools
import io
import itertools
import os
from urllib.request import urlopen
import numpy as np
import pandas as pd

from pvlib._deprecation import deprecated

from pvlib import (atmosphere, iam, inverter, irradiance,
                   singlediode as _singlediode, temperature)
from pvlib.tools import _build_kwargs


# a dict of required parameter names for each DC power model
_DC_MODEL_PARAMS = {
    'sapm': {
        'A0', 'A1', 'A2', 'A3', 'A4', 'B0', 'B1', 'B2', 'B3',
        'B4', 'B5', 'C0', 'C1', 'C2', 'C3', 'C4', 'C5', 'C6',
        'C7', 'Isco', 'Impo', 'Voco', 'Vmpo', 'Aisc', 'Aimp', 'Bvoco',
        'Mbvoc', 'Bvmpo', 'Mbvmp', 'N', 'Cells_in_Series',
        'IXO', 'IXXO', 'FD'},
    'desoto': {
        'alpha_sc', 'a_ref', 'I_L_ref', 'I_o_ref',
        'R_sh_ref', 'R_s'},
    'cec': {
        'alpha_sc', 'a_ref', 'I_L_ref', 'I_o_ref',
        'R_sh_ref', 'R_s', 'Adjust'},
    'pvsyst': {
        'gamma_ref', 'mu_gamma', 'I_L_ref', 'I_o_ref',
        'R_sh_ref', 'R_sh_0', 'R_s', 'alpha_sc', 'EgRef',
        'cells_in_series'},
    'singlediode': {
        'alpha_sc', 'a_ref', 'I_L_ref', 'I_o_ref',
        'R_sh_ref', 'R_s'},
    'pvwatts': {'pdc0', 'gamma_pdc'}
}


def _unwrap_single_value(func):
    """Decorator for functions that return iterables.

    If the length of the iterable returned by `func` is 1, then
    the single member of the iterable is returned. If the length is
    greater than 1, then entire iterable is returned.

    Adds 'unwrap' as a keyword argument that can be set to False
    to force the return value to be a tuple, regardless of its length.
    """
    @functools.wraps(func)
    def f(*args, **kwargs):
        unwrap = kwargs.pop('unwrap', True)
        x = func(*args, **kwargs)
        if unwrap and len(x) == 1:
            return x[0]
        return x
    return f


# not sure if this belongs in the pvsystem module.
# maybe something more like core.py? It may eventually grow to
# import a lot more functionality from other modules.
class PVSystem:
    """
    The PVSystem class defines a standard set of PV system attributes
    and modeling functions. This class describes the collection and
    interactions of PV system components rather than an installed system
    on the ground. It is typically used in combination with
    :py:class:`~pvlib.location.Location` and
    :py:class:`~pvlib.modelchain.ModelChain`
    objects.

    The class supports basic system topologies consisting of:

        * `N` total modules arranged in series
          (`modules_per_string=N`, `strings_per_inverter=1`).
        * `M` total modules arranged in parallel
          (`modules_per_string=1`, `strings_per_inverter=M`).
        * `NxM` total modules arranged in `M` strings of `N` modules each
          (`modules_per_string=N`, `strings_per_inverter=M`).

    The class is complementary to the module-level functions.

    The attributes should generally be things that don't change about
    the system, such the type of module and the inverter. The instance
    methods accept arguments for things that do change, such as
    irradiance and temperature.

    Parameters
    ----------
    arrays : iterable of Array, optional
        List of arrays that are part of the system. If not specified
        a single array is created from the other parameters (e.g.
        `surface_tilt`, `surface_azimuth`). If `arrays` is specified
        the following parameters are ignored:

        - `surface_tilt`
        - `surface_azimuth`
        - `albedo`
        - `surface_type`
        - `module`
        - `module_type`
        - `module_parameters`
        - `temperature_model_parameters`
        - `modules_per_string`
        - `strings_per_inverter`

    surface_tilt: float or array-like, default 0
        Surface tilt angles in decimal degrees.
        The tilt angle is defined as degrees from horizontal
        (e.g. surface facing up = 0, surface facing horizon = 90)

    surface_azimuth: float or array-like, default 180
        Azimuth angle of the module surface.
        North=0, East=90, South=180, West=270.

    albedo : None or float, default None
        The ground albedo. If ``None``, will attempt to use
        ``surface_type`` and ``irradiance.SURFACE_ALBEDOS``
        to lookup albedo.

    surface_type : None or string, default None
        The ground surface type. See ``irradiance.SURFACE_ALBEDOS``
        for valid values.

    module : None or string, default None
        The model name of the modules.
        May be used to look up the module_parameters dictionary
        via some other method.

    module_type : None or string, default 'glass_polymer'
         Describes the module's construction. Valid strings are 'glass_polymer'
         and 'glass_glass'. Used for cell and module temperature calculations.

    module_parameters : None, dict or Series, default None
        Module parameters as defined by the SAPM, CEC, or other.

    temperature_model_parameters : None, dict or Series, default None.
        Temperature model parameters as required by one of the models in
        pvlib.temperature (excluding poa_global, temp_air and wind_speed).

    modules_per_string: int or float, default 1
        See system topology discussion above.

    strings_per_inverter: int or float, default 1
        See system topology discussion above.

    inverter : None or string, default None
        The model name of the inverters.
        May be used to look up the inverter_parameters dictionary
        via some other method.

    inverter_parameters : None, dict or Series, default None
        Inverter parameters as defined by the SAPM, CEC, or other.

    racking_model : None or string, default 'open_rack'
        Valid strings are 'open_rack', 'close_mount', and 'insulated_back'.
        Used to identify a parameter set for the SAPM cell temperature model.

    losses_parameters : None, dict or Series, default None
        Losses parameters as defined by PVWatts or other.

    name : None or string, default None

    **kwargs
        Arbitrary keyword arguments.
        Included for compatibility, but not used.

    See also
    --------
    pvlib.location.Location
    pvlib.tracking.SingleAxisTracker
    """

    def __init__(self,
                 arrays=None,
                 surface_tilt=0, surface_azimuth=180,
                 albedo=None, surface_type=None,
                 module=None, module_type=None,
                 module_parameters=None,
                 temperature_model_parameters=None,
                 modules_per_string=1, strings_per_inverter=1,
                 inverter=None, inverter_parameters=None,
                 racking_model=None, losses_parameters=None, name=None):

        if arrays is None:
            if losses_parameters is None:
                array_losses_parameters = {}
            else:
                array_losses_parameters = _build_kwargs(['dc_ohmic_percent'],
                                                        losses_parameters)
            self.arrays = (Array(
                surface_tilt,
                surface_azimuth,
                albedo,
                surface_type,
                module,
                module_type,
                module_parameters,
                temperature_model_parameters,
                modules_per_string,
                strings_per_inverter,
                racking_model,
                array_losses_parameters,
            ),)
        else:
            self.arrays = tuple(arrays)

        self.inverter = inverter
        if inverter_parameters is None:
            self.inverter_parameters = {}
        else:
            self.inverter_parameters = inverter_parameters

        if losses_parameters is None:
            self.losses_parameters = {}
        else:
            self.losses_parameters = losses_parameters

        self.name = name

    def __repr__(self):
        repr = f'PVSystem:\n  name: {self.name}\n  '
        for array in self.arrays:
            repr += '\n  '.join(array.__repr__().split('\n'))
            repr += '\n  '
        repr += f'inverter: {self.inverter}'
        return repr

    def _validate_per_array(self, values, system_wide=False):
        """Check that `values` is a tuple of the same length as
        `self.arrays`.

        If `values` is not a tuple it is packed in to a length-1 tuple before
        the check. If the lengths are not the same a ValueError is raised,
        otherwise the tuple `values` is returned.

        When `system_wide` is True and `values` is not a tuple, `values`
        is replicated to a tuple of the same length as `self.arrays` and that
        tuple is returned.
        """
        if system_wide and not isinstance(values, tuple):
            return (values,) * self.num_arrays
        if not isinstance(values, tuple):
            values = (values,)
        if len(values) != len(self.arrays):
            raise ValueError("Length mismatch for per-array parameter")
        return values

    @_unwrap_single_value
    def _infer_cell_type(self):

        """
        Examines module_parameters and maps the Technology key for the CEC
        database and the Material key for the Sandia database to a common
        list of strings for cell type.

        Returns
        -------
        cell_type: str
        """
        return tuple(array._infer_cell_type() for array in self.arrays)

    @_unwrap_single_value
    def get_aoi(self, solar_zenith, solar_azimuth):
        """Get the angle of incidence on the Array(s) in the system.

        Parameters
        ----------
        solar_zenith : float or Series.
            Solar zenith angle.
        solar_azimuth : float or Series.
            Solar azimuth angle.

        Returns
        -------
        aoi : Series or tuple of Series
            The angle of incidence
        """

        return tuple(array.get_aoi(solar_zenith, solar_azimuth)
                     for array in self.arrays)

    @_unwrap_single_value
    def get_irradiance(self, solar_zenith, solar_azimuth, dni, ghi, dhi,
                       dni_extra=None, airmass=None, model='haydavies',
                       **kwargs):
        """
        Uses the :py:func:`irradiance.get_total_irradiance` function to
        calculate the plane of array irradiance components on a tilted
        surface defined by ``self.surface_tilt``,
        ``self.surface_azimuth``, and ``self.albedo``.

        Parameters
        ----------
        solar_zenith : float or Series.
            Solar zenith angle.
        solar_azimuth : float or Series.
            Solar azimuth angle.
        dni : float or Series or tuple of float or Series
            Direct Normal Irradiance
        ghi : float or Series or tuple of float or Series
            Global horizontal irradiance
        dhi : float or Series or tuple of float or Series
            Diffuse horizontal irradiance
        dni_extra : None, float or Series, default None
            Extraterrestrial direct normal irradiance
        airmass : None, float or Series, default None
            Airmass
        model : String, default 'haydavies'
            Irradiance model.

        kwargs
            Extra parameters passed to :func:`irradiance.get_total_irradiance`.

        Notes
        -----
        Each of `dni`, `ghi`, and `dni` parameters may be passed as a tuple
        to provide different irradiance for each array in the system. If not
        passed as a tuple then the same value is used for input to each Array.
        If passed as a tuple the length must be the same as the number of
        Arrays.

        Returns
        -------
        poa_irradiance : DataFrame or tuple of DataFrame
            Column names are: ``total, beam, sky, ground``.
        """
        dni = self._validate_per_array(dni, system_wide=True)
        ghi = self._validate_per_array(ghi, system_wide=True)
        dhi = self._validate_per_array(dhi, system_wide=True)
        return tuple(
            array.get_irradiance(solar_zenith, solar_azimuth,
                                 dni, ghi, dhi,
                                 dni_extra, airmass, model,
                                 **kwargs)
            for array, dni, ghi, dhi in zip(
                self.arrays, dni, ghi, dhi
            )
        )

    @_unwrap_single_value
    def get_iam(self, aoi, iam_model='physical'):
        """
        Determine the incidence angle modifier using the method specified by
        ``iam_model``.

        Parameters for the selected IAM model are expected to be in
        ``PVSystem.module_parameters``. Default parameters are available for
        the 'physical', 'ashrae' and 'martin_ruiz' models.

        Parameters
        ----------
        aoi : numeric or tuple of numeric
            The angle of incidence in degrees.

        aoi_model : string, default 'physical'
            The IAM model to be used. Valid strings are 'physical', 'ashrae',
            'martin_ruiz' and 'sapm'.
        Returns
        -------
        iam : numeric or tuple of numeric
            The AOI modifier.

        Raises
        ------
        ValueError
            if `iam_model` is not a valid model name.
        """
        aoi = self._validate_per_array(aoi)
        return tuple(array.get_iam(aoi, iam_model)
                     for array, aoi in zip(self.arrays, aoi))

    @_unwrap_single_value
<<<<<<< HEAD
    def get_cell_temperature(self, poa_global, temp_air, wind_speed, model,
                             **kwargs):
        """
        Determine cell temperature using the method specified by ``model``.

        Parameters
        ----------
        poa_global : numeric or tuple of numeric
            Total incident irradiance in W/m^2.

        temp_air : numeric or tuple of numeric
            Ambient dry bulb temperature in degrees C.

        wind_speed : numeric or tuple of numeric
            Wind speed in m/s.

        model : str
            Supported models include ``'sapm'``, ``'pvsyst'``,
            ``'faiman'``, ``'fuentes'``, and ``'noct_sam'``

        **kwargs
            Extra arguments passed to the model function.

        Returns
        -------
        numeric or tuple of numeric
            values in degrees C.

        See Also
        --------
        Array.get_cell_temperature

        Notes
        -----
        The `temp_air` and `wind_speed` parameters may be passed as tuples
        to provide different values for each Array in the system. If passed as
        a tuple the length must be the same as the number of Arrays. If not
        passed as a tuple then the same value is used for each Array.
        """
        poa_global = self._validate_per_array(poa_global)
        temp_air = self._validate_per_array(temp_air, system_wide=True)
        wind_speed = self._validate_per_array(wind_speed, system_wide=True)

        # additional model-specific (and array-specific) inputs
        extra_inputs = [{}] * self.num_arrays

        if 'effective_irradiance' in kwargs:
            effective_irradiance = kwargs.pop('effective_irradiance')
            if effective_irradiance is None:
                effective_irradiance = tuple([None] * self.num_arrays)
            else:
                effective_irradiance = self._validate_per_array(
                    effective_irradiance)
            for inputs, value in zip(extra_inputs, effective_irradiance):
                inputs['effective_irradiance'] = value

        return tuple(
            array.get_cell_temperature(poa_global, temp_air, wind_speed,
                                       model, **extra, **kwargs)
            for array, poa_global, temp_air, wind_speed, extra in zip(
                self.arrays, poa_global, temp_air, wind_speed, extra_inputs
            )
        )

    @_unwrap_single_value
    def calcparams_desoto(self, effective_irradiance, temp_cell, **kwargs):
=======
    def calcparams_desoto(self, effective_irradiance, temp_cell):
>>>>>>> 04153650
        """
        Use the :py:func:`calcparams_desoto` function, the input
        parameters and ``self.module_parameters`` to calculate the
        module currents and resistances.

        Parameters
        ----------
        effective_irradiance : numeric or tuple of numeric
            The irradiance (W/m2) that is converted to photocurrent.

        temp_cell : float or Series or tuple of float or Series
            The average cell temperature of cells within a module in C.

        Returns
        -------
        See pvsystem.calcparams_desoto for details
        """
        effective_irradiance = self._validate_per_array(effective_irradiance)
        temp_cell = self._validate_per_array(temp_cell)

        build_kwargs = functools.partial(
            _build_kwargs,
            ['a_ref', 'I_L_ref', 'I_o_ref', 'R_sh_ref',
             'R_s', 'alpha_sc', 'EgRef', 'dEgdT',
             'irrad_ref', 'temp_ref']
        )

        return tuple(
            calcparams_desoto(
                effective_irradiance, temp_cell,
                **build_kwargs(array.module_parameters)
            )
            for array, effective_irradiance, temp_cell
            in zip(self.arrays, effective_irradiance, temp_cell)
        )

    @_unwrap_single_value
    def calcparams_cec(self, effective_irradiance, temp_cell):
        """
        Use the :py:func:`calcparams_cec` function, the input
        parameters and ``self.module_parameters`` to calculate the
        module currents and resistances.

        Parameters
        ----------
        effective_irradiance : numeric or tuple of numeric
            The irradiance (W/m2) that is converted to photocurrent.

        temp_cell : float or Series or tuple of float or Series
            The average cell temperature of cells within a module in C.

        Returns
        -------
        See pvsystem.calcparams_cec for details
        """
        effective_irradiance = self._validate_per_array(effective_irradiance)
        temp_cell = self._validate_per_array(temp_cell)

        build_kwargs = functools.partial(
            _build_kwargs,
            ['a_ref', 'I_L_ref', 'I_o_ref', 'R_sh_ref',
             'R_s', 'alpha_sc', 'Adjust', 'EgRef', 'dEgdT',
             'irrad_ref', 'temp_ref']
        )

        return tuple(
            calcparams_cec(
                effective_irradiance, temp_cell,
                **build_kwargs(array.module_parameters)
            )
            for array, effective_irradiance, temp_cell
            in zip(self.arrays, effective_irradiance, temp_cell)
        )

    @_unwrap_single_value
    def calcparams_pvsyst(self, effective_irradiance, temp_cell):
        """
        Use the :py:func:`calcparams_pvsyst` function, the input
        parameters and ``self.module_parameters`` to calculate the
        module currents and resistances.

        Parameters
        ----------
        effective_irradiance : numeric or tuple of numeric
            The irradiance (W/m2) that is converted to photocurrent.

        temp_cell : float or Series or tuple of float or Series
            The average cell temperature of cells within a module in C.

        Returns
        -------
        See pvsystem.calcparams_pvsyst for details
        """
        effective_irradiance = self._validate_per_array(effective_irradiance)
        temp_cell = self._validate_per_array(temp_cell)

        build_kwargs = functools.partial(
            _build_kwargs,
            ['gamma_ref', 'mu_gamma', 'I_L_ref', 'I_o_ref',
             'R_sh_ref', 'R_sh_0', 'R_sh_exp',
             'R_s', 'alpha_sc', 'EgRef',
             'irrad_ref', 'temp_ref',
             'cells_in_series']
        )

        return tuple(
            calcparams_pvsyst(
                effective_irradiance, temp_cell,
                **build_kwargs(array.module_parameters)
            )
            for array, effective_irradiance, temp_cell
            in zip(self.arrays, effective_irradiance, temp_cell)
        )

    @_unwrap_single_value
    def sapm(self, effective_irradiance, temp_cell):
        """
        Use the :py:func:`sapm` function, the input parameters,
        and ``self.module_parameters`` to calculate
        Voc, Isc, Ix, Ixx, Vmp, and Imp.

        Parameters
        ----------
        effective_irradiance : numeric or tuple of numeric
            The irradiance (W/m2) that is converted to photocurrent.

        temp_cell : float or Series or tuple of float or Series
            The average cell temperature of cells within a module in C.

        Returns
        -------
        See pvsystem.sapm for details
        """
        effective_irradiance = self._validate_per_array(effective_irradiance)
        temp_cell = self._validate_per_array(temp_cell)

        return tuple(
            sapm(effective_irradiance, temp_cell, array.module_parameters)
            for array, effective_irradiance, temp_cell
            in zip(self.arrays, effective_irradiance, temp_cell)
        )

    @deprecated('0.9', alternative='PVSystem.get_cell_temperature',
                removal='0.10.0')
    def sapm_celltemp(self, poa_global, temp_air, wind_speed):
        """Uses :py:func:`temperature.sapm_cell` to calculate cell
        temperatures.

        Parameters
        ----------
        poa_global : numeric or tuple of numeric
            Total incident irradiance in W/m^2.

        temp_air : numeric or tuple of numeric
            Ambient dry bulb temperature in degrees C.

        wind_speed : numeric or tuple of numeric
            Wind speed in m/s at a height of 10 meters.

        Returns
        -------
        numeric or tuple of numeric
            values in degrees C.

        Notes
        -----
        The `temp_air` and `wind_speed` parameters may be passed as tuples
        to provide different values for each Array in the system. If not
        passed as a tuple then the same value is used for input to each Array.
        If passed as a tuple the length must be the same as the number of
        Arrays.
        """
        return self.get_cell_temperature(poa_global, temp_air, wind_speed,
                                         model='sapm')

    @_unwrap_single_value
    def sapm_spectral_loss(self, airmass_absolute):
        """
        Use the :py:func:`sapm_spectral_loss` function, the input
        parameters, and ``self.module_parameters`` to calculate F1.

        Parameters
        ----------
        airmass_absolute : numeric
            Absolute airmass.

        Returns
        -------
        F1 : numeric or tuple of numeric
            The SAPM spectral loss coefficient.
        """
        return tuple(
            sapm_spectral_loss(airmass_absolute, array.module_parameters)
            for array in self.arrays
        )

    @_unwrap_single_value
    def sapm_effective_irradiance(self, poa_direct, poa_diffuse,
                                  airmass_absolute, aoi,
                                  reference_irradiance=1000):
        """
        Use the :py:func:`sapm_effective_irradiance` function, the input
        parameters, and ``self.module_parameters`` to calculate
        effective irradiance.

        Parameters
        ----------
        poa_direct : numeric or tuple of numeric
            The direct irradiance incident upon the module.  [W/m2]

        poa_diffuse : numeric or tuple of numeric
            The diffuse irradiance incident on module.  [W/m2]

        airmass_absolute : numeric
            Absolute airmass. [unitless]

        aoi : numeric or tuple of numeric
            Angle of incidence. [degrees]

        Returns
        -------
        effective_irradiance : numeric or tuple of numeric
            The SAPM effective irradiance. [W/m2]
        """
        poa_direct = self._validate_per_array(poa_direct)
        poa_diffuse = self._validate_per_array(poa_diffuse)
        aoi = self._validate_per_array(aoi)
        return tuple(
            sapm_effective_irradiance(
                poa_direct, poa_diffuse, airmass_absolute, aoi,
                array.module_parameters)
            for array, poa_direct, poa_diffuse, aoi
            in zip(self.arrays, poa_direct, poa_diffuse, aoi)
        )

    @deprecated('0.9', alternative='PVSystem.get_cell_temperature',
                removal='0.10.0')
    def pvsyst_celltemp(self, poa_global, temp_air, wind_speed=1.0):
        """Uses :py:func:`temperature.pvsyst_cell` to calculate cell
        temperature.

        Parameters
        ----------
        poa_global : numeric or tuple of numeric
            Total incident irradiance in W/m^2.

        temp_air : numeric or tuple of numeric
            Ambient dry bulb temperature in degrees C.

        wind_speed : numeric or tuple of numeric, default 1.0
            Wind speed in m/s measured at the same height for which the wind
            loss factor was determined.  The default value is 1.0, which is
            the wind speed at module height used to determine NOCT.

        Returns
        -------
        numeric or tuple of numeric
            values in degrees C.

        Notes
        -----
        The `temp_air` and `wind_speed` parameters may be passed as tuples
        to provide different values for each Array in the system. If not
        passed as a tuple then the same value is used for input to each Array.
        If passed as a tuple the length must be the same as the number of
        Arrays.
        """
        return self.get_cell_temperature(poa_global, temp_air, wind_speed,
                                         model='pvsyst')

    @deprecated('0.9', alternative='PVSystem.get_cell_temperature',
                removal='0.10.0')
    def faiman_celltemp(self, poa_global, temp_air, wind_speed=1.0):
        """
        Use :py:func:`temperature.faiman` to calculate cell temperature.

        Parameters
        ----------
        poa_global : numeric or tuple of numeric
            Total incident irradiance [W/m^2].

        temp_air : numeric or tuple of numeric
            Ambient dry bulb temperature [C].

        wind_speed : numeric or tuple of numeric, default 1.0
            Wind speed in m/s measured at the same height for which the wind
            loss factor was determined.  The default value 1.0 m/s is the wind
            speed at module height used to determine NOCT. [m/s]

        Returns
        -------
        numeric or tuple of numeric
            values in degrees C.

        Notes
        -----
        The `temp_air` and `wind_speed` parameters may be passed as tuples
        to provide different values for each Array in the system. If not
        passed as a tuple then the same value is used for input to each Array.
        If passed as a tuple the length must be the same as the number of
        Arrays.
        """
        return self.get_cell_temperature(poa_global, temp_air, wind_speed,
                                         model='faiman')

    @deprecated('0.9', alternative='PVSystem.get_cell_temperature',
                removal='0.10.0')
    def fuentes_celltemp(self, poa_global, temp_air, wind_speed):
        """
        Use :py:func:`temperature.fuentes` to calculate cell temperature.

        Parameters
        ----------
        poa_global : pandas Series or tuple of Series
            Total incident irradiance [W/m^2]

        temp_air : pandas Series or tuple of Series
            Ambient dry bulb temperature [C]

        wind_speed : pandas Series or tuple of Series
            Wind speed [m/s]

        Returns
        -------
        temperature_cell : Series or tuple of Series
            The modeled cell temperature [C]

        Notes
        -----
        The Fuentes thermal model uses the module surface tilt for convection
        modeling. The SAM implementation of PVWatts hardcodes the surface tilt
        value at 30 degrees, ignoring whatever value is used for irradiance
        transposition. This method defaults to using ``self.surface_tilt``, but
        if you want to match the PVWatts behavior, you can override it by
        including a ``surface_tilt`` value in ``temperature_model_parameters``.

        The `temp_air` and `wind_speed` parameters may be passed as tuples
        to provide different values for each Array in the system. If not
        passed as a tuple then the same value is used for input to each Array.
        If passed as a tuple the length must be the same as the number of
        Arrays.
        """
        return self.get_cell_temperature(poa_global, temp_air, wind_speed,
                                         model='fuentes')

    @deprecated('0.9', alternative='PVSystem.get_cell_temperature',
                removal='0.10.0')
    def noct_sam_celltemp(self, poa_global, temp_air, wind_speed,
                          effective_irradiance=None):
        """
        Use :py:func:`temperature.noct_sam` to calculate cell temperature.

        Parameters
        ----------
        poa_global : numeric or tuple of numeric
            Total incident irradiance in W/m^2.

        temp_air : numeric or tuple of numeric
            Ambient dry bulb temperature in degrees C.

        wind_speed : numeric or tuple of numeric
            Wind speed in m/s at a height of 10 meters.

        effective_irradiance : numeric, tuple of numeric, or None.
            The irradiance that is converted to photocurrent. If None,
            assumed equal to ``poa_global``. [W/m^2]

        Returns
        -------
        temperature_cell : numeric or tuple of numeric
            The modeled cell temperature [C]

        Notes
        -----
        The `temp_air` and `wind_speed` parameters may be passed as tuples
        to provide different values for each Array in the system. If not
        passed as a tuple then the same value is used for input to each Array.
        If passed as a tuple the length must be the same as the number of
        Arrays.
        """
        return self.get_cell_temperature(
            poa_global, temp_air, wind_speed, model='noct_sam',
            effective_irradiance=effective_irradiance)

    @_unwrap_single_value
    def first_solar_spectral_loss(self, pw, airmass_absolute):

        """
        Use the :py:func:`first_solar_spectral_correction` function to
        calculate the spectral loss modifier. The model coefficients are
        specific to the module's cell type, and are determined by searching
        for one of the following keys in self.module_parameters (in order):

        - 'first_solar_spectral_coefficients' (user-supplied coefficients)
        - 'Technology' - a string describing the cell type, can be read from
          the CEC module parameter database
        - 'Material' - a string describing the cell type, can be read from
          the Sandia module database.

        Parameters
        ----------
        pw : array-like
            atmospheric precipitable water (cm).

        airmass_absolute : array-like
            absolute (pressure corrected) airmass.

        Returns
        -------
        modifier: array-like or tuple of array-like
            spectral mismatch factor (unitless) which can be multiplied
            with broadband irradiance reaching a module's cells to estimate
            effective irradiance, i.e., the irradiance that is converted to
            electrical current.
        """
        pw = self._validate_per_array(pw, system_wide=True)

        def _spectral_correction(array, pw):
            if 'first_solar_spectral_coefficients' in \
                    array.module_parameters.keys():
                coefficients = \
                    array.module_parameters[
                        'first_solar_spectral_coefficients'
                    ]
                module_type = None
            else:
                module_type = array._infer_cell_type()
                coefficients = None

            return atmosphere.first_solar_spectral_correction(
                pw, airmass_absolute,
                module_type, coefficients
            )
        return tuple(
            itertools.starmap(_spectral_correction, zip(self.arrays, pw))
        )

    def singlediode(self, photocurrent, saturation_current,
                    resistance_series, resistance_shunt, nNsVth,
                    ivcurve_pnts=None):
        """Wrapper around the :py:func:`pvlib.pvsystem.singlediode` function.

        See :py:func:`pvsystem.singlediode` for details
        """
        return singlediode(photocurrent, saturation_current,
                           resistance_series, resistance_shunt, nNsVth,
                           ivcurve_pnts=ivcurve_pnts)

    def i_from_v(self, resistance_shunt, resistance_series, nNsVth, voltage,
                 saturation_current, photocurrent):
        """Wrapper around the :py:func:`pvlib.pvsystem.i_from_v` function.

        See :py:func:`pvsystem.i_from_v` for details
        """
        return i_from_v(resistance_shunt, resistance_series, nNsVth, voltage,
                        saturation_current, photocurrent)

    def get_ac(self, model, p_dc, v_dc=None):
        r"""Calculates AC power from p_dc using the inverter model indicated
        by model and self.inverter_parameters.

        Parameters
        ----------
        model : str
            Must be one of 'sandia', 'adr', or 'pvwatts'.
        p_dc : numeric, or tuple, list or array of numeric
            DC power on each MPPT input of the inverter. Use tuple, list or
            array for inverters with multiple MPPT inputs. If type is array,
            p_dc must be 2d with axis 0 being the MPPT inputs. [W]
        v_dc : numeric, or tuple, list or array of numeric
            DC voltage on each MPPT input of the inverter. Required when
            model='sandia' or model='adr'. Use tuple, list or
            array for inverters with multiple MPPT inputs. If type is array,
            v_dc must be 2d with axis 0 being the MPPT inputs. [V]

        Returns
        -------
        power_ac : numeric
            AC power output for the inverter. [W]

        Raises
        ------
        ValueError
            If model is not one of 'sandia', 'adr' or 'pvwatts'.
        ValueError
            If model='adr' and the PVSystem has more than one array.

        See also
        --------
        pvlib.inverter.sandia
        pvlib.inverter.sandia_multi
        pvlib.inverter.adr
        pvlib.inverter.pvwatts
        pvlib.inverter.pvwatts_multi
        """
        model = model.lower()
        multiple_arrays = self.num_arrays > 1
        if model == 'sandia':
            p_dc = self._validate_per_array(p_dc)
            v_dc = self._validate_per_array(v_dc)
            if multiple_arrays:
                return inverter.sandia_multi(
                    v_dc, p_dc, self.inverter_parameters)
            return inverter.sandia(v_dc[0], p_dc[0], self.inverter_parameters)
        elif model == 'pvwatts':
            kwargs = _build_kwargs(['eta_inv_nom', 'eta_inv_ref'],
                                   self.inverter_parameters)
            p_dc = self._validate_per_array(p_dc)
            if multiple_arrays:
                return inverter.pvwatts_multi(
                    p_dc, self.inverter_parameters['pdc0'], **kwargs)
            return inverter.pvwatts(
                p_dc[0], self.inverter_parameters['pdc0'], **kwargs)
        elif model == 'adr':
            if multiple_arrays:
                raise ValueError(
                    'The adr inverter function cannot be used for an inverter',
                    ' with multiple MPPT inputs')
            # While this is only used for single-array systems, calling
            # _validate_per_arry lets us pass in singleton tuples.
            p_dc = self._validate_per_array(p_dc)
            v_dc = self._validate_per_array(v_dc)
            return inverter.adr(v_dc[0], p_dc[0], self.inverter_parameters)
        else:
            raise ValueError(
                model + ' is not a valid AC power model.',
                ' model must be one of "sandia", "adr" or "pvwatts"')

    @deprecated('0.9', alternative='PVSystem.get_ac', removal='0.10')
    def snlinverter(self, v_dc, p_dc):
        """Uses :py:func:`pvlib.inverter.sandia` to calculate AC power based on
        ``self.inverter_parameters`` and the input voltage and power.

        See :py:func:`pvlib.inverter.sandia` for details
        """
        return inverter.sandia(v_dc, p_dc, self.inverter_parameters)

    @deprecated('0.9', alternative='PVSystem.get_ac', removal='0.10')
    def adrinverter(self, v_dc, p_dc):
        """Uses :py:func:`pvlib.inverter.adr` to calculate AC power based on
        ``self.inverter_parameters`` and the input voltage and power.

        See :py:func:`pvlib.inverter.adr` for details
        """
        return inverter.adr(v_dc, p_dc, self.inverter_parameters)

    @_unwrap_single_value
    def scale_voltage_current_power(self, data):
        """
        Scales the voltage, current, and power of the `data` DataFrame
        by `self.modules_per_string` and `self.strings_per_inverter`.

        Parameters
        ----------
        data: DataFrame or tuple of DataFrame
            May contain columns `'v_mp', 'v_oc', 'i_mp' ,'i_x', 'i_xx',
            'i_sc', 'p_mp'`.

        Returns
        -------
        scaled_data: DataFrame or tuple of DataFrame
            A scaled copy of the input data.
        """
        data = self._validate_per_array(data)
        return tuple(
            scale_voltage_current_power(data,
                                        voltage=array.modules_per_string,
                                        current=array.strings)
            for array, data in zip(self.arrays, data)
        )

    @_unwrap_single_value
    def pvwatts_dc(self, g_poa_effective, temp_cell):
        """
        Calcuates DC power according to the PVWatts model using
        :py:func:`pvlib.pvsystem.pvwatts_dc`, `self.module_parameters['pdc0']`,
        and `self.module_parameters['gamma_pdc']`.

        See :py:func:`pvlib.pvsystem.pvwatts_dc` for details.
        """
        g_poa_effective = self._validate_per_array(g_poa_effective)
        temp_cell = self._validate_per_array(temp_cell)
        return tuple(
            pvwatts_dc(g_poa_effective, temp_cell,
                       array.module_parameters['pdc0'],
                       array.module_parameters['gamma_pdc'],
                       **_build_kwargs(['temp_ref'], array.module_parameters))
            for array, g_poa_effective, temp_cell
            in zip(self.arrays, g_poa_effective, temp_cell)
        )

    def pvwatts_losses(self):
        """
        Calculates DC power losses according the PVwatts model using
        :py:func:`pvlib.pvsystem.pvwatts_losses` and
        ``self.losses_parameters``.

        See :py:func:`pvlib.pvsystem.pvwatts_losses` for details.
        """
        kwargs = _build_kwargs(['soiling', 'shading', 'snow', 'mismatch',
                                'wiring', 'connections', 'lid',
                                'nameplate_rating', 'age', 'availability'],
                               self.losses_parameters)
        return pvwatts_losses(**kwargs)

    @deprecated('0.9', alternative='PVSystem.get_ac', removal='0.10')
    def pvwatts_ac(self, pdc):
        """
        Calculates AC power according to the PVWatts model using
        :py:func:`pvlib.inverter.pvwatts`, `self.module_parameters["pdc0"]`,
        and `eta_inv_nom=self.inverter_parameters["eta_inv_nom"]`.

        See :py:func:`pvlib.inverter.pvwatts` for details.
        """
        kwargs = _build_kwargs(['eta_inv_nom', 'eta_inv_ref'],
                               self.inverter_parameters)

        return inverter.pvwatts(pdc, self.inverter_parameters['pdc0'],
                                **kwargs)

    @_unwrap_single_value
    def dc_ohms_from_percent(self):
        """
        Calculates the equivalent resistance of the wires for each array using
        :py:func:`pvlib.pvsystem.dc_ohms_from_percent`

        See :py:func:`pvlib.pvsystem.dc_ohms_from_percent` for details.
        """

        return tuple(array.dc_ohms_from_percent() for array in self.arrays)

    @property
    @_unwrap_single_value
    def module_parameters(self):
        return tuple(array.module_parameters for array in self.arrays)

    @property
    @_unwrap_single_value
    def module(self):
        return tuple(array.module for array in self.arrays)

    @property
    @_unwrap_single_value
    def module_type(self):
        return tuple(array.module_type for array in self.arrays)

    @property
    @_unwrap_single_value
    def temperature_model_parameters(self):
        return tuple(array.temperature_model_parameters
                     for array in self.arrays)

    @temperature_model_parameters.setter
    def temperature_model_parameters(self, value):
        for array in self.arrays:
            array.temperature_model_parameters = value

    @property
    @_unwrap_single_value
    def surface_tilt(self):
        return tuple(array.surface_tilt for array in self.arrays)

    @surface_tilt.setter
    def surface_tilt(self, value):
        for array in self.arrays:
            array.surface_tilt = value

    @property
    @_unwrap_single_value
    def surface_azimuth(self):
        return tuple(array.surface_azimuth for array in self.arrays)

    @surface_azimuth.setter
    def surface_azimuth(self, value):
        for array in self.arrays:
            array.surface_azimuth = value

    @property
    @_unwrap_single_value
    def albedo(self):
        return tuple(array.albedo for array in self.arrays)

    @property
    @_unwrap_single_value
    def racking_model(self):
        return tuple(array.racking_model for array in self.arrays)

    @racking_model.setter
    def racking_model(self, value):
        for array in self.arrays:
            array.racking_model = value

    @property
    @_unwrap_single_value
    def modules_per_string(self):
        return tuple(array.modules_per_string for array in self.arrays)

    @property
    @_unwrap_single_value
    def strings_per_inverter(self):
        return tuple(array.strings for array in self.arrays)

    @property
    def num_arrays(self):
        """The number of Arrays in the system."""
        return len(self.arrays)


class Array:
    """
    An Array is a set of of modules at the same orientation.

    Specifically, an array is defined by tilt, azimuth, the
    module parameters, the number of parallel strings of modules
    and the number of modules on each string.

    Parameters
    ----------
    surface_tilt: float or array-like, default 0
        Surface tilt angles in decimal degrees.
        The tilt angle is defined as degrees from horizontal
        (e.g. surface facing up = 0, surface facing horizon = 90)

    surface_azimuth: float or array-like, default 180
        Azimuth angle of the module surface.
        North=0, East=90, South=180, West=270.

    albedo : None or float, default None
        The ground albedo. If ``None``, will attempt to use
        ``surface_type`` to look up an albedo value in
        ``irradiance.SURFACE_ALBEDOS``. If a surface albedo
        cannot be found then 0.25 is used.

    surface_type : None or string, default None
        The ground surface type. See ``irradiance.SURFACE_ALBEDOS``
        for valid values.

    module : None or string, default None
        The model name of the modules.
        May be used to look up the module_parameters dictionary
        via some other method.

    module_type : None or string, default None
         Describes the module's construction. Valid strings are 'glass_polymer'
         and 'glass_glass'. Used for cell and module temperature calculations.

    module_parameters : None, dict or Series, default None
        Parameters for the module model, e.g., SAPM, CEC, or other.

    temperature_model_parameters : None, dict or Series, default None.
        Parameters for the module temperature model, e.g., SAPM, Pvsyst, or
        other.

    modules_per_string: int, default 1
        Number of modules per string in the array.

    strings: int, default 1
        Number of parallel strings in the array.

    racking_model : None or string, default None
        Valid strings are 'open_rack', 'close_mount', and 'insulated_back'.
        Used to identify a parameter set for the SAPM cell temperature model.

    array_losses_parameters: None, dict or Series, default None.
        Supported keys are 'dc_ohmic_percent'.

    """

    def __init__(self,
                 surface_tilt=0, surface_azimuth=180,
                 albedo=None, surface_type=None,
                 module=None, module_type=None,
                 module_parameters=None,
                 temperature_model_parameters=None,
                 modules_per_string=1, strings=1,
                 racking_model=None, array_losses_parameters=None,
                 name=None):
        self.surface_tilt = surface_tilt
        self.surface_azimuth = surface_azimuth

        self.surface_type = surface_type
        if albedo is None:
            self.albedo = irradiance.SURFACE_ALBEDOS.get(surface_type, 0.25)
        else:
            self.albedo = albedo

        self.module = module
        if module_parameters is None:
            self.module_parameters = {}
        else:
            self.module_parameters = module_parameters

        self.module_type = module_type
        self.racking_model = racking_model

        self.strings = strings
        self.modules_per_string = modules_per_string

        if temperature_model_parameters is None:
            self.temperature_model_parameters = \
                self._infer_temperature_model_params()
        else:
            self.temperature_model_parameters = temperature_model_parameters

        if array_losses_parameters is None:
            self.array_losses_parameters = {}
        else:
            self.array_losses_parameters = array_losses_parameters

        self.name = name

    def __repr__(self):
        attrs = ['name', 'surface_tilt', 'surface_azimuth', 'module',
                 'albedo', 'racking_model', 'module_type',
                 'temperature_model_parameters',
                 'strings', 'modules_per_string']
        return 'Array:\n  ' + '\n  '.join(
            f'{attr}: {getattr(self, attr)}' for attr in attrs
        )

    def _infer_temperature_model_params(self):
        # try to infer temperature model parameters from from racking_model
        # and module_type
        param_set = f'{self.racking_model}_{self.module_type}'
        if param_set in temperature.TEMPERATURE_MODEL_PARAMETERS['sapm']:
            return temperature._temperature_model_params('sapm', param_set)
        elif 'freestanding' in param_set:
            return temperature._temperature_model_params('pvsyst',
                                                         'freestanding')
        elif 'insulated' in param_set:  # after SAPM to avoid confusing keys
            return temperature._temperature_model_params('pvsyst',
                                                         'insulated')
        else:
            return {}

    def _infer_cell_type(self):
        """
        Examines module_parameters and maps the Technology key for the CEC
        database and the Material key for the Sandia database to a common
        list of strings for cell type.

        Returns
        -------
        cell_type: str

        """

        _cell_type_dict = {'Multi-c-Si': 'multisi',
                           'Mono-c-Si': 'monosi',
                           'Thin Film': 'cigs',
                           'a-Si/nc': 'asi',
                           'CIS': 'cigs',
                           'CIGS': 'cigs',
                           '1-a-Si': 'asi',
                           'CdTe': 'cdte',
                           'a-Si': 'asi',
                           '2-a-Si': None,
                           '3-a-Si': None,
                           'HIT-Si': 'monosi',
                           'mc-Si': 'multisi',
                           'c-Si': 'multisi',
                           'Si-Film': 'asi',
                           'EFG mc-Si': 'multisi',
                           'GaAs': None,
                           'a-Si / mono-Si': 'monosi'}

        if 'Technology' in self.module_parameters.keys():
            # CEC module parameter set
            cell_type = _cell_type_dict[self.module_parameters['Technology']]
        elif 'Material' in self.module_parameters.keys():
            # Sandia module parameter set
            cell_type = _cell_type_dict[self.module_parameters['Material']]
        else:
            cell_type = None

        return cell_type

    def get_aoi(self, solar_zenith, solar_azimuth):
        """
        Get the angle of incidence on the array.

        Parameters
        ----------
        solar_zenith : float or Series
            Solar zenith angle.
        solar_azimuth : float or Series
            Solar azimuth angle

        Returns
        -------
        aoi : Series
            Then angle of incidence.
        """
        return irradiance.aoi(self.surface_tilt, self.surface_azimuth,
                              solar_zenith, solar_azimuth)

    def get_irradiance(self, solar_zenith, solar_azimuth, dni, ghi, dhi,
                       dni_extra=None, airmass=None, model='haydavies',
                       **kwargs):
        """
        Get plane of array irradiance components.

        Uses the :py:func:`pvlib.irradiance.get_total_irradiance` function to
        calculate the plane of array irradiance components for a surface
        defined by ``self.surface_tilt`` and ``self.surface_azimuth`` with
        albedo ``self.albedo``.

        Parameters
        ----------
        solar_zenith : float or Series.
            Solar zenith angle.
        solar_azimuth : float or Series.
            Solar azimuth angle.
        dni : float or Series
            Direct Normal Irradiance
        ghi : float or Series
            Global horizontal irradiance
        dhi : float or Series
            Diffuse horizontal irradiance
        dni_extra : None, float or Series, default None
            Extraterrestrial direct normal irradiance
        airmass : None, float or Series, default None
            Airmass
        model : String, default 'haydavies'
            Irradiance model.

        kwargs
            Extra parameters passed to
            :py:func:`pvlib.irradiance.get_total_irradiance`.

        Returns
        -------
        poa_irradiance : DataFrame
            Column names are: ``total, beam, sky, ground``.
        """
        # not needed for all models, but this is easier
        if dni_extra is None:
            dni_extra = irradiance.get_extra_radiation(solar_zenith.index)

        if airmass is None:
            airmass = atmosphere.get_relative_airmass(solar_zenith)

        return irradiance.get_total_irradiance(self.surface_tilt,
                                               self.surface_azimuth,
                                               solar_zenith, solar_azimuth,
                                               dni, ghi, dhi,
                                               dni_extra=dni_extra,
                                               airmass=airmass,
                                               model=model,
                                               albedo=self.albedo,
                                               **kwargs)

    def get_iam(self, aoi, iam_model='physical'):
        """
        Determine the incidence angle modifier using the method specified by
        ``iam_model``.

        Parameters for the selected IAM model are expected to be in
        ``Array.module_parameters``. Default parameters are available for
        the 'physical', 'ashrae' and 'martin_ruiz' models.

        Parameters
        ----------
        aoi : numeric
            The angle of incidence in degrees.

        aoi_model : string, default 'physical'
            The IAM model to be used. Valid strings are 'physical', 'ashrae',
            'martin_ruiz' and 'sapm'.

        Returns
        -------
        iam : numeric
            The AOI modifier.

        Raises
        ------
        ValueError
            if `iam_model` is not a valid model name.
        """
        model = iam_model.lower()
        if model in ['ashrae', 'physical', 'martin_ruiz']:
            param_names = iam._IAM_MODEL_PARAMS[model]
            kwargs = _build_kwargs(param_names, self.module_parameters)
            func = getattr(iam, model)
            return func(aoi, **kwargs)
        elif model == 'sapm':
            return iam.sapm(aoi, self.module_parameters)
        elif model == 'interp':
            raise ValueError(model + ' is not implemented as an IAM model '
                             'option for Array')
        else:
            raise ValueError(model + ' is not a valid IAM model')

    def get_cell_temperature(self, poa_global, temp_air, wind_speed, model,
                             **kwargs):
        """
        Determine cell temperature using the method specified by ``model``.

        Parameters
        ----------
        poa_global : numeric
            Total incident irradiance [W/m^2]

        temp_air : numeric
            Ambient dry bulb temperature [C]

        wind_speed : numeric
            Wind speed [m/s]

        model : str
            Supported models include ``'sapm'``, ``'pvsyst'``,
            ``'faiman'``, ``'fuentes'``, and ``'noct_sam'``

        **kwargs
            Extra arguments passed to the model function.

        Returns
        -------
        numeric
            values in degrees C.

        Notes
        -----
        Some temperature models have requirements for the input types;
        see the documentation of the underlying model function for details.
        """
        def _build_args(keys):
            try:
                args = [self.temperature_model_parameters[key] for key in keys]
            except KeyError as e:
                missing_key = e.args[0]
                msg = (f"Missing required parameter '{missing_key}'. Found "
                       f"{self.temperature_model_parameters} in "
                       "temperature_model_parameters.")
                raise KeyError(msg)
            return args

        if model == 'sapm':
            func = temperature.sapm_cell
            required = _build_args(['a', 'b', 'deltaT'])
            optional = _build_kwargs(['irrad_ref'],
                                     self.temperature_model_parameters)
        elif model == 'pvsyst':
            func = temperature.pvsyst_cell
            required = tuple()
            optional = {
                # TODO remove 'eta_m' after deprecation of this parameter
                **_build_kwargs(['eta_m', 'module_efficiency',
                                 'alpha_absorption'],
                                self.module_parameters),
                **_build_kwargs(['u_c', 'u_v'],
                                self.temperature_model_parameters)
            }
        elif model == 'faiman':
            func = temperature.faiman
            required = tuple()
            optional = _build_kwargs(['u0', 'u1'],
                                     self.temperature_model_parameters)
        elif model == 'fuentes':
            func = temperature.fuentes
            required = _build_args(['noct_installed'])
            optional = _build_kwargs([
                'module_height', 'wind_height', 'emissivity', 'absorption',
                'surface_tilt', 'module_width', 'module_length'],
                self.temperature_model_parameters)
            # default to using the Array attribute, but allow user to override
            # with a custom surface_tilt value in temperature_model_parameters
            if 'surface_tilt' not in optional:
                optional['surface_tilt'] = self.surface_tilt
        elif model == 'noct_sam':
            func = temperature.noct_sam
            required = _build_args(['noct', 'module_efficiency'])
            optional = _build_kwargs(['transmittance_absorptance',
                                      'array_height', 'mount_standoff'],
                                     self.temperature_model_parameters)
        else:
            raise ValueError(f'{model} is not a valid cell temperature model')

        # allow kwargs to override
        optional.update(kwargs)
        temperature_cell = func(poa_global, temp_air, wind_speed,
                                *required, **optional)
        return temperature_cell

    def dc_ohms_from_percent(self):
        """
        Calculates the equivalent resistance of the wires using
        :py:func:`pvlib.pvsystem.dc_ohms_from_percent`

        Makes use of array module parameters according to the
        following DC models:

        CEC:

            * `self.module_parameters["V_mp_ref"]`
            * `self.module_parameters["I_mp_ref"]`

        SAPM:

            * `self.module_parameters["Vmpo"]`
            * `self.module_parameters["Impo"]`

        PVsyst-like or other:

            * `self.module_parameters["Vmpp"]`
            * `self.module_parameters["Impp"]`

        Other array parameters that are used are:
        `self.losses_parameters["dc_ohmic_percent"]`,
        `self.modules_per_string`, and
        `self.strings`.

        See :py:func:`pvlib.pvsystem.dc_ohms_from_percent` for more details.
        """

        # get relevent Vmp and Imp parameters from CEC parameters
        if all([elem in self.module_parameters
                for elem in ['V_mp_ref', 'I_mp_ref']]):
            vmp_ref = self.module_parameters['V_mp_ref']
            imp_ref = self.module_parameters['I_mp_ref']

        # get relevant Vmp and Imp parameters from SAPM parameters
        elif all([elem in self.module_parameters
                  for elem in ['Vmpo', 'Impo']]):
            vmp_ref = self.module_parameters['Vmpo']
            imp_ref = self.module_parameters['Impo']

        # get relevant Vmp and Imp parameters if they are PVsyst-like
        elif all([elem in self.module_parameters
                  for elem in ['Vmpp', 'Impp']]):
            vmp_ref = self.module_parameters['Vmpp']
            imp_ref = self.module_parameters['Impp']

        # raise error if relevant Vmp and Imp parameters are not found
        else:
            raise ValueError('Parameters for Vmp and Imp could not be found '
                             'in the array module parameters. Module '
                             'parameters must include one set of '
                             '{"V_mp_ref", "I_mp_Ref"}, '
                             '{"Vmpo", "Impo"}, or '
                             '{"Vmpp", "Impp"}.'
                             )

        return dc_ohms_from_percent(
            vmp_ref,
            imp_ref,
            self.array_losses_parameters['dc_ohmic_percent'],
            self.modules_per_string,
            self.strings)


def calcparams_desoto(effective_irradiance, temp_cell,
                      alpha_sc, a_ref, I_L_ref, I_o_ref, R_sh_ref, R_s,
                      EgRef=1.121, dEgdT=-0.0002677,
                      irrad_ref=1000, temp_ref=25):
    '''
    Calculates five parameter values for the single diode equation at
    effective irradiance and cell temperature using the De Soto et al.
    model described in [1]_. The five values returned by calcparams_desoto
    can be used by singlediode to calculate an IV curve.

    Parameters
    ----------
    effective_irradiance : numeric
        The irradiance (W/m2) that is converted to photocurrent.

    temp_cell : numeric
        The average cell temperature of cells within a module in C.

    alpha_sc : float
        The short-circuit current temperature coefficient of the
        module in units of A/C.

    a_ref : float
        The product of the usual diode ideality factor (n, unitless),
        number of cells in series (Ns), and cell thermal voltage at reference
        conditions, in units of V.

    I_L_ref : float
        The light-generated current (or photocurrent) at reference conditions,
        in amperes.

    I_o_ref : float
        The dark or diode reverse saturation current at reference conditions,
        in amperes.

    R_sh_ref : float
        The shunt resistance at reference conditions, in ohms.

    R_s : float
        The series resistance at reference conditions, in ohms.

    EgRef : float
        The energy bandgap at reference temperature in units of eV.
        1.121 eV for crystalline silicon. EgRef must be >0.  For parameters
        from the SAM CEC module database, EgRef=1.121 is implicit for all
        cell types in the parameter estimation algorithm used by NREL.

    dEgdT : float
        The temperature dependence of the energy bandgap at reference
        conditions in units of 1/K. May be either a scalar value
        (e.g. -0.0002677 as in [1]_) or a DataFrame (this may be useful if
        dEgdT is a modeled as a function of temperature). For parameters from
        the SAM CEC module database, dEgdT=-0.0002677 is implicit for all cell
        types in the parameter estimation algorithm used by NREL.

    irrad_ref : float (optional, default=1000)
        Reference irradiance in W/m^2.

    temp_ref : float (optional, default=25)
        Reference cell temperature in C.

    Returns
    -------
    Tuple of the following results:

    photocurrent : numeric
        Light-generated current in amperes

    saturation_current : numeric
        Diode saturation curent in amperes

    resistance_series : float
        Series resistance in ohms

    resistance_shunt : numeric
        Shunt resistance in ohms

    nNsVth : numeric
        The product of the usual diode ideality factor (n, unitless),
        number of cells in series (Ns), and cell thermal voltage at
        specified effective irradiance and cell temperature.

    References
    ----------
    .. [1] W. De Soto et al., "Improvement and validation of a model for
       photovoltaic array performance", Solar Energy, vol 80, pp. 78-88,
       2006.

    .. [2] System Advisor Model web page. https://sam.nrel.gov.

    .. [3] A. Dobos, "An Improved Coefficient Calculator for the California
       Energy Commission 6 Parameter Photovoltaic Module Model", Journal of
       Solar Energy Engineering, vol 134, 2012.

    .. [4] O. Madelung, "Semiconductors: Data Handbook, 3rd ed." ISBN
       3-540-40488-0

    See Also
    --------
    singlediode
    retrieve_sam

    Notes
    -----
    If the reference parameters in the ModuleParameters struct are read
    from a database or library of parameters (e.g. System Advisor
    Model), it is important to use the same EgRef and dEgdT values that
    were used to generate the reference parameters, regardless of the
    actual bandgap characteristics of the semiconductor. For example, in
    the case of the System Advisor Model library, created as described
    in [3], EgRef and dEgdT for all modules were 1.121 and -0.0002677,
    respectively.

    This table of reference bandgap energies (EgRef), bandgap energy
    temperature dependence (dEgdT), and "typical" airmass response (M)
    is provided purely as reference to those who may generate their own
    reference module parameters (a_ref, IL_ref, I0_ref, etc.) based upon
    the various PV semiconductors. Again, we stress the importance of
    using identical EgRef and dEgdT when generation reference parameters
    and modifying the reference parameters (for irradiance, temperature,
    and airmass) per DeSoto's equations.

     Crystalline Silicon (Si):
         * EgRef = 1.121
         * dEgdT = -0.0002677

         >>> M = np.polyval([-1.26E-4, 2.816E-3, -0.024459, 0.086257, 0.9181],
         ...                AMa) # doctest: +SKIP

         Source: [1]

     Cadmium Telluride (CdTe):
         * EgRef = 1.475
         * dEgdT = -0.0003

         >>> M = np.polyval([-2.46E-5, 9.607E-4, -0.0134, 0.0716, 0.9196],
         ...                AMa) # doctest: +SKIP

         Source: [4]

     Copper Indium diSelenide (CIS):
         * EgRef = 1.010
         * dEgdT = -0.00011

         >>> M = np.polyval([-3.74E-5, 0.00125, -0.01462, 0.0718, 0.9210],
         ...                AMa) # doctest: +SKIP

         Source: [4]

     Copper Indium Gallium diSelenide (CIGS):
         * EgRef = 1.15
         * dEgdT = ????

         >>> M = np.polyval([-9.07E-5, 0.0022, -0.0202, 0.0652, 0.9417],
         ...                AMa) # doctest: +SKIP

         Source: Wikipedia

     Gallium Arsenide (GaAs):
         * EgRef = 1.424
         * dEgdT = -0.000433
         * M = unknown

         Source: [4]
    '''

    # Boltzmann constant in eV/K
    k = 8.617332478e-05

    # reference temperature
    Tref_K = temp_ref + 273.15
    Tcell_K = temp_cell + 273.15

    E_g = EgRef * (1 + dEgdT*(Tcell_K - Tref_K))

    nNsVth = a_ref * (Tcell_K / Tref_K)

    # In the equation for IL, the single factor effective_irradiance is
    # used, in place of the product S*M in [1]. effective_irradiance is
    # equivalent to the product of S (irradiance reaching a module's cells) *
    # M (spectral adjustment factor) as described in [1].
    IL = effective_irradiance / irrad_ref * \
        (I_L_ref + alpha_sc * (Tcell_K - Tref_K))
    I0 = (I_o_ref * ((Tcell_K / Tref_K) ** 3) *
          (np.exp(EgRef / (k*(Tref_K)) - (E_g / (k*(Tcell_K))))))
    # Note that the equation for Rsh differs from [1]. In [1] Rsh is given as
    # Rsh = Rsh_ref * (S_ref / S) where S is broadband irradiance reaching
    # the module's cells. If desired this model behavior can be duplicated
    # by applying reflection and soiling losses to broadband plane of array
    # irradiance and not applying a spectral loss modifier, i.e.,
    # spectral_modifier = 1.0.
    # use errstate to silence divide by warning
    with np.errstate(divide='ignore'):
        Rsh = R_sh_ref * (irrad_ref / effective_irradiance)
    Rs = R_s

    return IL, I0, Rs, Rsh, nNsVth


def calcparams_cec(effective_irradiance, temp_cell,
                   alpha_sc, a_ref, I_L_ref, I_o_ref, R_sh_ref, R_s,
                   Adjust, EgRef=1.121, dEgdT=-0.0002677,
                   irrad_ref=1000, temp_ref=25):
    '''
    Calculates five parameter values for the single diode equation at
    effective irradiance and cell temperature using the CEC
    model. The CEC model [1]_ differs from the De soto et al.
    model [3]_ by the parameter Adjust. The five values returned by
    calcparams_cec can be used by singlediode to calculate an IV curve.

    Parameters
    ----------
    effective_irradiance : numeric
        The irradiance (W/m2) that is converted to photocurrent.

    temp_cell : numeric
        The average cell temperature of cells within a module in C.

    alpha_sc : float
        The short-circuit current temperature coefficient of the
        module in units of A/C.

    a_ref : float
        The product of the usual diode ideality factor (n, unitless),
        number of cells in series (Ns), and cell thermal voltage at reference
        conditions, in units of V.

    I_L_ref : float
        The light-generated current (or photocurrent) at reference conditions,
        in amperes.

    I_o_ref : float
        The dark or diode reverse saturation current at reference conditions,
        in amperes.

    R_sh_ref : float
        The shunt resistance at reference conditions, in ohms.

    R_s : float
        The series resistance at reference conditions, in ohms.

    Adjust : float
        The adjustment to the temperature coefficient for short circuit
        current, in percent

    EgRef : float
        The energy bandgap at reference temperature in units of eV.
        1.121 eV for crystalline silicon. EgRef must be >0.  For parameters
        from the SAM CEC module database, EgRef=1.121 is implicit for all
        cell types in the parameter estimation algorithm used by NREL.

    dEgdT : float
        The temperature dependence of the energy bandgap at reference
        conditions in units of 1/K. May be either a scalar value
        (e.g. -0.0002677 as in [3]) or a DataFrame (this may be useful if
        dEgdT is a modeled as a function of temperature). For parameters from
        the SAM CEC module database, dEgdT=-0.0002677 is implicit for all cell
        types in the parameter estimation algorithm used by NREL.

    irrad_ref : float (optional, default=1000)
        Reference irradiance in W/m^2.

    temp_ref : float (optional, default=25)
        Reference cell temperature in C.

    Returns
    -------
    Tuple of the following results:

    photocurrent : numeric
        Light-generated current in amperes

    saturation_current : numeric
        Diode saturation curent in amperes

    resistance_series : float
        Series resistance in ohms

    resistance_shunt : numeric
        Shunt resistance in ohms

    nNsVth : numeric
        The product of the usual diode ideality factor (n, unitless),
        number of cells in series (Ns), and cell thermal voltage at
        specified effective irradiance and cell temperature.

    References
    ----------
    .. [1] A. Dobos, "An Improved Coefficient Calculator for the California
       Energy Commission 6 Parameter Photovoltaic Module Model", Journal of
       Solar Energy Engineering, vol 134, 2012.

    .. [2] System Advisor Model web page. https://sam.nrel.gov.

    .. [3] W. De Soto et al., "Improvement and validation of a model for
       photovoltaic array performance", Solar Energy, vol 80, pp. 78-88,
       2006.

    See Also
    --------
    calcparams_desoto
    singlediode
    retrieve_sam

    '''

    # pass adjusted temperature coefficient to desoto
    return calcparams_desoto(effective_irradiance, temp_cell,
                             alpha_sc*(1.0 - Adjust/100),
                             a_ref, I_L_ref, I_o_ref,
                             R_sh_ref, R_s,
                             EgRef=1.121, dEgdT=-0.0002677,
                             irrad_ref=1000, temp_ref=25)


def calcparams_pvsyst(effective_irradiance, temp_cell,
                      alpha_sc, gamma_ref, mu_gamma,
                      I_L_ref, I_o_ref,
                      R_sh_ref, R_sh_0, R_s,
                      cells_in_series,
                      R_sh_exp=5.5,
                      EgRef=1.121,
                      irrad_ref=1000, temp_ref=25):
    '''
    Calculates five parameter values for the single diode equation at
    effective irradiance and cell temperature using the PVsyst v6
    model.  The PVsyst v6 model is described in [1]_, [2]_, [3]_.
    The five values returned by calcparams_pvsyst can be used by singlediode
    to calculate an IV curve.

    Parameters
    ----------
    effective_irradiance : numeric
        The irradiance (W/m2) that is converted to photocurrent.

    temp_cell : numeric
        The average cell temperature of cells within a module in C.

    alpha_sc : float
        The short-circuit current temperature coefficient of the
        module in units of A/C.

    gamma_ref : float
        The diode ideality factor

    mu_gamma : float
        The temperature coefficient for the diode ideality factor, 1/K

    I_L_ref : float
        The light-generated current (or photocurrent) at reference conditions,
        in amperes.

    I_o_ref : float
        The dark or diode reverse saturation current at reference conditions,
        in amperes.

    R_sh_ref : float
        The shunt resistance at reference conditions, in ohms.

    R_sh_0 : float
        The shunt resistance at zero irradiance conditions, in ohms.

    R_s : float
        The series resistance at reference conditions, in ohms.

    cells_in_series : integer
        The number of cells connected in series.

    R_sh_exp : float
        The exponent in the equation for shunt resistance, unitless. Defaults
        to 5.5.

    EgRef : float
        The energy bandgap at reference temperature in units of eV.
        1.121 eV for crystalline silicon. EgRef must be >0.

    irrad_ref : float (optional, default=1000)
        Reference irradiance in W/m^2.

    temp_ref : float (optional, default=25)
        Reference cell temperature in C.

    Returns
    -------
    Tuple of the following results:

    photocurrent : numeric
        Light-generated current in amperes

    saturation_current : numeric
        Diode saturation current in amperes

    resistance_series : float
        Series resistance in ohms

    resistance_shunt : numeric
        Shunt resistance in ohms

    nNsVth : numeric
        The product of the usual diode ideality factor (n, unitless),
        number of cells in series (Ns), and cell thermal voltage at
        specified effective irradiance and cell temperature.

    References
    ----------
    .. [1] K. Sauer, T. Roessler, C. W. Hansen, Modeling the Irradiance and
       Temperature Dependence of Photovoltaic Modules in PVsyst,
       IEEE Journal of Photovoltaics v5(1), January 2015.

    .. [2] A. Mermoud, PV modules modelling, Presentation at the 2nd PV
       Performance Modeling Workshop, Santa Clara, CA, May 2013

    .. [3] A. Mermoud, T. Lejeune, Performance Assessment of a Simulation Model
       for PV modules of any available technology, 25th European Photovoltaic
       Solar Energy Conference, Valencia, Spain, Sept. 2010

    See Also
    --------
    calcparams_desoto
    singlediode

    '''

    # Boltzmann constant in J/K
    k = 1.38064852e-23

    # elementary charge in coulomb
    q = 1.6021766e-19

    # reference temperature
    Tref_K = temp_ref + 273.15
    Tcell_K = temp_cell + 273.15

    gamma = gamma_ref + mu_gamma * (Tcell_K - Tref_K)
    nNsVth = gamma * k / q * cells_in_series * Tcell_K

    IL = effective_irradiance / irrad_ref * \
        (I_L_ref + alpha_sc * (Tcell_K - Tref_K))

    I0 = I_o_ref * ((Tcell_K / Tref_K) ** 3) * \
        (np.exp((q * EgRef) / (k * gamma) * (1 / Tref_K - 1 / Tcell_K)))

    Rsh_tmp = \
        (R_sh_ref - R_sh_0 * np.exp(-R_sh_exp)) / (1.0 - np.exp(-R_sh_exp))
    Rsh_base = np.maximum(0.0, Rsh_tmp)

    Rsh = Rsh_base + (R_sh_0 - Rsh_base) * \
        np.exp(-R_sh_exp * effective_irradiance / irrad_ref)

    Rs = R_s

    return IL, I0, Rs, Rsh, nNsVth


def retrieve_sam(name=None, path=None):
    '''
    Retrieve latest module and inverter info from a local file or the
    SAM website.

    This function will retrieve either:

        * CEC module database
        * Sandia Module database
        * CEC Inverter database
        * Anton Driesse Inverter database

    and return it as a pandas DataFrame.

    Parameters
    ----------
    name : None or string, default None
        Name can be one of:

        * 'CECMod' - returns the CEC module database
        * 'CECInverter' - returns the CEC Inverter database
        * 'SandiaInverter' - returns the CEC Inverter database
          (CEC is only current inverter db available; tag kept for
          backwards compatibility)
        * 'SandiaMod' - returns the Sandia Module database
        * 'ADRInverter' - returns the ADR Inverter database

    path : None or string, default None
        Path to the SAM file. May also be a URL.

    Returns
    -------
    samfile : DataFrame
        A DataFrame containing all the elements of the desired database.
        Each column represents a module or inverter, and a specific
        dataset can be retrieved by the command

    Raises
    ------
    ValueError
        If no name or path is provided.

    Notes
    -----
    Files available at
        https://github.com/NREL/SAM/tree/develop/deploy/libraries
    Documentation for module and inverter data sets:
        https://sam.nrel.gov/photovoltaic/pv-sub-page-2.html

    Examples
    --------

    >>> from pvlib import pvsystem
    >>> invdb = pvsystem.retrieve_sam('CECInverter')
    >>> inverter = invdb.AE_Solar_Energy__AE6_0__277V__277V__CEC_2012_
    >>> inverter
    Vac           277.000000
    Paco         6000.000000
    Pdco         6165.670000
    Vdco          361.123000
    Pso            36.792300
    C0             -0.000002
    C1             -0.000047
    C2             -0.001861
    C3              0.000721
    Pnt             0.070000
    Vdcmax        600.000000
    Idcmax         32.000000
    Mppt_low      200.000000
    Mppt_high     500.000000
    Name: AE_Solar_Energy__AE6_0__277V__277V__CEC_2012_, dtype: float64
    '''

    if name is not None:
        name = name.lower()
        data_path = os.path.join(
            os.path.dirname(os.path.abspath(__file__)), 'data')
        if name == 'cecmod':
            csvdata = os.path.join(
                data_path, 'sam-library-cec-modules-2019-03-05.csv')
        elif name == 'sandiamod':
            csvdata = os.path.join(
                data_path, 'sam-library-sandia-modules-2015-6-30.csv')
        elif name == 'adrinverter':
            csvdata = os.path.join(data_path, 'adr-library-2013-10-01.csv')
        elif name in ['cecinverter', 'sandiainverter']:
            # Allowing either, to provide for old code,
            # while aligning with current expectations
            csvdata = os.path.join(
                data_path, 'sam-library-cec-inverters-2019-03-05.csv')
        else:
            raise ValueError(f'invalid name {name}')
    elif path is not None:
        if path.startswith('http'):
            response = urlopen(path)
            csvdata = io.StringIO(response.read().decode(errors='ignore'))
        else:
            csvdata = path
    elif name is None and path is None:
        raise ValueError("A name or path must be provided!")

    return _parse_raw_sam_df(csvdata)


def _normalize_sam_product_names(names):
    '''
    Replace special characters within the product names to make them more
    suitable for use as Dataframe column names.
    '''
    # Contributed by Anton Driesse (@adriesse), PV Performance Labs. July, 2019

    import warnings

    BAD_CHARS = ' -.()[]:+/",'
    GOOD_CHARS = '____________'

    mapping = str.maketrans(BAD_CHARS, GOOD_CHARS)
    names = pd.Series(data=names)
    norm_names = names.str.translate(mapping)

    n_duplicates = names.duplicated().sum()
    if n_duplicates > 0:
        warnings.warn('Original names contain %d duplicate(s).' % n_duplicates)

    n_duplicates = norm_names.duplicated().sum()
    if n_duplicates > 0:
        warnings.warn(
            'Normalized names contain %d duplicate(s).' % n_duplicates)

    return norm_names.values


def _parse_raw_sam_df(csvdata):

    df = pd.read_csv(csvdata, index_col=0, skiprows=[1, 2])

    df.columns = df.columns.str.replace(' ', '_')
    df.index = _normalize_sam_product_names(df.index)
    df = df.transpose()

    if 'ADRCoefficients' in df.index:
        ad_ce = 'ADRCoefficients'
        # for each inverter, parses a string of coefficients like
        # ' 1.33, 2.11, 3.12' into a list containing floats:
        # [1.33, 2.11, 3.12]
        df.loc[ad_ce] = df.loc[ad_ce].map(lambda x: list(
            map(float, x.strip(' []').split())))

    return df


def sapm(effective_irradiance, temp_cell, module):
    '''
    The Sandia PV Array Performance Model (SAPM) generates 5 points on a
    PV module's I-V curve (Voc, Isc, Ix, Ixx, Vmp/Imp) according to
    SAND2004-3535. Assumes a reference cell temperature of 25 C.

    Parameters
    ----------
    effective_irradiance : numeric
        Irradiance reaching the module's cells, after reflections and
        adjustment for spectrum. [W/m2]

    temp_cell : numeric
        Cell temperature [C].

    module : dict-like
        A dict or Series defining the SAPM parameters. See the notes section
        for more details.

    Returns
    -------
    A DataFrame with the columns:

        * i_sc : Short-circuit current (A)
        * i_mp : Current at the maximum-power point (A)
        * v_oc : Open-circuit voltage (V)
        * v_mp : Voltage at maximum-power point (V)
        * p_mp : Power at maximum-power point (W)
        * i_x : Current at module V = 0.5Voc, defines 4th point on I-V
          curve for modeling curve shape
        * i_xx : Current at module V = 0.5(Voc+Vmp), defines 5th point on
          I-V curve for modeling curve shape

    Notes
    -----
    The SAPM parameters which are required in ``module`` are
    listed in the following table.

    The Sandia module database contains parameter values for a limited set
    of modules. The CEC module database does not contain these parameters.
    Both databases can be accessed using :py:func:`retrieve_sam`.

    ================   ========================================================
    Key                Description
    ================   ========================================================
    A0-A4              The airmass coefficients used in calculating
                       effective irradiance
    B0-B5              The angle of incidence coefficients used in calculating
                       effective irradiance
    C0-C7              The empirically determined coefficients relating
                       Imp, Vmp, Ix, and Ixx to effective irradiance
    Isco               Short circuit current at reference condition (amps)
    Impo               Maximum power current at reference condition (amps)
    Voco               Open circuit voltage at reference condition (amps)
    Vmpo               Maximum power voltage at reference condition (amps)
    Aisc               Short circuit current temperature coefficient at
                       reference condition (1/C)
    Aimp               Maximum power current temperature coefficient at
                       reference condition (1/C)
    Bvoco              Open circuit voltage temperature coefficient at
                       reference condition (V/C)
    Mbvoc              Coefficient providing the irradiance dependence for the
                       BetaVoc temperature coefficient at reference irradiance
                       (V/C)
    Bvmpo              Maximum power voltage temperature coefficient at
                       reference condition
    Mbvmp              Coefficient providing the irradiance dependence for the
                       BetaVmp temperature coefficient at reference irradiance
                       (V/C)
    N                  Empirically determined "diode factor" (dimensionless)
    Cells_in_Series    Number of cells in series in a module's cell string(s)
    IXO                Ix at reference conditions
    IXXO               Ixx at reference conditions
    FD                 Fraction of diffuse irradiance used by module
    ================   ========================================================

    References
    ----------
    .. [1] King, D. et al, 2004, "Sandia Photovoltaic Array Performance
       Model", SAND Report 3535, Sandia National Laboratories, Albuquerque,
       NM.

    See Also
    --------
    retrieve_sam
    pvlib.temperature.sapm_cell
    pvlib.temperature.sapm_module
    '''

    # TODO: someday, change temp_ref and irrad_ref to reference_temperature and
    # reference_irradiance and expose
    temp_ref = 25
    irrad_ref = 1000

    q = 1.60218e-19  # Elementary charge in units of coulombs
    kb = 1.38066e-23  # Boltzmann's constant in units of J/K

    # avoid problem with integer input
    Ee = np.array(effective_irradiance, dtype='float64') / irrad_ref

    # set up masking for 0, positive, and nan inputs
    Ee_gt_0 = np.full_like(Ee, False, dtype='bool')
    Ee_eq_0 = np.full_like(Ee, False, dtype='bool')
    notnan = ~np.isnan(Ee)
    np.greater(Ee, 0, where=notnan, out=Ee_gt_0)
    np.equal(Ee, 0, where=notnan, out=Ee_eq_0)

    Bvmpo = module['Bvmpo'] + module['Mbvmp']*(1 - Ee)
    Bvoco = module['Bvoco'] + module['Mbvoc']*(1 - Ee)
    delta = module['N'] * kb * (temp_cell + 273.15) / q

    # avoid repeated computation
    logEe = np.full_like(Ee, np.nan)
    np.log(Ee, where=Ee_gt_0, out=logEe)
    logEe = np.where(Ee_eq_0, -np.inf, logEe)
    # avoid repeated __getitem__
    cells_in_series = module['Cells_in_Series']

    out = OrderedDict()

    out['i_sc'] = (
        module['Isco'] * Ee * (1 + module['Aisc']*(temp_cell - temp_ref)))

    out['i_mp'] = (
        module['Impo'] * (module['C0']*Ee + module['C1']*(Ee**2)) *
        (1 + module['Aimp']*(temp_cell - temp_ref)))

    out['v_oc'] = np.maximum(0, (
        module['Voco'] + cells_in_series * delta * logEe +
        Bvoco*(temp_cell - temp_ref)))

    out['v_mp'] = np.maximum(0, (
        module['Vmpo'] +
        module['C2'] * cells_in_series * delta * logEe +
        module['C3'] * cells_in_series * ((delta * logEe) ** 2) +
        Bvmpo*(temp_cell - temp_ref)))

    out['p_mp'] = out['i_mp'] * out['v_mp']

    out['i_x'] = (
        module['IXO'] * (module['C4']*Ee + module['C5']*(Ee**2)) *
        (1 + module['Aisc']*(temp_cell - temp_ref)))

    # the Ixx calculation in King 2004 has a typo (mixes up Aisc and Aimp)
    out['i_xx'] = (
        module['IXXO'] * (module['C6']*Ee + module['C7']*(Ee**2)) *
        (1 + module['Aisc']*(temp_cell - temp_ref)))

    if isinstance(out['i_sc'], pd.Series):
        out = pd.DataFrame(out)

    return out


def sapm_spectral_loss(airmass_absolute, module):
    """
    Calculates the SAPM spectral loss coefficient, F1.

    Parameters
    ----------
    airmass_absolute : numeric
        Absolute airmass

    module : dict-like
        A dict, Series, or DataFrame defining the SAPM performance
        parameters. See the :py:func:`sapm` notes section for more
        details.

    Returns
    -------
    F1 : numeric
        The SAPM spectral loss coefficient.

    Notes
    -----
    nan airmass values will result in 0 output.
    """

    am_coeff = [module['A4'], module['A3'], module['A2'], module['A1'],
                module['A0']]

    spectral_loss = np.polyval(am_coeff, airmass_absolute)

    spectral_loss = np.where(np.isnan(spectral_loss), 0, spectral_loss)

    spectral_loss = np.maximum(0, spectral_loss)

    if isinstance(airmass_absolute, pd.Series):
        spectral_loss = pd.Series(spectral_loss, airmass_absolute.index)

    return spectral_loss


def sapm_effective_irradiance(poa_direct, poa_diffuse, airmass_absolute, aoi,
                              module):
    r"""
    Calculates the SAPM effective irradiance using the SAPM spectral
    loss and SAPM angle of incidence loss functions.

    Parameters
    ----------
    poa_direct : numeric
        The direct irradiance incident upon the module. [W/m2]

    poa_diffuse : numeric
        The diffuse irradiance incident on module.  [W/m2]

    airmass_absolute : numeric
        Absolute airmass. [unitless]

    aoi : numeric
        Angle of incidence. [degrees]

    module : dict-like
        A dict, Series, or DataFrame defining the SAPM performance
        parameters. See the :py:func:`sapm` notes section for more
        details.

    Returns
    -------
    effective_irradiance : numeric
        Effective irradiance accounting for reflections and spectral content.
        [W/m2]

    Notes
    -----
    The SAPM model for effective irradiance [1]_ translates broadband direct
    and diffuse irradiance on the plane of array to the irradiance absorbed by
    a module's cells.

    The model is
    .. math::

        `Ee = f_1(AM_a) (E_b f_2(AOI) + f_d E_d)`

    where :math:`Ee` is effective irradiance (W/m2), :math:`f_1` is a fourth
    degree polynomial in air mass :math:`AM_a`, :math:`E_b` is beam (direct)
    irradiance on the plane of array, :math:`E_d` is diffuse irradiance on the
    plane of array, :math:`f_2` is a fifth degree polynomial in the angle of
    incidence :math:`AOI`, and :math:`f_d` is the fraction of diffuse
    irradiance on the plane of array that is not reflected away.

    References
    ----------
    .. [1] D. King et al, "Sandia Photovoltaic Array Performance Model",
       SAND2004-3535, Sandia National Laboratories, Albuquerque, NM

    See also
    --------
    pvlib.iam.sapm
    pvlib.pvsystem.sapm_spectral_loss
    pvlib.pvsystem.sapm
    """

    F1 = sapm_spectral_loss(airmass_absolute, module)
    F2 = iam.sapm(aoi, module)

    Ee = F1 * (poa_direct * F2 + module['FD'] * poa_diffuse)

    return Ee


def singlediode(photocurrent, saturation_current, resistance_series,
                resistance_shunt, nNsVth, ivcurve_pnts=None,
                method='lambertw'):
    r"""
    Solve the single-diode equation to obtain a photovoltaic IV curve.

    Solves the single diode equation [1]_

    .. math::

        I = I_L -
            I_0 \left[
                \exp \left(\frac{V+I R_s}{n N_s V_{th}} \right)-1
            \right] -
            \frac{V + I R_s}{R_{sh}}

    for :math:`I` and :math:`V` when given :math:`I_L, I_0, R_s, R_{sh},` and
    :math:`n N_s V_{th}` which are described later. Returns a DataFrame
    which contains the 5 points on the I-V curve specified in
    [3]_. If all :math:`I_L, I_0, R_s, R_{sh},` and
    :math:`n N_s V_{th}` are scalar, a single curve is returned, if any
    are Series (of the same length), multiple IV curves are calculated.

    The input parameters can be calculated from meteorological data using a
    function for a single diode model, e.g.,
    :py:func:`~pvlib.pvsystem.calcparams_desoto`.

    Parameters
    ----------
    photocurrent : numeric
        Light-generated current :math:`I_L` (photocurrent)
        ``0 <= photocurrent``. [A]

    saturation_current : numeric
        Diode saturation :math:`I_0` current under desired IV curve
        conditions. ``0 < saturation_current``. [A]

    resistance_series : numeric
        Series resistance :math:`R_s` under desired IV curve conditions.
        ``0 <= resistance_series < numpy.inf``.  [ohm]

    resistance_shunt : numeric
        Shunt resistance :math:`R_{sh}` under desired IV curve conditions.
        ``0 < resistance_shunt <= numpy.inf``.  [ohm]

    nNsVth : numeric
        The product of three components: 1) the usual diode ideality factor
        :math:`n`, 2) the number of cells in series :math:`N_s`, and 3)
        the cell thermal voltage
        :math:`V_{th}`. The thermal voltage of the cell (in volts) may be
        calculated as :math:`k_B T_c / q`, where :math:`k_B` is
        Boltzmann's constant (J/K), :math:`T_c` is the temperature of the p-n
        junction in Kelvin, and :math:`q` is the charge of an electron
        (coulombs). ``0 < nNsVth``.  [V]

    ivcurve_pnts : None or int, default None
        Number of points in the desired IV curve. If None or 0, no points on
        the IV curves will be produced.

    method : str, default 'lambertw'
        Determines the method used to calculate points on the IV curve. The
        options are ``'lambertw'``, ``'newton'``, or ``'brentq'``.

    Returns
    -------
    OrderedDict or DataFrame

    The returned dict-like object always contains the keys/columns:

        * i_sc - short circuit current in amperes.
        * v_oc - open circuit voltage in volts.
        * i_mp - current at maximum power point in amperes.
        * v_mp - voltage at maximum power point in volts.
        * p_mp - power at maximum power point in watts.
        * i_x - current, in amperes, at ``v = 0.5*v_oc``.
        * i_xx - current, in amperes, at ``V = 0.5*(v_oc+v_mp)``.

    If ivcurve_pnts is greater than 0, the output dictionary will also
    include the keys:

        * i - IV curve current in amperes.
        * v - IV curve voltage in volts.

    The output will be an OrderedDict if photocurrent is a scalar,
    array, or ivcurve_pnts is not None.

    The output will be a DataFrame if photocurrent is a Series and
    ivcurve_pnts is None.

    See also
    --------
    calcparams_desoto
    calcparams_cec
    calcparams_pvsyst
    sapm
    pvlib.singlediode.bishop88

    Notes
    -----
    If the method is ``'lambertw'`` then the solution employed to solve the
    implicit diode equation utilizes the Lambert W function to obtain an
    explicit function of :math:`V=f(I)` and :math:`I=f(V)` as shown in [2]_.

    If the method is ``'newton'`` then the root-finding Newton-Raphson method
    is used. It should be safe for well behaved IV-curves, but the ``'brentq'``
    method is recommended for reliability.

    If the method is ``'brentq'`` then Brent's bisection search method is used
    that guarantees convergence by bounding the voltage between zero and
    open-circuit.

    If the method is either ``'newton'`` or ``'brentq'`` and ``ivcurve_pnts``
    are indicated, then :func:`pvlib.singlediode.bishop88` [4]_ is used to
    calculate the points on the IV curve points at diode voltages from zero to
    open-circuit voltage with a log spacing that gets closer as voltage
    increases. If the method is ``'lambertw'`` then the calculated points on
    the IV curve are linearly spaced.

    References
    ----------
    .. [1] S.R. Wenham, M.A. Green, M.E. Watt, "Applied Photovoltaics" ISBN
       0 86758 909 4

    .. [2] A. Jain, A. Kapoor, "Exact analytical solutions of the
       parameters of real solar cells using Lambert W-function", Solar
       Energy Materials and Solar Cells, 81 (2004) 269-277.

    .. [3] D. King et al, "Sandia Photovoltaic Array Performance Model",
       SAND2004-3535, Sandia National Laboratories, Albuquerque, NM

    .. [4] "Computer simulation of the effects of electrical mismatches in
       photovoltaic cell interconnection circuits" JW Bishop, Solar Cell (1988)
       https://doi.org/10.1016/0379-6787(88)90059-2
    """
    # Calculate points on the IV curve using the LambertW solution to the
    # single diode equation
    if method.lower() == 'lambertw':
        out = _singlediode._lambertw(
            photocurrent, saturation_current, resistance_series,
            resistance_shunt, nNsVth, ivcurve_pnts
        )
        i_sc, v_oc, i_mp, v_mp, p_mp, i_x, i_xx = out[:7]
        if ivcurve_pnts:
            ivcurve_i, ivcurve_v = out[7:]
    else:
        # Calculate points on the IV curve using either 'newton' or 'brentq'
        # methods. Voltages are determined by first solving the single diode
        # equation for the diode voltage V_d then backing out voltage
        args = (photocurrent, saturation_current, resistance_series,
                resistance_shunt, nNsVth)  # collect args
        v_oc = _singlediode.bishop88_v_from_i(
            0.0, *args, method=method.lower()
        )
        i_mp, v_mp, p_mp = _singlediode.bishop88_mpp(
            *args, method=method.lower()
        )
        i_sc = _singlediode.bishop88_i_from_v(
            0.0, *args, method=method.lower()
        )
        i_x = _singlediode.bishop88_i_from_v(
            v_oc / 2.0, *args, method=method.lower()
        )
        i_xx = _singlediode.bishop88_i_from_v(
            (v_oc + v_mp) / 2.0, *args, method=method.lower()
        )

        # calculate the IV curve if requested using bishop88
        if ivcurve_pnts:
            vd = v_oc * (
                (11.0 - np.logspace(np.log10(11.0), 0.0, ivcurve_pnts)) / 10.0
            )
            ivcurve_i, ivcurve_v, _ = _singlediode.bishop88(vd, *args)

    out = OrderedDict()
    out['i_sc'] = i_sc
    out['v_oc'] = v_oc
    out['i_mp'] = i_mp
    out['v_mp'] = v_mp
    out['p_mp'] = p_mp
    out['i_x'] = i_x
    out['i_xx'] = i_xx

    if ivcurve_pnts:

        out['v'] = ivcurve_v
        out['i'] = ivcurve_i

    if isinstance(photocurrent, pd.Series) and not ivcurve_pnts:
        out = pd.DataFrame(out, index=photocurrent.index)

    return out


def max_power_point(photocurrent, saturation_current, resistance_series,
                    resistance_shunt, nNsVth, d2mutau=0, NsVbi=np.Inf,
                    method='brentq'):
    """
    Given the single diode equation coefficients, calculates the maximum power
    point (MPP).

    Parameters
    ----------
    photocurrent : numeric
        photo-generated current [A]
    saturation_current : numeric
        diode reverse saturation current [A]
    resistance_series : numeric
        series resitance [ohms]
    resistance_shunt : numeric
        shunt resitance [ohms]
    nNsVth : numeric
        product of thermal voltage ``Vth`` [V], diode ideality factor ``n``,
        and number of serices cells ``Ns``
    d2mutau : numeric, default 0
        PVsyst parameter for cadmium-telluride (CdTe) and amorphous-silicon
        (a-Si) modules that accounts for recombination current in the
        intrinsic layer. The value is the ratio of intrinsic layer thickness
        squared :math:`d^2` to the diffusion length of charge carriers
        :math:`\\mu \\tau`. [V]
    NsVbi : numeric, default np.inf
        PVsyst parameter for cadmium-telluride (CdTe) and amorphous-silicon
        (a-Si) modules that is the product of the PV module number of series
        cells ``Ns`` and the builtin voltage ``Vbi`` of the intrinsic layer.
        [V].
    method : str
        either ``'newton'`` or ``'brentq'``

    Returns
    -------
    OrderedDict or pandas.Datafrane
        ``(i_mp, v_mp, p_mp)``

    Notes
    -----
    Use this function when you only want to find the maximum power point. Use
    :func:`singlediode` when you need to find additional points on the IV
    curve. This function uses Brent's method by default because it is
    guaranteed to converge.
    """
    i_mp, v_mp, p_mp = _singlediode.bishop88_mpp(
        photocurrent, saturation_current, resistance_series,
        resistance_shunt, nNsVth, d2mutau=0, NsVbi=np.Inf,
        method=method.lower()
    )
    if isinstance(photocurrent, pd.Series):
        ivp = {'i_mp': i_mp, 'v_mp': v_mp, 'p_mp': p_mp}
        out = pd.DataFrame(ivp, index=photocurrent.index)
    else:
        out = OrderedDict()
        out['i_mp'] = i_mp
        out['v_mp'] = v_mp
        out['p_mp'] = p_mp
    return out


def v_from_i(resistance_shunt, resistance_series, nNsVth, current,
             saturation_current, photocurrent, method='lambertw'):
    '''
    Device voltage at the given device current for the single diode model.

    Uses the single diode model (SDM) as described in, e.g.,
    Jain and Kapoor 2004 [1]_.
    The solution is per Eq 3 of [1]_ except when resistance_shunt=numpy.inf,
    in which case the explict solution for voltage is used.
    Ideal device parameters are specified by resistance_shunt=np.inf and
    resistance_series=0.
    Inputs to this function can include scalars and pandas.Series, but it is
    the caller's responsibility to ensure that the arguments are all float64
    and within the proper ranges.

    Parameters
    ----------
    resistance_shunt : numeric
        Shunt resistance in ohms under desired IV curve conditions.
        Often abbreviated ``Rsh``.
        0 < resistance_shunt <= numpy.inf

    resistance_series : numeric
        Series resistance in ohms under desired IV curve conditions.
        Often abbreviated ``Rs``.
        0 <= resistance_series < numpy.inf

    nNsVth : numeric
        The product of three components. 1) The usual diode ideal factor
        (n), 2) the number of cells in series (Ns), and 3) the cell
        thermal voltage under the desired IV curve conditions (Vth). The
        thermal voltage of the cell (in volts) may be calculated as
        ``k*temp_cell/q``, where k is Boltzmann's constant (J/K),
        temp_cell is the temperature of the p-n junction in Kelvin, and
        q is the charge of an electron (coulombs).
        0 < nNsVth

    current : numeric
        The current in amperes under desired IV curve conditions.

    saturation_current : numeric
        Diode saturation current in amperes under desired IV curve
        conditions. Often abbreviated ``I_0``.
        0 < saturation_current

    photocurrent : numeric
        Light-generated current (photocurrent) in amperes under desired
        IV curve conditions. Often abbreviated ``I_L``.
        0 <= photocurrent

    method : str
        Method to use: ``'lambertw'``, ``'newton'``, or ``'brentq'``. *Note*:
        ``'brentq'`` is limited to 1st quadrant only.

    Returns
    -------
    current : np.ndarray or scalar

    References
    ----------
    .. [1] A. Jain, A. Kapoor, "Exact analytical solutions of the
       parameters of real solar cells using Lambert W-function", Solar
       Energy Materials and Solar Cells, 81 (2004) 269-277.
    '''
    if method.lower() == 'lambertw':
        return _singlediode._lambertw_v_from_i(
            resistance_shunt, resistance_series, nNsVth, current,
            saturation_current, photocurrent
        )
    else:
        # Calculate points on the IV curve using either 'newton' or 'brentq'
        # methods. Voltages are determined by first solving the single diode
        # equation for the diode voltage V_d then backing out voltage
        args = (current, photocurrent, saturation_current,
                resistance_series, resistance_shunt, nNsVth)
        V = _singlediode.bishop88_v_from_i(*args, method=method.lower())
        # find the right size and shape for returns
        size, shape = _singlediode._get_size_and_shape(args)
        if size <= 1:
            if shape is not None:
                V = np.tile(V, shape)
        if np.isnan(V).any() and size <= 1:
            V = np.repeat(V, size)
            if shape is not None:
                V = V.reshape(shape)
        return V


def i_from_v(resistance_shunt, resistance_series, nNsVth, voltage,
             saturation_current, photocurrent, method='lambertw'):
    '''
    Device current at the given device voltage for the single diode model.

    Uses the single diode model (SDM) as described in, e.g.,
     Jain and Kapoor 2004 [1]_.
    The solution is per Eq 2 of [1] except when resistance_series=0,
     in which case the explict solution for current is used.
    Ideal device parameters are specified by resistance_shunt=np.inf and
     resistance_series=0.
    Inputs to this function can include scalars and pandas.Series, but it is
     the caller's responsibility to ensure that the arguments are all float64
     and within the proper ranges.

    Parameters
    ----------
    resistance_shunt : numeric
        Shunt resistance in ohms under desired IV curve conditions.
        Often abbreviated ``Rsh``.
        0 < resistance_shunt <= numpy.inf

    resistance_series : numeric
        Series resistance in ohms under desired IV curve conditions.
        Often abbreviated ``Rs``.
        0 <= resistance_series < numpy.inf

    nNsVth : numeric
        The product of three components. 1) The usual diode ideal factor
        (n), 2) the number of cells in series (Ns), and 3) the cell
        thermal voltage under the desired IV curve conditions (Vth). The
        thermal voltage of the cell (in volts) may be calculated as
        ``k*temp_cell/q``, where k is Boltzmann's constant (J/K),
        temp_cell is the temperature of the p-n junction in Kelvin, and
        q is the charge of an electron (coulombs).
        0 < nNsVth

    voltage : numeric
        The voltage in Volts under desired IV curve conditions.

    saturation_current : numeric
        Diode saturation current in amperes under desired IV curve
        conditions. Often abbreviated ``I_0``.
        0 < saturation_current

    photocurrent : numeric
        Light-generated current (photocurrent) in amperes under desired
        IV curve conditions. Often abbreviated ``I_L``.
        0 <= photocurrent

    method : str
        Method to use: ``'lambertw'``, ``'newton'``, or ``'brentq'``. *Note*:
        ``'brentq'`` is limited to 1st quadrant only.

    Returns
    -------
    current : np.ndarray or scalar

    References
    ----------
    .. [1] A. Jain, A. Kapoor, "Exact analytical solutions of the
       parameters of real solar cells using Lambert W-function", Solar
       Energy Materials and Solar Cells, 81 (2004) 269-277.
    '''
    if method.lower() == 'lambertw':
        return _singlediode._lambertw_i_from_v(
            resistance_shunt, resistance_series, nNsVth, voltage,
            saturation_current, photocurrent
        )
    else:
        # Calculate points on the IV curve using either 'newton' or 'brentq'
        # methods. Voltages are determined by first solving the single diode
        # equation for the diode voltage V_d then backing out voltage
        args = (voltage, photocurrent, saturation_current, resistance_series,
                resistance_shunt, nNsVth)
        current = _singlediode.bishop88_i_from_v(*args, method=method.lower())
        # find the right size and shape for returns
        size, shape = _singlediode._get_size_and_shape(args)
        if size <= 1:
            if shape is not None:
                current = np.tile(current, shape)
        if np.isnan(current).any() and size <= 1:
            current = np.repeat(current, size)
            if shape is not None:
                current = current.reshape(shape)
        return current


def scale_voltage_current_power(data, voltage=1, current=1):
    """
    Scales the voltage, current, and power in data by the voltage
    and current factors.

    Parameters
    ----------
    data: DataFrame
        May contain columns `'v_mp', 'v_oc', 'i_mp' ,'i_x', 'i_xx',
        'i_sc', 'p_mp'`.
    voltage: numeric, default 1
        The amount by which to multiply the voltages.
    current: numeric, default 1
        The amount by which to multiply the currents.

    Returns
    -------
    scaled_data: DataFrame
        A scaled copy of the input data.
        `'p_mp'` is scaled by `voltage * current`.
    """

    # as written, only works with a DataFrame
    # could make it work with a dict, but it would be more verbose
    voltage_keys = ['v_mp', 'v_oc']
    current_keys = ['i_mp', 'i_x', 'i_xx', 'i_sc']
    power_keys = ['p_mp']
    voltage_df = data.filter(voltage_keys, axis=1) * voltage
    current_df = data.filter(current_keys, axis=1) * current
    power_df = data.filter(power_keys, axis=1) * voltage * current
    df = pd.concat([voltage_df, current_df, power_df], axis=1)
    df_sorted = df[data.columns]  # retain original column order
    return df_sorted


def pvwatts_dc(g_poa_effective, temp_cell, pdc0, gamma_pdc, temp_ref=25.):
    r"""
    Implements NREL's PVWatts DC power model. The PVWatts DC model [1]_ is:

    .. math::

        P_{dc} = \frac{G_{poa eff}}{1000} P_{dc0} ( 1 + \gamma_{pdc} (T_{cell} - T_{ref}))

    Note that the pdc0 is also used as a symbol in
    :py:func:`pvlib.inverter.pvwatts`. pdc0 in this function refers to the DC
    power of the modules at reference conditions. pdc0 in
    :py:func:`pvlib.inverter.pvwatts` refers to the DC power input limit of
    the inverter.

    Parameters
    ----------
    g_poa_effective: numeric
        Irradiance transmitted to the PV cells. To be
        fully consistent with PVWatts, the user must have already
        applied angle of incidence losses, but not soiling, spectral,
        etc. [W/m^2]
    temp_cell: numeric
        Cell temperature [C].
    pdc0: numeric
        Power of the modules at 1000 W/m^2 and cell reference temperature. [W]
    gamma_pdc: numeric
        The temperature coefficient of power. Typically -0.002 to
        -0.005 per degree C. [1/C]
    temp_ref: numeric, default 25.0
        Cell reference temperature. PVWatts defines it to be 25 C and
        is included here for flexibility. [C]

    Returns
    -------
    pdc: numeric
        DC power.

    References
    ----------
    .. [1] A. P. Dobos, "PVWatts Version 5 Manual"
           http://pvwatts.nrel.gov/downloads/pvwattsv5.pdf
           (2014).
    """  # noqa: E501

    pdc = (g_poa_effective * 0.001 * pdc0 *
           (1 + gamma_pdc * (temp_cell - temp_ref)))

    return pdc


def pvwatts_losses(soiling=2, shading=3, snow=0, mismatch=2, wiring=2,
                   connections=0.5, lid=1.5, nameplate_rating=1, age=0,
                   availability=3):
    r"""
    Implements NREL's PVWatts system loss model.
    The PVWatts loss model [1]_ is:

    .. math::

        L_{total}(\%) = 100 [ 1 - \Pi_i ( 1 - \frac{L_i}{100} ) ]

    All parameters must be in units of %. Parameters may be
    array-like, though all array sizes must match.

    Parameters
    ----------
    soiling: numeric, default 2
    shading: numeric, default 3
    snow: numeric, default 0
    mismatch: numeric, default 2
    wiring: numeric, default 2
    connections: numeric, default 0.5
    lid: numeric, default 1.5
        Light induced degradation
    nameplate_rating: numeric, default 1
    age: numeric, default 0
    availability: numeric, default 3

    Returns
    -------
    losses: numeric
        System losses in units of %.

    References
    ----------
    .. [1] A. P. Dobos, "PVWatts Version 5 Manual"
           http://pvwatts.nrel.gov/downloads/pvwattsv5.pdf
           (2014).
    """

    params = [soiling, shading, snow, mismatch, wiring, connections, lid,
              nameplate_rating, age, availability]

    # manually looping over params allows for numpy/pandas to handle any
    # array-like broadcasting that might be necessary.
    perf = 1
    for param in params:
        perf *= 1 - param/100

    losses = (1 - perf) * 100.

    return losses


def dc_ohms_from_percent(vmp_ref, imp_ref, dc_ohmic_percent,
                         modules_per_string=1,
                         strings=1):
    """
    Calculates the equivalent resistance of the wires from a percent
    ohmic loss at STC.

    Equivalent resistance is calculated with the function:

    .. math::
        Rw = (L_{stc} / 100) * (Varray / Iarray)

    :math:`Rw` is the equivalent resistance in ohms
    :math:`Varray` is the Vmp of the modules times modules per string
    :math:`Iarray` is the Imp of the modules times strings per array
    :math:`L_{stc}` is the input dc loss percent

    Parameters
    ----------
    vmp_ref: numeric
        Voltage at maximum power in reference conditions [V]
    imp_ref: numeric
        Current at maximum power in reference conditions [V]
    dc_ohmic_percent: numeric, default 0
        input dc loss as a percent, e.g. 1.5% loss is input as 1.5
    modules_per_string: int, default 1
        Number of modules per string in the array.
    strings: int, default 1
        Number of parallel strings in the array.

    Returns
    ----------
    Rw: numeric
        Equivalent resistance [ohm]

    References
    ----------
    .. [1] PVsyst 7 Help. "Array ohmic wiring loss".
       https://www.pvsyst.com/help/ohmic_loss.htm
    """
    vmp = modules_per_string * vmp_ref

    imp = strings * imp_ref

    Rw = (dc_ohmic_percent / 100) * (vmp / imp)

    return Rw


def dc_ohmic_losses(resistance, current):
    """
    Returns ohmic losses in units of power from the equivalent
    resistance of the wires and the operating current.

    Parameters
    ----------
    resistance: numeric
        Equivalent resistance of wires [ohm]
    current: numeric, float or array-like
        Operating current [A]

    Returns
    ----------
    loss: numeric
        Power Loss [W]

    References
    ----------
    .. [1] PVsyst 7 Help. "Array ohmic wiring loss".
       https://www.pvsyst.com/help/ohmic_loss.htm
    """
    return resistance * current * current


def combine_loss_factors(index, *losses, fill_method='ffill'):
    r"""
    Combines Series loss fractions while setting a common index.

    The separate losses are compounded using the following equation:

    .. math::

        L_{total} = 1 - [ 1 - \Pi_i ( 1 - L_i ) ]

    :math:`L_{total}` is the total loss returned
    :math:`L_i` is each individual loss factor input

    Note the losses must each be a series with a DatetimeIndex.
    All losses will be resampled to match the index parameter using
    the fill method specified (defaults to "fill forward").

    Parameters
    ----------
    index : DatetimeIndex
        The index of the returned loss factors

    *losses : Series
        One or more Series of fractions to be compounded

    fill_method : {'ffill', 'bfill', 'nearest'}, default 'ffill'
        Method to use for filling holes in reindexed DataFrame

    Returns
    -------
    Series
        Fractions resulting from the combination of each loss factor
    """
    combined_factor = 1

    for loss in losses:
        loss = loss.reindex(index, method=fill_method)
        combined_factor *= (1 - loss)

    return 1 - combined_factor<|MERGE_RESOLUTION|>--- conflicted
+++ resolved
@@ -379,7 +379,6 @@
                      for array, aoi in zip(self.arrays, aoi))
 
     @_unwrap_single_value
-<<<<<<< HEAD
     def get_cell_temperature(self, poa_global, temp_air, wind_speed, model,
                              **kwargs):
         """
@@ -445,10 +444,7 @@
         )
 
     @_unwrap_single_value
-    def calcparams_desoto(self, effective_irradiance, temp_cell, **kwargs):
-=======
     def calcparams_desoto(self, effective_irradiance, temp_cell):
->>>>>>> 04153650
         """
         Use the :py:func:`calcparams_desoto` function, the input
         parameters and ``self.module_parameters`` to calculate the
