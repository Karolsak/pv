"""
The ``pvsystem`` module contains functions for modeling the output and
performance of PV modules and inverters.
"""

from __future__ import division

from collections import OrderedDict
import os
import io
try:
    from urllib2 import urlopen
except ImportError:
    from urllib.request import urlopen

import numpy as np
import pandas as pd

from pvlib import tools
from pvlib.tools import _build_kwargs
from pvlib.location import Location
from pvlib import irradiance, atmosphere


# not sure if this belongs in the pvsystem module.
# maybe something more like core.py? It may eventually grow to
# import a lot more functionality from other modules.
class PVSystem(object):
    """
    The PVSystem class defines a standard set of PV system attributes
    and modeling functions. This class describes the collection and
    interactions of PV system components rather than an installed system
    on the ground. It is typically used in combination with
    :py:class:`~pvlib.location.Location` and
    :py:class:`~pvlib.modelchain.ModelChain`
    objects.

    See the :py:class:`LocalizedPVSystem` class for an object model that
    describes an installed PV system.

    The class supports basic system topologies consisting of:

        * `N` total modules arranged in series
          (`modules_per_string=N`, `strings_per_inverter=1`).
        * `M` total modules arranged in parallel
          (`modules_per_string=1`, `strings_per_inverter=M`).
        * `NxM` total modules arranged in `M` strings of `N` modules each
          (`modules_per_string=N`, `strings_per_inverter=M`).

    The class is complementary to the module-level functions.

    The attributes should generally be things that don't change about
    the system, such the type of module and the inverter. The instance
    methods accept arguments for things that do change, such as
    irradiance and temperature.

    Parameters
    ----------
    surface_tilt: float or array-like
        Tilt angle of the module surface.
        Up=0, horizon=90.

    surface_azimuth: float or array-like
        Azimuth angle of the module surface.
        North=0, East=90, South=180, West=270.

    albedo : None, float
        The ground albedo. If ``None``, will attempt to use
        ``surface_type`` and ``irradiance.SURFACE_ALBEDOS``
        to lookup albedo.

    surface_type : None, string
        The ground surface type. See ``irradiance.SURFACE_ALBEDOS``
        for valid values.

    module : None, string
        The model name of the modules.
        May be used to look up the module_parameters dictionary
        via some other method.

    module_parameters : None, dict or Series
        Module parameters as defined by the SAPM, CEC, or other.

    modules_per_string: int or float
        See system topology discussion above.

    strings_per_inverter: int or float
        See system topology discussion above.

    inverter : None, string
        The model name of the inverters.
        May be used to look up the inverter_parameters dictionary
        via some other method.

    inverter_parameters : None, dict or Series
        Inverter parameters as defined by the SAPM, CEC, or other.

    racking_model : None or string
        Used for cell and module temperature calculations.

    **kwargs
        Arbitrary keyword arguments.
        Included for compatibility, but not used.

    See also
    --------
    pvlib.location.Location
    pvlib.tracking.SingleAxisTracker
    pvlib.pvsystem.LocalizedPVSystem
    """

    def __init__(self,
                 surface_tilt=0, surface_azimuth=180,
                 albedo=None, surface_type=None,
                 module=None, module_parameters=None,
                 modules_per_string=1, strings_per_inverter=1,
                 inverter=None, inverter_parameters=None,
                 racking_model='open_rack_cell_glassback',
                 **kwargs):

        self.surface_tilt = surface_tilt
        self.surface_azimuth = surface_azimuth

        # could tie these together with @property
        self.surface_type = surface_type
        if albedo is None:
            self.albedo = irradiance.SURFACE_ALBEDOS.get(surface_type, 0.25)
        else:
            self.albedo = albedo

        # could tie these together with @property
        self.module = module
        self.module_parameters = module_parameters

        self.modules_per_string = modules_per_string
        self.strings_per_inverter = strings_per_inverter

        self.inverter = inverter
        self.inverter_parameters = inverter_parameters

        self.racking_model = racking_model

        # needed for tying together Location and PVSystem in LocalizedPVSystem
        super(PVSystem, self).__init__(**kwargs)

    def __repr__(self):
        return ('PVSystem with tilt:' + str(self.surface_tilt) +
                ' and azimuth: ' + str(self.surface_azimuth) +
                ' with Module: ' + str(self.module) +
                ' and Inverter: ' + str(self.inverter))

    def get_aoi(self, solar_zenith, solar_azimuth):
        """Get the angle of incidence on the system.

        Parameters
        ----------
        solar_zenith : float or Series.
            Solar zenith angle.
        solar_azimuth : float or Series.
            Solar azimuth angle.

        Returns
        -------
        aoi : Series
            The angle of incidence
        """

        aoi = irradiance.aoi(self.surface_tilt, self.surface_azimuth,
                             solar_zenith, solar_azimuth)
        return aoi

    def get_irradiance(self, solar_zenith, solar_azimuth, dni, ghi, dhi,
                       dni_extra=None, airmass=None, model='haydavies',
                       **kwargs):
        """
        Uses the :py:func:`irradiance.total_irrad` function to calculate
        the plane of array irradiance components on a tilted surface
        defined by ``self.surface_tilt``, ``self.surface_azimuth``, and
        ``self.albedo``.

        Parameters
        ----------
        solar_zenith : float or Series.
            Solar zenith angle.
        solar_azimuth : float or Series.
            Solar azimuth angle.
        dni : float or Series
            Direct Normal Irradiance
        ghi : float or Series
            Global horizontal irradiance
        dhi : float or Series
            Diffuse horizontal irradiance
        dni_extra : float or Series
            Extraterrestrial direct normal irradiance
        airmass : float or Series
            Airmass
        model : String
            Irradiance model.

        **kwargs
            Passed to :func:`irradiance.total_irrad`.

        Returns
        -------
        poa_irradiance : DataFrame
            Column names are: ``total, beam, sky, ground``.
        """

        # not needed for all models, but this is easier
        if dni_extra is None:
            dni_extra = irradiance.extraradiation(solar_zenith.index)
            dni_extra = pd.Series(dni_extra, index=solar_zenith.index)

        if airmass is None:
            airmass = atmosphere.relativeairmass(solar_zenith)

        return irradiance.total_irrad(self.surface_tilt,
                                      self.surface_azimuth,
                                      solar_zenith, solar_azimuth,
                                      dni, ghi, dhi,
                                      dni_extra=dni_extra, airmass=airmass,
                                      model=model,
                                      albedo=self.albedo,
                                      **kwargs)

    def ashraeiam(self, aoi):
        """
        Determine the incidence angle modifier using
        ``self.module_parameters['b']``, ``aoi``,
        and the :py:func:`ashraeiam` function.

        Uses default arguments if keys not in module_parameters.

        Parameters
        ----------
        aoi : numeric
            The angle of incidence in degrees.

        Returns
        -------
        modifier : numeric
            The AOI modifier.
        """
        kwargs = _build_kwargs(['b'], self.module_parameters)

        return ashraeiam(aoi, **kwargs)

    def physicaliam(self, aoi):
        """
        Determine the incidence angle modifier using ``aoi``,
        ``self.module_parameters['K']``,
        ``self.module_parameters['L']``,
        ``self.module_parameters['n']``,
        and the
        :py:func:`physicaliam` function.

        Uses default arguments if keys not in module_parameters.

        Parameters
        ----------
        aoi : numeric
            The angle of incidence in degrees.

        Returns
        -------
        modifier : numeric
            The AOI modifier.
        """
        kwargs = _build_kwargs(['K', 'L', 'n'], self.module_parameters)

        return physicaliam(aoi, **kwargs)

    def calcparams_desoto(self, poa_global, temp_cell, **kwargs):
        """
        Use the :py:func:`calcparams_desoto` function, the input
        parameters and ``self.module_parameters`` to calculate the
        module currents and resistances.

        Parameters
        ----------
        poa_global : float or Series
            The irradiance (in W/m^2) absorbed by the module.

        temp_cell : float or Series
            The average cell temperature of cells within a module in C.

        **kwargs
            See pvsystem.calcparams_desoto for details

        Returns
        -------
        See pvsystem.calcparams_desoto for details
        """
        return calcparams_desoto(poa_global, temp_cell,
                                 self.module_parameters['alpha_sc'],
                                 self.module_parameters,
                                 self.module_parameters['EgRef'],
                                 self.module_parameters['dEgdT'], **kwargs)

    def sapm(self, effective_irradiance, temp_cell, **kwargs):
        """
        Use the :py:func:`sapm` function, the input parameters,
        and ``self.module_parameters`` to calculate
        Voc, Isc, Ix, Ixx, Vmp/Imp.

        Parameters
        ----------
        poa_direct : Series
            The direct irradiance incident upon the module (W/m^2).

        poa_diffuse : Series
            The diffuse irradiance incident on module.

        temp_cell : Series
            The cell temperature (degrees C).

        airmass_absolute : Series
            Absolute airmass.

        aoi : Series
            Angle of incidence (degrees).

        **kwargs
            See pvsystem.sapm for details

        Returns
        -------
        See pvsystem.sapm for details
        """
        return sapm(effective_irradiance, temp_cell, self.module_parameters)

    def sapm_celltemp(self, irrad, wind, temp):
        """Uses :py:func:`sapm_celltemp` to calculate module and cell
        temperatures based on ``self.racking_model`` and
        the input parameters.

        Parameters
        ----------
        See pvsystem.sapm_celltemp for details

        Returns
        -------
        See pvsystem.sapm_celltemp for details
        """
        return sapm_celltemp(irrad, wind, temp, self.racking_model)

    def sapm_spectral_loss(self, airmass_absolute):
        """
        Use the :py:func:`sapm_spectral_loss` function, the input
        parameters, and ``self.module_parameters`` to calculate F1.

        Parameters
        ----------
        airmass_absolute : numeric
            Absolute airmass.

        Returns
        -------
        F1 : numeric
            The SAPM spectral loss coefficient.
        """
        return sapm_spectral_loss(airmass_absolute, self.module_parameters)

    def sapm_aoi_loss(self, aoi):
        """
        Use the :py:func:`sapm_aoi_loss` function, the input parameters,
        and ``self.module_parameters`` to calculate F2.

        Parameters
        ----------
        aoi : numeric
            Angle of incidence in degrees.

        Returns
        -------
        F2 : numeric
            The SAPM angle of incidence loss coefficient.
        """
        return sapm_aoi_loss(aoi, self.module_parameters)

    def sapm_effective_irradiance(self, poa_direct, poa_diffuse,
                                  airmass_absolute, aoi,
                                  reference_irradiance=1000):
        """
        Use the :py:func:`sapm_effective_irradiance` function, the input
        parameters, and ``self.module_parameters`` to calculate
        effective irradiance.

        Parameters
        ----------
        poa_direct : numeric
            The direct irradiance incident upon the module.

        poa_diffuse : numeric
            The diffuse irradiance incident on module.

        airmass_absolute : numeric
            Absolute airmass.

        aoi : numeric
            Angle of incidence in degrees.

        reference_irradiance : numeric
            Reference irradiance by which to divide the input irradiance.

        Returns
        -------
        effective_irradiance : numeric
            The SAPM effective irradiance.
        """
        return sapm_effective_irradiance(
            poa_direct, poa_diffuse, airmass_absolute, aoi,
            self.module_parameters, reference_irradiance=reference_irradiance)

    def singlediode(self, photocurrent, saturation_current,
                    resistance_series, resistance_shunt, nNsVth,
                    ivcurve_pnts=None):
        """Wrapper around the :py:func:`singlediode` function.

        Parameters
        ----------
        See pvsystem.singlediode for details

        Returns
        -------
        See pvsystem.singlediode for details
        """
        return singlediode(photocurrent, saturation_current,
                           resistance_series, resistance_shunt, nNsVth,
                           ivcurve_pnts=ivcurve_pnts)

    def i_from_v(self, resistance_shunt, resistance_series, nNsVth, voltage,
                 saturation_current, photocurrent):
        """Wrapper around the :py:func:`i_from_v` function.

        Parameters
        ----------
        See pvsystem.i_from_v for details

        Returns
        -------
        See pvsystem.i_from_v for details
        """
        return i_from_v(resistance_shunt, resistance_series, nNsVth, voltage,
                        saturation_current, photocurrent)

    # inverter now specified by self.inverter_parameters
    def snlinverter(self, v_dc, p_dc):
        """Uses :func:`snlinverter` to calculate AC power based on
        ``self.inverter_parameters`` and the input parameters.

        Parameters
        ----------
        See pvsystem.snlinverter for details

        Returns
        -------
        See pvsystem.snlinverter for details
        """
        return snlinverter(v_dc, p_dc, self.inverter_parameters)

    def scale_voltage_current_power(self, data):
        """
        Scales the voltage, current, and power of the DataFrames
        returned by :py:func:`singlediode` and :py:func:`sapm`
        by `self.modules_per_string` and `self.strings_per_inverter`.

        Parameters
        ----------
        data: DataFrame
            Must contain columns `'v_mp', 'v_oc', 'i_mp' ,'i_x', 'i_xx',
            'i_sc', 'p_mp'`.

        Returns
        -------
        scaled_data: DataFrame
            A scaled copy of the input data.
        """

        return scale_voltage_current_power(data,
                                           voltage=self.modules_per_string,
                                           current=self.strings_per_inverter)

    def pvwatts_dc(self, g_poa_effective, temp_cell):
        """
        Calcuates DC power according to the PVWatts model using
        :py:func:`pvwatts_dc`, `self.module_parameters['pdc0']`, and
        `self.module_parameters['gamma_pdc']`.

        See :py:func:`pvwatts_dc` for details.
        """
        return pvwatts_dc(g_poa_effective, temp_cell,
                          self.module_parameters['pdc0'],
                          self.module_parameters['gamma_pdc'])

    def pvwatts_losses(self, **kwargs):
        """
        Calculates DC power losses according the PVwatts model using
        :py:func:`pvwatts_losses`. No attributes are used in this
        calculation, but all keyword arguments will be passed to the
        function.

        See :py:func:`pvwatts_losses` for details.
        """
        return pvwatts_losses(**kwargs)

    def pvwatts_ac(self, pdc):
        """
        Calculates AC power according to the PVWatts model using
        :py:func:`pvwatts_ac`, `self.module_parameters['pdc0']`, and
        `eta_inv_nom=self.inverter_parameters['eta_inv_nom']`.

        See :py:func:`pvwatts_ac` for details.
        """
        return pvwatts_ac(pdc, self.module_parameters['pdc0'],
                          eta_inv_nom=self.inverter_parameters['eta_inv_nom'])

    def localize(self, location=None, latitude=None, longitude=None,
                 **kwargs):
        """Creates a LocalizedPVSystem object using this object
        and location data. Must supply either location object or
        latitude, longitude, and any location kwargs

        Parameters
        ----------
        location : None or Location
        latitude : None or float
        longitude : None or float
        **kwargs : see Location

        Returns
        -------
        localized_system : LocalizedPVSystem
        """

        if location is None:
            location = Location(latitude, longitude, **kwargs)

        return LocalizedPVSystem(pvsystem=self, location=location)


class LocalizedPVSystem(PVSystem, Location):
    """
    The LocalizedPVSystem class defines a standard set of installed PV
    system attributes and modeling functions. This class combines the
    attributes and methods of the PVSystem and Location classes.

    See the :py:class:`PVSystem` class for an object model that
    describes an unlocalized PV system.
    """
    def __init__(self, pvsystem=None, location=None, **kwargs):

        # get and combine attributes from the pvsystem and/or location
        # with the rest of the kwargs

        if pvsystem is not None:
            pv_dict = pvsystem.__dict__
        else:
            pv_dict = {}

        if location is not None:
            loc_dict = location.__dict__
        else:
            loc_dict = {}

        new_kwargs = dict(list(pv_dict.items()) +
                          list(loc_dict.items()) +
                          list(kwargs.items()))

        super(LocalizedPVSystem, self).__init__(**new_kwargs)

    def __repr__(self):
        return ('LocalizedPVSystem with tilt:' + str(self.surface_tilt) +
                ' and azimuth: ' + str(self.surface_azimuth) +
                ' with Module: ' + str(self.module) +
                ' and Inverter: ' + str(self.inverter) +
                ' at Latitude: ' + str(self.latitude) +
                ' and Longitude: ' + str(self.longitude))


def systemdef(meta, surface_tilt, surface_azimuth, albedo, modules_per_string,
              strings_per_inverter):
    '''
    Generates a dict of system parameters used throughout a simulation.

    Parameters
    ----------

    meta : dict
        meta dict either generated from a TMY file using readtmy2 or
        readtmy3, or a dict containing at least the following fields:

            ===============   ======  ====================
            meta field        format  description
            ===============   ======  ====================
            meta.altitude     Float   site elevation
            meta.latitude     Float   site latitude
            meta.longitude    Float   site longitude
            meta.Name         String  site name
            meta.State        String  state
            meta.TZ           Float   timezone
            ===============   ======  ====================

    surface_tilt : float or Series
        Surface tilt angles in decimal degrees.
        The tilt angle is defined as degrees from horizontal
        (e.g. surface facing up = 0, surface facing horizon = 90)

    surface_azimuth : float or Series
        Surface azimuth angles in decimal degrees.
        The azimuth convention is defined
        as degrees east of north
        (North=0, South=180, East=90, West=270).

    albedo : float or Series
        Ground reflectance, typically 0.1-0.4 for surfaces on Earth
        (land), may increase over snow, ice, etc. May also be known as
        the reflection coefficient. Must be >=0 and <=1.

    modules_per_string : int
        Number of modules connected in series in a string.

    strings_per_inverter : int
        Number of strings connected in parallel.

    Returns
    -------
    Result : dict

        A dict with the following fields.

            * 'surface_tilt'
            * 'surface_azimuth'
            * 'albedo'
            * 'modules_per_string'
            * 'strings_per_inverter'
            * 'latitude'
            * 'longitude'
            * 'tz'
            * 'name'
            * 'altitude'

    See also
    --------
    pvlib.tmy.readtmy3
    pvlib.tmy.readtmy2
    '''

    try:
        name = meta['Name']
    except KeyError:
        name = meta['City']

    system = {'surface_tilt': surface_tilt,
              'surface_azimuth': surface_azimuth,
              'albedo': albedo,
              'modules_per_string': modules_per_string,
              'strings_per_inverter': strings_per_inverter,
              'latitude': meta['latitude'],
              'longitude': meta['longitude'],
              'tz': meta['TZ'],
              'name': name,
              'altitude': meta['altitude']}

    return system


def ashraeiam(aoi, b=0.05):
    '''
    Determine the incidence angle modifier using the ASHRAE transmission
    model.

    ashraeiam calculates the incidence angle modifier as developed in
    [1], and adopted by ASHRAE (American Society of Heating,
    Refrigeration, and Air Conditioning Engineers) [2]. The model has
    been used by model programs such as PVSyst [3].

    Note: For incident angles near 90 degrees, this model has a
    discontinuity which has been addressed in this function.

    Parameters
    ----------
    aoi : numeric
        The angle of incidence between the module normal vector and the
        sun-beam vector in degrees.

    b : float
        A parameter to adjust the modifier as a function of angle of
        incidence. Typical values are on the order of 0.05 [3].

    Returns
    -------
    IAM : numeric
        The incident angle modifier calculated as 1-b*(sec(aoi)-1) as
        described in [2,3].

        Returns nan for all abs(aoi) >= 90 and for all IAM values that
        would be less than 0.

    References
    ----------
    [1] Souka A.F., Safwat H.H., "Determination of the optimum
    orientations for the double exposure flat-plate collector and its
    reflections". Solar Energy vol .10, pp 170-174. 1966.

    [2] ASHRAE standard 93-77

    [3] PVsyst Contextual Help.
    http://files.pvsyst.com/help/index.html?iam_loss.htm retrieved on
    September 10, 2012

    See Also
    --------
    irradiance.aoi
    physicaliam
    '''

    iam = 1 - b*((1/np.cos(np.radians(aoi)) - 1))

    iam = np.where(np.abs(aoi) >= 90, np.nan, iam)
    iam = np.maximum(0, iam)

    if isinstance(iam, pd.Series):
        iam = pd.Series(iam, index=aoi.index)

    return iam


def physicaliam(aoi, n=1.526, K=4., L=0.002):
    '''
    Determine the incidence angle modifier using refractive index,
    glazing thickness, and extinction coefficient

    physicaliam calculates the incidence angle modifier as described in
    De Soto et al. "Improvement and validation of a model for
    photovoltaic array performance", section 3. The calculation is based
    upon a physical model of absorbtion and transmission through a
    cover. Required information includes, incident angle, cover
    extinction coefficient, cover thickness

    Note: The authors of this function believe that eqn. 14 in [1] is
    incorrect. This function uses the following equation in its place:
    theta_r = arcsin(1/n * sin(theta))

    Parameters
    ----------
    aoi : numeric
        The angle of incidence between the module normal vector and the
        sun-beam vector in degrees.

    n : numeric
        The effective index of refraction (unitless). Reference [1]
        indicates that a value of 1.526 is acceptable for glass. n must
        be a numeric scalar or vector with all values >=0. If n is a
        vector, it must be the same size as all other input vectors.

    K : numeric
        The glazing extinction coefficient in units of 1/meters.
        Reference [1] indicates that a value of  4 is reasonable for
        "water white" glass. K must be a numeric scalar or vector with
        all values >=0. If K is a vector, it must be the same size as
        all other input vectors.

    L : numeric
        The glazing thickness in units of meters. Reference [1]
        indicates that 0.002 meters (2 mm) is reasonable for most
        glass-covered PV panels. L must be a numeric scalar or vector
        with all values >=0. If L is a vector, it must be the same size
        as all other input vectors.

    Returns
    -------
    IAM : numeric
        The incident angle modifier as specified in eqns. 14-16 of [1].
        IAM is a column vector with the same number of elements as the
        largest input vector.

        Theta must be a numeric scalar or vector. For any values of
        theta where abs(aoi)>90, IAM is set to 0. For any values of aoi
        where -90 < aoi < 0, theta is set to abs(aoi) and evaluated.

    References
    ----------
    [1] W. De Soto et al., "Improvement and validation of a model for
    photovoltaic array performance", Solar Energy, vol 80, pp. 78-88,
    2006.

    [2] Duffie, John A. & Beckman, William A.. (2006). Solar Engineering
    of Thermal Processes, third edition. [Books24x7 version] Available
    from http://common.books24x7.com/toc.aspx?bookid=17160.

    See Also
    --------
    getaoi
    ephemeris
    spa
    ashraeiam
    '''
    thetar_deg = tools.asind(1.0 / n*(tools.sind(aoi)))

    tau = (np.exp(- 1.0 * (K*L / tools.cosd(thetar_deg))) *
           ((1 - 0.5*((((tools.sind(thetar_deg - aoi)) ** 2) /
            ((tools.sind(thetar_deg + aoi)) ** 2) +
            ((tools.tand(thetar_deg - aoi)) ** 2) /
            ((tools.tand(thetar_deg + aoi)) ** 2))))))

    zeroang = 1e-06

    thetar_deg0 = tools.asind(1.0 / n*(tools.sind(zeroang)))

    tau0 = (np.exp(- 1.0 * (K*L / tools.cosd(thetar_deg0))) *
            ((1 - 0.5*((((tools.sind(thetar_deg0 - zeroang)) ** 2) /
             ((tools.sind(thetar_deg0 + zeroang)) ** 2) +
             ((tools.tand(thetar_deg0 - zeroang)) ** 2) /
             ((tools.tand(thetar_deg0 + zeroang)) ** 2))))))

    iam = tau / tau0

    iam = np.where((np.abs(aoi) >= 90) | (iam < 0), np.nan, iam)

    if isinstance(aoi, pd.Series):
        iam = pd.Series(iam, index=aoi.index)

    return iam


def calcparams_desoto(poa_global, temp_cell, alpha_isc, module_parameters,
                      EgRef, dEgdT, M=1, irrad_ref=1000, temp_ref=25):
    '''
    Applies the temperature and irradiance corrections to inputs for
    singlediode.

    Applies the temperature and irradiance corrections to the IL, I0,
    Rs, Rsh, and a parameters at reference conditions (IL_ref, I0_ref,
    etc.) according to the De Soto et. al description given in [1]. The
    results of this correction procedure may be used in a single diode
    model to determine IV curves at irradiance = S, cell temperature =
    Tcell.

    Parameters
    ----------
    poa_global : numeric
        The irradiance (in W/m^2) absorbed by the module.

    temp_cell : numeric
        The average cell temperature of cells within a module in C.

    alpha_isc : float
        The short-circuit current temperature coefficient of the
        module in units of 1/C.

    module_parameters : dict
        Parameters describing PV module performance at reference
        conditions according to DeSoto's paper. Parameters may be
        generated or found by lookup. For ease of use,
        retrieve_sam can automatically generate a dict based on the
        most recent SAM CEC module
        database. The module_parameters dict must contain the
        following 5 fields:

            * a_ref - modified diode ideality factor parameter at
              reference conditions (units of eV), a_ref can be calculated
              from the usual diode ideality factor (n),
              number of cells in series (Ns),
              and cell temperature (Tcell) per equation (2) in [1].
            * I_L_ref - Light-generated current (or photocurrent)
              in amperes at reference conditions. This value is referred to
              as Iph in some literature.
            * I_o_ref - diode reverse saturation current in amperes,
              under reference conditions.
            * R_sh_ref - shunt resistance under reference conditions (ohms).
            * R_s - series resistance under reference conditions (ohms).

    EgRef : float
        The energy bandgap at reference temperature (in eV).
        1.121 eV for silicon. EgRef must be >0.

    dEgdT : float
        The temperature dependence of the energy bandgap at SRC (in
        1/C). May be either a scalar value (e.g. -0.0002677 as in [1])
        or a DataFrame of dEgdT values corresponding to each input
        condition (this may be useful if dEgdT is a function of
        temperature).

    M : numeric (optional, default=1)
        An optional airmass modifier, if omitted, M is given a value of
        1, which assumes absolute (pressure corrected) airmass = 1.5. In
        this code, M is equal to M/Mref as described in [1] (i.e. Mref
        is assumed to be 1). Source [1] suggests that an appropriate
        value for M as a function absolute airmass (AMa) may be:

        >>> M = np.polyval([-0.000126, 0.002816, -0.024459, 0.086257, 0.918093],
        ...                AMa) # doctest: +SKIP

        M may be a Series.

    irrad_ref : float (optional, default=1000)
        Reference irradiance in W/m^2.

    temp_ref : float (optional, default=25)
        Reference cell temperature in C.

    Returns
    -------
    Tuple of the following results:

    photocurrent : numeric
        Light-generated current in amperes at irradiance=S and
        cell temperature=Tcell.

    saturation_current : numeric
        Diode saturation curent in amperes at irradiance
        S and cell temperature Tcell.

    resistance_series : float
        Series resistance in ohms at irradiance S and cell temperature
        Tcell.

    resistance_shunt : numeric
        Shunt resistance in ohms at irradiance S and cell temperature
        Tcell.

    nNsVth : numeric
        Modified diode ideality factor at irradiance S and cell
        temperature Tcell. Note that in source [1] nNsVth = a (equation
        2). nNsVth is the product of the usual diode ideality factor
        (n), the number of series-connected cells in the module (Ns),
        and the thermal voltage of a cell in the module (Vth) at a cell
        temperature of Tcell.

    References
    ----------
    [1] W. De Soto et al., "Improvement and validation of a model for
    photovoltaic array performance", Solar Energy, vol 80, pp. 78-88,
    2006.

    [2] System Advisor Model web page. https://sam.nrel.gov.

    [3] A. Dobos, "An Improved Coefficient Calculator for the California
    Energy Commission 6 Parameter Photovoltaic Module Model", Journal of
    Solar Energy Engineering, vol 134, 2012.

    [4] O. Madelung, "Semiconductors: Data Handbook, 3rd ed." ISBN
    3-540-40488-0

    See Also
    --------
    sapm
    sapm_celltemp
    singlediode
    retrieve_sam

    Notes
    -----
    If the reference parameters in the ModuleParameters struct are read
    from a database or library of parameters (e.g. System Advisor
    Model), it is important to use the same EgRef and dEgdT values that
    were used to generate the reference parameters, regardless of the
    actual bandgap characteristics of the semiconductor. For example, in
    the case of the System Advisor Model library, created as described
    in [3], EgRef and dEgdT for all modules were 1.121 and -0.0002677,
    respectively.

    This table of reference bandgap energies (EgRef), bandgap energy
    temperature dependence (dEgdT), and "typical" airmass response (M)
    is provided purely as reference to those who may generate their own
    reference module parameters (a_ref, IL_ref, I0_ref, etc.) based upon
    the various PV semiconductors. Again, we stress the importance of
    using identical EgRef and dEgdT when generation reference parameters
    and modifying the reference parameters (for irradiance, temperature,
    and airmass) per DeSoto's equations.

     Silicon (Si):
         * EgRef = 1.121
         * dEgdT = -0.0002677

         >>> M = np.polyval([-1.26E-4, 2.816E-3, -0.024459, 0.086257, 0.918093],
         ...                AMa) # doctest: +SKIP

         Source: [1]

     Cadmium Telluride (CdTe):
         * EgRef = 1.475
         * dEgdT = -0.0003

         >>> M = np.polyval([-2.46E-5, 9.607E-4, -0.0134, 0.0716, 0.9196],
         ...                AMa) # doctest: +SKIP

         Source: [4]

     Copper Indium diSelenide (CIS):
         * EgRef = 1.010
         * dEgdT = -0.00011

         >>> M = np.polyval([-3.74E-5, 0.00125, -0.01462, 0.0718, 0.9210],
         ...                AMa) # doctest: +SKIP

         Source: [4]

     Copper Indium Gallium diSelenide (CIGS):
         * EgRef = 1.15
         * dEgdT = ????

         >>> M = np.polyval([-9.07E-5, 0.0022, -0.0202, 0.0652, 0.9417],
         ...                AMa) # doctest: +SKIP

         Source: Wikipedia

     Gallium Arsenide (GaAs):
         * EgRef = 1.424
         * dEgdT = -0.000433
         * M = unknown

         Source: [4]
    '''

    M = np.maximum(M, 0)
    a_ref = module_parameters['a_ref']
    IL_ref = module_parameters['I_L_ref']
    I0_ref = module_parameters['I_o_ref']
    Rsh_ref = module_parameters['R_sh_ref']
    Rs_ref = module_parameters['R_s']

    k = 8.617332478e-05
    Tref_K = temp_ref + 273.15
    Tcell_K = temp_cell + 273.15

    E_g = EgRef * (1 + dEgdT*(Tcell_K - Tref_K))

    nNsVth = a_ref * (Tcell_K / Tref_K)

    IL = (poa_global/irrad_ref) * M * (IL_ref + alpha_isc * (Tcell_K - Tref_K))
    I0 = (I0_ref * ((Tcell_K / Tref_K) ** 3) *
          (np.exp(EgRef / (k*(Tref_K)) - (E_g / (k*(Tcell_K))))))
    Rsh = Rsh_ref * (irrad_ref / poa_global)
    Rs = Rs_ref

    return IL, I0, Rs, Rsh, nNsVth


def retrieve_sam(name=None, path=None):
    '''
    Retrieve latest module and inverter info from a local file or the
    SAM website.

    This function will retrieve either:

        * CEC module database
        * Sandia Module database
        * CEC Inverter database

    and return it as a pandas DataFrame.

    Parameters
    ----------
    name : None or string
        Name can be one of:

        * 'CECMod' - returns the CEC module database
        * 'CECInverter' - returns the CEC Inverter database
        * 'SandiaInverter' - returns the CEC Inverter database
          (CEC is only current inverter db available; tag kept for
          backwards compatibility)
        * 'SandiaMod' - returns the Sandia Module database

    path : None or string
        Path to the SAM file. May also be a URL.

    If both name and path are None, a dialogue will open allowing the
    user to select a file.

    Returns
    -------
    samfile : DataFrame
        A DataFrame containing all the elements of the desired database.
        Each column represents a module or inverter, and a specific
        dataset can be retrieved by the command

    Notes
    -----
    Files available at https://sam.nrel.gov/sites/default/files/

    Examples
    --------

    >>> from pvlib import pvsystem
    >>> invdb = pvsystem.retrieve_sam('CECInverter')
    >>> inverter = invdb.AE_Solar_Energy__AE6_0__277V__277V__CEC_2012_
    >>> inverter
    Vac           277.000000
    Paco         6000.000000
    Pdco         6165.670000
    Vdco          361.123000
    Pso            36.792300
    C0             -0.000002
    C1             -0.000047
    C2             -0.001861
    C3              0.000721
    Pnt             0.070000
    Vdcmax        600.000000
    Idcmax         32.000000
    Mppt_low      200.000000
    Mppt_high     500.000000
    Name: AE_Solar_Energy__AE6_0__277V__277V__CEC_2012_, dtype: float64
    '''

    pvlib_path = os.path.dirname(os.path.abspath(__file__))
    filepath = os.path.join(pvlib_path, 'data', 'LinkeTurbidities.mat')

    if name is not None:
        name = name.lower()
        data_path = os.path.join(
            os.path.dirname(os.path.abspath(__file__)), 'data')
        if name == 'cecmod':
            csvdata = os.path.join(
                data_path, 'sam-library-cec-modules-2015-6-30.csv')
        elif name == 'sandiamod':
            csvdata = os.path.join(
                data_path, 'sam-library-sandia-modules-2015-6-30.csv')
        elif name in ['cecinverter', 'sandiainverter']:
            # Allowing either, to provide for old code,
            # while aligning with current expectations
            csvdata = os.path.join(
                data_path, 'sam-library-cec-inverters-2015-6-30.csv')
        else:
            raise ValueError('invalid name {}'.format(name))
    elif path is not None:
        if path.startswith('http'):
            response = urlopen(path)
            csvdata = io.StringIO(response.read().decode(errors='ignore'))
        else:
            csvdata = path
    elif name is None and path is None:
        try:
            # python 2
            import Tkinter as tkinter
            from tkFileDialog import askopenfilename
        except ImportError:
            # python 3
            import tkinter
            from tkinter.filedialog import askopenfilename

        tkinter.Tk().withdraw()
        csvdata = askopenfilename()

    return _parse_raw_sam_df(csvdata)


def _parse_raw_sam_df(csvdata):
    df = pd.read_csv(csvdata, index_col=0, skiprows=[1, 2])
    colnames = df.columns.values.tolist()
    parsedcolnames = []
    for cn in colnames:
        parsedcolnames.append(cn.replace(' ', '_'))

    df.columns = parsedcolnames

    parsedindex = []
    for index in df.index:
        parsedindex.append(index.replace(' ', '_').replace('-', '_')
                                .replace('.', '_').replace('(', '_')
                                .replace(')', '_').replace('[', '_')
                                .replace(']', '_').replace(':', '_')
                                .replace('+', '_').replace('/', '_')
                                .replace('"', '_').replace(',', '_'))

    df.index = parsedindex
    df = df.transpose()

    return df


def sapm(effective_irradiance, temp_cell, module):
    '''
    The Sandia PV Array Performance Model (SAPM) generates 5 points on a
    PV module's I-V curve (Voc, Isc, Ix, Ixx, Vmp/Imp) according to
    SAND2004-3535. Assumes a reference cell temperature of 25 C.

    Parameters
    ----------
    effective_irradiance : numeric
        Effective irradiance (suns).

    temp_cell : numeric
        The cell temperature (degrees C).

    module : dict-like
        A dict, Series, or DataFrame defining the SAPM performance
        parameters. See the notes section for more details.

    Returns
    -------
    A DataFrame with the columns:

        * i_sc : Short-circuit current (A)
        * I_mp : Current at the maximum-power point (A)
        * v_oc : Open-circuit voltage (V)
        * v_mp : Voltage at maximum-power point (V)
        * p_mp : Power at maximum-power point (W)
        * i_x : Current at module V = 0.5Voc, defines 4th point on I-V
          curve for modeling curve shape
        * i_xx : Current at module V = 0.5(Voc+Vmp), defines 5th point on
          I-V curve for modeling curve shape

    Notes
    -----
    The coefficients from SAPM which are required in ``module`` are
    listed in the following table.

    The modules in the Sandia module database contain these
    coefficients, but the modules in the CEC module database do not.
    Both databases can be accessed using :py:func:`retrieve_sam`.

    ================   ========================================================
    Key                Description
    ================   ========================================================
    A0-A4              The airmass coefficients used in calculating
                       effective irradiance
    B0-B5              The angle of incidence coefficients used in calculating
                       effective irradiance
    C0-C7              The empirically determined coefficients relating
                       Imp, Vmp, Ix, and Ixx to effective irradiance
    Isco               Short circuit current at reference condition (amps)
    Impo               Maximum power current at reference condition (amps)
    Aisc               Short circuit current temperature coefficient at
                       reference condition (1/C)
    Aimp               Maximum power current temperature coefficient at
                       reference condition (1/C)
    Bvoco              Open circuit voltage temperature coefficient at
                       reference condition (V/C)
    Mbvoc              Coefficient providing the irradiance dependence for the
                       BetaVoc temperature coefficient at reference irradiance
                       (V/C)
    Bvmpo              Maximum power voltage temperature coefficient at
                       reference condition
    Mbvmp              Coefficient providing the irradiance dependence for the
                       BetaVmp temperature coefficient at reference irradiance
                       (V/C)
    N                  Empirically determined "diode factor" (dimensionless)
    Cells_in_Series    Number of cells in series in a module's cell string(s)
    IXO                Ix at reference conditions
    IXXO               Ixx at reference conditions
    FD                 Fraction of diffuse irradiance used by module
    ================   ========================================================

    References
    ----------
    [1] King, D. et al, 2004, "Sandia Photovoltaic Array Performance
    Model", SAND Report 3535, Sandia National Laboratories, Albuquerque,
    NM.

    See Also
    --------
    retrieve_sam
    sapm_celltemp
    '''

    T0 = 25
    q = 1.60218e-19  # Elementary charge in units of coulombs
    kb = 1.38066e-23  # Boltzmann's constant in units of J/K
    E0 = 1000

    Ee = effective_irradiance

    Bvmpo = module['Bvmpo'] + module['Mbvmp']*(1 - Ee)
    Bvoco = module['Bvoco'] + module['Mbvoc']*(1 - Ee)
    delta = module['N'] * kb * (temp_cell + 273.15) / q

    out = OrderedDict()

    out['i_sc'] = (
        module['Isco'] * Ee * (1 + module['Aisc']*(temp_cell - T0)))

    out['i_mp'] = (
        module['Impo'] * (module['C0']*Ee + module['C1']*(Ee**2)) *
        (1 + module['Aimp']*(temp_cell - T0)))

    out['v_oc'] = np.maximum(0, (
        module['Voco'] + module['Cells_in_Series']*delta*np.log(Ee) +
        Bvoco*(temp_cell - T0)))

    out['v_mp'] = np.maximum(0, (
        module['Vmpo'] +
        module['C2']*module['Cells_in_Series']*delta*np.log(Ee) +
        module['C3']*module['Cells_in_Series']*((delta*np.log(Ee)) ** 2) +
        Bvmpo*(temp_cell - T0)))

    out['p_mp'] = out['i_mp'] * out['v_mp']

    out['i_x'] = (
        module['IXO'] * (module['C4']*Ee + module['C5']*(Ee**2)) *
        (1 + module['Aisc']*(temp_cell - T0)))

    # the Ixx calculation in King 2004 has a typo (mixes up Aisc and Aimp)
    out['i_xx'] = (
        module['IXXO'] * (module['C6']*Ee + module['C7']*(Ee**2)) *
        (1 + module['Aisc']*(temp_cell - T0)))

    if isinstance(out['i_sc'], pd.Series):
        out = pd.DataFrame(out)

    return out


def sapm_celltemp(poa_global, wind_speed, temp_air,
                  model='open_rack_cell_glassback'):
    '''
    Estimate cell and module temperatures per the Sandia PV Array
    Performance Model (SAPM, SAND2004-3535), from the incident
    irradiance, wind speed, ambient temperature, and SAPM module
    parameters.

    Parameters
    ----------
    poa_global : float or Series
        Total incident irradiance in W/m^2.

    wind_speed : float or Series
        Wind speed in m/s at a height of 10 meters.

    temp_air : float or Series
        Ambient dry bulb temperature in degrees C.

    model : string, list, or dict
        Model to be used.

        If string, can be:

            * 'open_rack_cell_glassback' (default)
            * 'roof_mount_cell_glassback'
            * 'open_rack_cell_polymerback'
            * 'insulated_back_polymerback'
            * 'open_rack_polymer_thinfilm_steel'
            * '22x_concentrator_tracker'

        If dict, supply the following parameters
        (if list, in the following order):

            * a : float
                SAPM module parameter for establishing the upper
                limit for module temperature at low wind speeds and
                high solar irradiance.

            * b : float
                SAPM module parameter for establishing the rate at
                which the module temperature drops as wind speed increases
                (see SAPM eqn. 11).

            * deltaT : float
                SAPM module parameter giving the temperature difference
                between the cell and module back surface at the
                reference irradiance, E0.

    Returns
    --------
    DataFrame with columns 'temp_cell' and 'temp_module'.
    Values in degrees C.

    References
    ----------
    [1] King, D. et al, 2004, "Sandia Photovoltaic Array Performance
    Model", SAND Report 3535, Sandia National Laboratories, Albuquerque,
    NM.

    See Also
    --------
    sapm
    '''

    temp_models = {'open_rack_cell_glassback': [-3.47, -.0594, 3],
                   'roof_mount_cell_glassback': [-2.98, -.0471, 1],
                   'open_rack_cell_polymerback': [-3.56, -.0750, 3],
                   'insulated_back_polymerback': [-2.81, -.0455, 0],
                   'open_rack_polymer_thinfilm_steel': [-3.58, -.113, 3],
                   '22x_concentrator_tracker': [-3.23, -.130, 13]
                   }

    if isinstance(model, str):
        model = temp_models[model.lower()]
    elif isinstance(model, list):
        model = model
    elif isinstance(model, (dict, pd.Series)):
        model = [model['a'], model['b'], model['deltaT']]

    a = model[0]
    b = model[1]
    deltaT = model[2]

    E0 = 1000.  # Reference irradiance

    temp_module = pd.Series(poa_global*np.exp(a + b*wind_speed) + temp_air)

    temp_cell = temp_module + (poa_global / E0)*(deltaT)

    return pd.DataFrame({'temp_cell': temp_cell, 'temp_module': temp_module})


def sapm_spectral_loss(airmass_absolute, module):
    """
    Calculates the SAPM spectral loss coefficient, F1.

    Parameters
    ----------
    airmass_absolute : numeric
        Absolute airmass

    module : dict-like
        A dict, Series, or DataFrame defining the SAPM performance
        parameters. See the :py:func:`sapm` notes section for more
        details.

    Returns
    -------
    F1 : numeric
        The SAPM spectral loss coefficient.

    Notes
    -----
    nan airmass values will result in 0 output.
    """

    am_coeff = [module['A4'], module['A3'], module['A2'], module['A1'],
                module['A0']]

    spectral_loss = np.maximum(0, np.polyval(am_coeff, airmass_absolute))

    spectral_loss = np.where(np.isnan(spectral_loss), 0, spectral_loss)

    if isinstance(airmass_absolute, pd.Series):
        spectral_loss = pd.Series(spectral_loss, airmass_absolute.index)

    return spectral_loss


def sapm_aoi_loss(aoi, module, upper=None):
    """
    Calculates the SAPM angle of incidence loss coefficient, F2.

    Parameters
    ----------
    aoi : numeric
        Angle of incidence in degrees. Negative input angles will return
        nan values.

    module : dict-like
        A dict, Series, or DataFrame defining the SAPM performance
        parameters. See the :py:func:`sapm` notes section for more
        details.

    upper : None or float
        Upper limit on the results.

    Returns
    -------
    F2 : numeric
        The SAPM angle of incidence loss coefficient.

    Notes
    -----
    The SAPM traditionally does not define an upper limit on the AOI
    loss function and values slightly exceeding 1 may exist for moderate
    angles of incidence (15-40 degrees). However, users may consider
    imposing an upper limit of 1.

    References
    ----------
    [1] King, D. et al, 2004, "Sandia Photovoltaic Array Performance
    Model", SAND Report 3535, Sandia National Laboratories, Albuquerque,
    NM.

    [2] B.H. King et al, "Procedure to Determine Coefficients for the
    Sandia Array Performance Model (SAPM)," SAND2016-5284, Sandia
    National Laboratories (2016).

    [3] B.H. King et al, "Recent Advancements in Outdoor Measurement
    Techniques for Angle of Incidence Effects," 42nd IEEE PVSC (2015).
    DOI: 10.1109/PVSC.2015.7355849
    """

    aoi_coeff = [module['B5'], module['B4'], module['B3'], module['B2'],
                 module['B1'], module['B0']]

    aoi_loss = np.polyval(aoi_coeff, aoi)
    aoi_loss = np.clip(aoi_loss, 0, upper)
    aoi_loss = np.where(aoi < 0, np.nan, aoi_loss)

    if isinstance(aoi, pd.Series):
        aoi_loss = pd.Series(aoi_loss, aoi.index)

    return aoi_loss


def sapm_effective_irradiance(poa_direct, poa_diffuse, airmass_absolute, aoi,
                              module, reference_irradiance=1000):
    """
    Calculates the SAPM effective irradiance using the SAPM spectral
    loss and SAPM angle of incidence loss functions.

    Parameters
    ----------
    poa_direct : numeric
        The direct irradiance incident upon the module.

    poa_diffuse : numeric
        The diffuse irradiance incident on module.

    airmass_absolute : numeric
        Absolute airmass.

    aoi : numeric
        Angle of incidence in degrees.

    module : dict-like
        A dict, Series, or DataFrame defining the SAPM performance
        parameters. See the :py:func:`sapm` notes section for more
        details.

    reference_irradiance : numeric
        Reference irradiance by which to divide the input irradiance.

    Returns
    -------
    effective_irradiance : numeric
        The SAPM effective irradiance.
    """

    F1 = sapm_spectral_loss(airmass_absolute, module)
    F2 = sapm_aoi_loss(aoi, module)

    E0 = reference_irradiance

    Ee = F1 * (poa_direct*F2 + module['FD']*poa_diffuse) / E0

    return Ee


def singlediode(photocurrent, saturation_current, resistance_series,
                resistance_shunt, nNsVth, ivcurve_pnts=None):
    r'''
    Solve the single-diode model to obtain a photovoltaic IV curve.

    Singlediode solves the single diode equation [1]

    .. math::

        I = IL - I0*[exp((V+I*Rs)/(nNsVth))-1] - (V + I*Rs)/Rsh

    for ``I`` and ``V`` when given ``IL, I0, Rs, Rsh,`` and ``nNsVth
    (nNsVth = n*Ns*Vth)`` which are described later. Returns a DataFrame
    which contains the 5 points on the I-V curve specified in
    SAND2004-3535 [3]. If all IL, I0, Rs, Rsh, and nNsVth are scalar, a
    single curve will be returned, if any are Series (of the same
    length), multiple IV curves will be calculated.

    The input parameters can be calculated using calcparams_desoto from
    meteorological data.

    Parameters
    ----------
    photocurrent : numeric
        Light-generated current (photocurrent) in amperes under desired
        IV curve conditions. Often abbreviated ``I_L``.

    saturation_current : numeric
        Diode saturation current in amperes under desired IV curve
        conditions. Often abbreviated ``I_0``.

    resistance_series : numeric
        Series resistance in ohms under desired IV curve conditions.
        Often abbreviated ``Rs``.

    resistance_shunt : numeric
        Shunt resistance in ohms under desired IV curve conditions.
        Often abbreviated ``Rsh``.

    nNsVth : numeric
        The product of three components. 1) The usual diode ideal factor
        (n), 2) the number of cells in series (Ns), and 3) the cell
        thermal voltage under the desired IV curve conditions (Vth). The
        thermal voltage of the cell (in volts) may be calculated as
        ``k*temp_cell/q``, where k is Boltzmann's constant (J/K),
        temp_cell is the temperature of the p-n junction in Kelvin, and
        q is the charge of an electron (coulombs).

    ivcurve_pnts : None or int
        Number of points in the desired IV curve. If None or 0, no
        IV curves will be produced.

    Returns
    -------
    OrderedDict or DataFrame

    The returned dict-like object always contains the keys/columns:

        * i_sc - short circuit current in amperes.
        * v_oc - open circuit voltage in volts.
        * i_mp - current at maximum power point in amperes.
        * v_mp - voltage at maximum power point in volts.
        * p_mp - power at maximum power point in watts.
        * i_x - current, in amperes, at ``v = 0.5*v_oc``.
        * i_xx - current, in amperes, at ``V = 0.5*(v_oc+v_mp)``.

    If ivcurve_pnts is greater than 0, the output dictionary will also
    include the keys:

        * i - IV curve current in amperes.
        * v - IV curve voltage in volts.

    The output will be an OrderedDict if photocurrent is a scalar,
    array, or ivcurve_pnts is not None.

    The output will be a DataFrame if photocurrent is a Series and
    ivcurve_pnts is None.

    Notes
    -----
    The solution employed to solve the implicit diode equation utilizes
    the Lambert W function to obtain an explicit function of V=f(i) and
    I=f(V) as shown in [2].

    References
    -----------
    [1] S.R. Wenham, M.A. Green, M.E. Watt, "Applied Photovoltaics" ISBN
    0 86758 909 4

    [2] A. Jain, A. Kapoor, "Exact analytical solutions of the
    parameters of real solar cells using Lambert W-function", Solar
    Energy Materials and Solar Cells, 81 (2004) 269-277.

    [3] D. King et al, "Sandia Photovoltaic Array Performance Model",
    SAND2004-3535, Sandia National Laboratories, Albuquerque, NM

    See also
    --------
    sapm
    calcparams_desoto
    '''

    # Find short circuit current using Lambert W
    i_sc = i_from_v(resistance_shunt, resistance_series, nNsVth, 0.01,
                    saturation_current, photocurrent)

    # Find open circuit voltage using Lambert W
    v_oc = v_from_i(resistance_shunt, resistance_series, nNsVth, 0.0,
                    saturation_current, photocurrent)

    params = {'r_sh': resistance_shunt,
              'r_s': resistance_series,
              'nNsVth': nNsVth,
              'i_0': saturation_current,
              'i_l': photocurrent}

    p_mp, v_mp = _golden_sect_DataFrame(params, 0, v_oc*1.14, _pwr_optfcn)

    # Invert the Power-Current curve. Find the current where the inverted power
    # is minimized. This is i_mp. Start the optimization at v_oc/2
    i_mp = i_from_v(resistance_shunt, resistance_series, nNsVth, v_mp,
                    saturation_current, photocurrent)

    # Find Ix and Ixx using Lambert W
    i_x = i_from_v(resistance_shunt, resistance_series, nNsVth,
                   0.5*v_oc, saturation_current, photocurrent)

    i_xx = i_from_v(resistance_shunt, resistance_series, nNsVth,
                    0.5*(v_oc+v_mp), saturation_current, photocurrent)

    out = OrderedDict()
    out['i_sc'] = i_sc
    out['v_oc'] = v_oc
    out['i_mp'] = i_mp
    out['v_mp'] = v_mp
    out['p_mp'] = p_mp
    out['i_x'] = i_x
    out['i_xx'] = i_xx

    # create ivcurve
    if ivcurve_pnts:
        ivcurve_v = (np.asarray(v_oc)[..., np.newaxis] *
                     np.linspace(0, 1, ivcurve_pnts))
        ivcurve_i = i_from_v(
            resistance_shunt, resistance_series, nNsVth, ivcurve_v.T,
            saturation_current, photocurrent).T
        out['v'] = ivcurve_v
        out['i'] = ivcurve_i

    if isinstance(photocurrent, pd.Series) and not ivcurve_pnts:
        out = pd.DataFrame(out, index=photocurrent.index)

    return out


# Created April,2014
# Author: Rob Andrews, Calama Consulting

def _golden_sect_DataFrame(params, VL, VH, func):
    '''
    Vectorized golden section search for finding MPPT
    from a dataframe timeseries.

    Parameters
    ----------
    params : dict
        Dictionary containing scalars or arrays
        of inputs to the function to be optimized.
        Each row should represent an independent optimization.

    VL: float
        Lower bound of the optimization

    VH: float
        Upper bound of the optimization

    func: function
        Function to be optimized must be in the form f(array-like, x)

    Returns
    -------
    func(df,'V1') : DataFrame
        function evaluated at the optimal point

    df['V1']: Dataframe
        Dataframe of optimal points

    Notes
    -----
    This funtion will find the MAXIMUM of a function
    '''

    df = params
    df['VH'] = VH
    df['VL'] = VL

    err = df['VH'] - df['VL']
    errflag = True
    iterations = 0

    while errflag:

        phi = (np.sqrt(5)-1)/2*(df['VH']-df['VL'])
        df['V1'] = df['VL'] + phi
        df['V2'] = df['VH'] - phi

        df['f1'] = func(df, 'V1')
        df['f2'] = func(df, 'V2')
        df['SW_Flag'] = df['f1'] > df['f2']

        df['VL'] = df['V2']*df['SW_Flag'] + df['VL']*(~df['SW_Flag'])
        df['VH'] = df['V1']*~df['SW_Flag'] + df['VH']*(df['SW_Flag'])

        err = df['V1'] - df['V2']
        try:
            errflag = (abs(err) > .01).any()
        except ValueError:
            errflag = (abs(err) > .01)

        iterations += 1

        if iterations > 50:
            raise Exception("EXCEPTION:iterations exeeded maximum (50)")

    return func(df, 'V1'), df['V1']


def _pwr_optfcn(df, loc):
    '''
    Function to find power from ``i_from_v``.
    '''

    I = i_from_v(df['r_sh'], df['r_s'], df['nNsVth'],
                 df[loc], df['i_0'], df['i_l'])
    return I*df[loc]


def v_from_i(resistance_shunt, resistance_series, nNsVth, current,
             saturation_current, photocurrent):
    '''
    Calculates voltage from current per Eq 3 Jain and Kapoor 2004 [1].

    Parameters
    ----------
    resistance_shunt : numeric
        Shunt resistance in ohms under desired IV curve conditions.
        Often abbreviated ``Rsh``.

    resistance_series : numeric
        Series resistance in ohms under desired IV curve conditions.
        Often abbreviated ``Rs``.

    nNsVth : numeric
        The product of three components. 1) The usual diode ideal factor
        (n), 2) the number of cells in series (Ns), and 3) the cell
        thermal voltage under the desired IV curve conditions (Vth). The
        thermal voltage of the cell (in volts) may be calculated as
        ``k*temp_cell/q``, where k is Boltzmann's constant (J/K),
        temp_cell is the temperature of the p-n junction in Kelvin, and
        q is the charge of an electron (coulombs).

    current : numeric
        The current in amperes under desired IV curve conditions.

    saturation_current : numeric
        Diode saturation current in amperes under desired IV curve
        conditions. Often abbreviated ``I_0``.

    photocurrent : numeric
        Light-generated current (photocurrent) in amperes under desired
        IV curve conditions. Often abbreviated ``I_L``.

    Returns
    -------
    current : np.array

    References
    ----------
    [1] A. Jain, A. Kapoor, "Exact analytical solutions of the
    parameters of real solar cells using Lambert W-function", Solar
    Energy Materials and Solar Cells, 81 (2004) 269-277.
    '''
    try:
        from scipy.special import lambertw
    except ImportError:
        raise ImportError('This function requires scipy')

    Rsh = resistance_shunt
    Rs = resistance_series
    I0 = saturation_current
    IL = photocurrent
    I = current

    argW = I0 * Rsh / nNsVth * np.exp(Rsh * (-I + IL + I0) / nNsVth)
<<<<<<< HEAD
    lambertwterm = lambertw(argW)
=======
    lambertwterm = lambertw(argW).real
>>>>>>> 1f73af60

    # Calculate using log(argW) in case argW is really big
    logargW = (np.log(I0) + np.log(Rsh) - np.log(nNsVth) +
               Rsh * (-I + IL + I0) / nNsVth)

    # Three iterations of Newton-Raphson method to solve
    # w+log(w)=logargW. The initial guess is w=logargW. Where direct
    # evaluation (above) results in NaN from overflow, 3 iterations
    # of Newton's method gives approximately 8 digits of precision.
    w = logargW
    for i in range(0, 3):
        w = w * (1 - np.log(w) + logargW) / (1 + w)
    lambertwterm_log = w

    lambertwterm = np.where(np.isfinite(lambertwterm), lambertwterm,
                            lambertwterm_log)

    # Eqn. 3 in Jain and Kapoor, 2004
    V = -I*(Rs + Rsh) + IL*Rsh - nNsVth*lambertwterm + I0*Rsh

    return V


def i_from_v(resistance_shunt, resistance_series, nNsVth, voltage,
             saturation_current, photocurrent):
    '''
    Calculates current from voltage per Eq 2 Jain and Kapoor 2004 [1].

    Parameters
    ----------
    resistance_shunt : numeric
        Shunt resistance in ohms under desired IV curve conditions.
        Often abbreviated ``Rsh``.

    resistance_series : numeric
        Series resistance in ohms under desired IV curve conditions.
        Often abbreviated ``Rs``.

    nNsVth : numeric
        The product of three components. 1) The usual diode ideal factor
        (n), 2) the number of cells in series (Ns), and 3) the cell
        thermal voltage under the desired IV curve conditions (Vth). The
        thermal voltage of the cell (in volts) may be calculated as
        ``k*temp_cell/q``, where k is Boltzmann's constant (J/K),
        temp_cell is the temperature of the p-n junction in Kelvin, and
        q is the charge of an electron (coulombs).

    voltage : numeric
        The voltage in Volts under desired IV curve conditions.

    saturation_current : numeric
        Diode saturation current in amperes under desired IV curve
        conditions. Often abbreviated ``I_0``.

    photocurrent : numeric
        Light-generated current (photocurrent) in amperes under desired
        IV curve conditions. Often abbreviated ``I_L``.

    Returns
    -------
    current : np.array

    References
    ----------
    [1] A. Jain, A. Kapoor, "Exact analytical solutions of the
    parameters of real solar cells using Lambert W-function", Solar
    Energy Materials and Solar Cells, 81 (2004) 269-277.
    '''
    try:
        from scipy.special import lambertw
    except ImportError:
        raise ImportError('This function requires scipy')

    # asarray turns Series into arrays so that we don't have to worry
    # about multidimensional broadcasting failing
    Rsh = np.asarray(resistance_shunt)
    Rs = np.asarray(resistance_series)
    I0 = np.asarray(saturation_current)
    IL = np.asarray(photocurrent)
    V = np.asarray(voltage)

    argW = (Rs*I0*Rsh *
            np.exp(Rsh*(Rs*(IL+I0)+V) / (nNsVth*(Rs+Rsh))) /
            (nNsVth*(Rs + Rsh)))
    lambertwterm = lambertw(argW).real

    # Eqn. 4 in Jain and Kapoor, 2004
    I = -V/(Rs + Rsh) - (nNsVth/Rs)*lambertwterm + Rsh*(IL + I0)/(Rs + Rsh)

    return I


def snlinverter(v_dc, p_dc, inverter):
    '''
    Converts DC power and voltage to AC power using Sandia's
    Grid-Connected PV Inverter model.

    Determines the AC power output of an inverter given the DC voltage,
    DC power, and appropriate Sandia Grid-Connected Photovoltaic
    Inverter Model parameters. The output, ac_power, is clipped at the
    maximum power output, and gives a negative power during low-input
    power conditions, but does NOT account for maximum power point
    tracking voltage windows nor maximum current or voltage limits on
    the inverter.

    Parameters
    ----------
    v_dc : numeric
        DC voltages, in volts, which are provided as input to the
        inverter. Vdc must be >= 0.

    p_dc : numeric
        A scalar or DataFrame of DC powers, in watts, which are provided
        as input to the inverter. Pdc must be >= 0.

    inverter : dict-like
        A dict-like object defining the inverter to be used, giving the
        inverter performance parameters according to the Sandia
        Grid-Connected Photovoltaic Inverter Model (SAND 2007-5036) [1].
        A set of inverter performance parameters are provided with
        pvlib, or may be generated from a System Advisor Model (SAM) [2]
        library using retrievesam.

        Required DataFrame columns are:

        ======   ============================================================
        Column   Description
        ======   ============================================================
        Pac0     AC-power output from inverter based on input power
                 and voltage (W)
        Pdc0     DC-power input to inverter, typically assumed to be equal
                 to the PV array maximum power (W)
        Vdc0     DC-voltage level at which the AC-power rating is achieved
                 at the reference operating condition (V)
        Ps0      DC-power required to start the inversion process, or
                 self-consumption by inverter, strongly influences inverter
                 efficiency at low power levels (W)
        C0       Parameter defining the curvature (parabolic) of the
                 relationship between ac-power and dc-power at the reference
                 operating condition, default value of zero gives a
                 linear relationship (1/W)
        C1       Empirical coefficient allowing Pdco to vary linearly
                 with dc-voltage input, default value is zero (1/V)
        C2       Empirical coefficient allowing Pso to vary linearly with
                 dc-voltage input, default value is zero (1/V)
        C3       Empirical coefficient allowing Co to vary linearly with
                 dc-voltage input, default value is zero (1/V)
        Pnt      AC-power consumed by inverter at night (night tare) to
                 maintain circuitry required to sense PV array voltage (W)
        ======   ============================================================

    Returns
    -------
    ac_power : numeric
        Modeled AC power output given the input DC voltage, Vdc, and
        input DC power, Pdc. When ac_power would be greater than Pac0,
        it is set to Pac0 to represent inverter "clipping". When
        ac_power would be less than Ps0 (startup power required), then
        ac_power is set to -1*abs(Pnt) to represent nightly power
        losses. ac_power is not adjusted for maximum power point
        tracking (MPPT) voltage windows or maximum current limits of the
        inverter.

    References
    ----------
    [1] SAND2007-5036, "Performance Model for Grid-Connected
    Photovoltaic Inverters by D. King, S. Gonzalez, G. Galbraith, W.
    Boyson

    [2] System Advisor Model web page. https://sam.nrel.gov.

    See also
    --------
    sapm
    singlediode
    '''

    Paco = inverter['Paco']
    Pdco = inverter['Pdco']
    Vdco = inverter['Vdco']
    Pso = inverter['Pso']
    C0 = inverter['C0']
    C1 = inverter['C1']
    C2 = inverter['C2']
    C3 = inverter['C3']
    Pnt = inverter['Pnt']

    A = Pdco * (1 + C1*(v_dc - Vdco))
    B = Pso * (1 + C2*(v_dc - Vdco))
    C = C0 * (1 + C3*(v_dc - Vdco))

    ac_power = (Paco/(A-B) - C*(A-B)) * (p_dc-B) + C*((p_dc-B)**2)
    ac_power = np.minimum(Paco, ac_power)
    ac_power = np.where(p_dc < Pso, -1.0 * abs(Pnt), ac_power)

    if isinstance(p_dc, pd.Series):
        ac_power = pd.Series(ac_power, index=p_dc.index)

    return ac_power


def scale_voltage_current_power(data, voltage=1, current=1):
    """
    Scales the voltage, current, and power of the DataFrames
    returned by :py:func:`singlediode` and :py:func:`sapm`.

    Parameters
    ----------
    data: DataFrame
        Must contain columns `'v_mp', 'v_oc', 'i_mp' ,'i_x', 'i_xx',
        'i_sc', 'p_mp'`.
    voltage: numeric
        The amount by which to multiply the voltages.
    current: numeric
        The amount by which to multiply the currents.

    Returns
    -------
    scaled_data: DataFrame
        A scaled copy of the input data.
        `'p_mp'` is scaled by `voltage * current`.
    """

    # as written, only works with a DataFrame
    # could make it work with a dict, but it would be more verbose
    data = data.copy()
    voltages = ['v_mp', 'v_oc']
    currents = ['i_mp', 'i_x', 'i_xx', 'i_sc']
    data[voltages] *= voltage
    data[currents] *= current
    data['p_mp'] *= voltage * current

    return data


def pvwatts_dc(g_poa_effective, temp_cell, pdc0, gamma_pdc, temp_ref=25.):
    r"""
    Implements NREL's PVWatts DC power model [1]_:

    .. math::

        P_{dc} = \frac{G_{poa eff}}{1000} P_{dc0} ( 1 + \gamma_{pdc} (T_{cell} - T_{ref}))

    Parameters
    ----------
    g_poa_effective: numeric
        Irradiance transmitted to the PV cells in units of W/m**2. To be
        fully consistent with PVWatts, the user must have already
        applied angle of incidence losses, but not soiling, spectral,
        etc.
    temp_cell: numeric
        Cell temperature in degrees C.
    pdc0: numeric
        Nameplate DC rating.
    gamma_pdc: numeric
        The temperature coefficient in units of 1/C. Typically -0.002 to
        -0.005 per degree C.
    temp_ref: numeric
        Cell reference temperature. PVWatts defines it to be 25 C and
        is included here for flexibility.

    Returns
    -------
    pdc: numeric
        DC power.

    References
    ----------
    .. [1] A. P. Dobos, "PVWatts Version 5 Manual"
           http://pvwatts.nrel.gov/downloads/pvwattsv5.pdf
           (2014).
    """

    pdc = (g_poa_effective * 0.001 * pdc0 *
           (1 + gamma_pdc * (temp_cell - temp_ref)))

    return pdc


def pvwatts_losses(soiling=2, shading=3, snow=0, mismatch=2, wiring=2,
                   connections=0.5, lid=1.5, nameplate_rating=1, age=0,
                   availability=3):
    r"""
    Implements NREL's PVWatts system loss model [1]_:

    .. math::

        L_{total}(\%) = 100 [ 1 - \Pi_i ( 1 - \frac{L_i}{100} ) ]

    All parameters must be in units of %. Parameters may be
    array-like, though all array sizes must match.

    Parameters
    ----------
    soiling: numeric
    shading: numeric
    snow: numeric
    mismatch: numeric
    wiring: numeric
    connections: numeric
    lid: numeric
        Light induced degradation
    nameplate_rating: numeric
    age: numeric
    availability: numeric

    Returns
    -------
    losses: numeric
        System losses in units of %.

    References
    ----------
    .. [1] A. P. Dobos, "PVWatts Version 5 Manual"
           http://pvwatts.nrel.gov/downloads/pvwattsv5.pdf
           (2014).
    """

    params = [soiling, shading, snow, mismatch, wiring, connections, lid,
              nameplate_rating, age, availability]

    # manually looping over params allows for numpy/pandas to handle any
    # array-like broadcasting that might be necessary.
    perf = 1
    for param in params:
        perf *= 1 - param/100

    losses = (1 - perf) * 100.

    return losses


def pvwatts_ac(pdc, pdc0, eta_inv_nom=0.96, eta_inv_ref=0.9637):
    r"""
    Implements NREL's PVWatts inverter model [1]_.

    .. math::

        \eta = \frac{\eta_{nom}}{\eta_{ref}} (-0.0162\zeta - \frac{0.0059}{\zeta} + 0.9858)

    .. math::

        P_{ac} = \min(\eta P_{dc}, P_{ac0})

    where :math:`\zeta=P_{dc}/P_{dc0}` and :math:`P_{dc0}=P_{ac0}/\eta_{nom}`.

    Parameters
    ----------
    pdc: numeric
        DC power.
    pdc0: numeric
        Nameplate DC rating.
    eta_inv_nom: numeric
        Nominal inverter efficiency.
    eta_inv_ref: numeric
        Reference inverter efficiency. PVWatts defines it to be 0.9637
        and is included here for flexibility.

    Returns
    -------
    pac: numeric
        AC power.

    References
    ----------
    .. [1] A. P. Dobos, "PVWatts Version 5 Manual,"
           http://pvwatts.nrel.gov/downloads/pvwattsv5.pdf
           (2014).
    """

    pac0 = eta_inv_nom * pdc0
    zeta = pdc / pdc0

    eta = eta_inv_nom / eta_inv_ref * (-0.0162*zeta - 0.0059/zeta + 0.9858)

    pac = eta * pdc
    pac = np.minimum(pac0, pac)

    return pac<|MERGE_RESOLUTION|>--- conflicted
+++ resolved
@@ -1828,11 +1828,7 @@
     I = current
 
     argW = I0 * Rsh / nNsVth * np.exp(Rsh * (-I + IL + I0) / nNsVth)
-<<<<<<< HEAD
-    lambertwterm = lambertw(argW)
-=======
     lambertwterm = lambertw(argW).real
->>>>>>> 1f73af60
 
     # Calculate using log(argW) in case argW is really big
     logargW = (np.log(I0) + np.log(Rsh) - np.log(nNsVth) +
