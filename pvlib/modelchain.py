"""
The ``modelchain`` module contains functions and classes that combine
many of the PV power modeling steps. These tools make it easy to
get started with pvlib and demonstrate standard ways to use the
library. With great power comes great responsibility: users should take
the time to read the source code for the module.
"""

from functools import partial
import warnings

from pvlib import (atmosphere, clearsky, pvsystem, solarposition, temperature,
                   tools)
from pvlib.tracking import SingleAxisTracker
import pvlib.irradiance  # avoid name conflict with full import
from pvlib.pvsystem import DC_MODEL_PARAMS
from pvlib._deprecation import pvlibDeprecationWarning


def basic_chain(times, latitude, longitude,
                module_parameters, temperature_model_parameters,
                inverter_parameters,
                irradiance=None, weather=None,
                surface_tilt=None, surface_azimuth=None,
                orientation_strategy=None,
                transposition_model='haydavies',
                solar_position_method='nrel_numpy',
                airmass_model='kastenyoung1989',
                altitude=None, pressure=None,
                **kwargs):
    """
    An experimental function that computes all of the modeling steps
    necessary for calculating power or energy for a PV system at a given
    location.

    Parameters
    ----------
    times : DatetimeIndex
        Times at which to evaluate the model.

    latitude : float.
        Positive is north of the equator.
        Use decimal degrees notation.

    longitude : float.
        Positive is east of the prime meridian.
        Use decimal degrees notation.

    module_parameters : None, dict or Series
        Module parameters as defined by the SAPM. See pvsystem.sapm for
        details.

    temperature_model_parameters : None, dict or Series.
        Temperature model parameters as defined by the SAPM.
        See temperature.sapm_cell for details.

    inverter_parameters : None, dict or Series
        Inverter parameters as defined by the CEC. See pvsystem.snlinverter for
        details.

    irradiance : None or DataFrame, default None
        If None, calculates clear sky data.
        Columns must be 'dni', 'ghi', 'dhi'.

    weather : None or DataFrame, default None
        If None, assumes air temperature is 20 C and
        wind speed is 0 m/s.
        Columns must be 'wind_speed', 'temp_air'.

    surface_tilt : None, float or Series, default None
        Surface tilt angles in decimal degrees.
        The tilt angle is defined as degrees from horizontal
        (e.g. surface facing up = 0, surface facing horizon = 90)

    surface_azimuth : None, float or Series, default None
        Surface azimuth angles in decimal degrees.
        The azimuth convention is defined
        as degrees east of north
        (North=0, South=180, East=90, West=270).

    orientation_strategy : None or str, default None
        The strategy for aligning the modules.
        If not None, sets the ``surface_azimuth`` and ``surface_tilt``
        properties of the ``system``. Allowed strategies include 'flat',
        'south_at_latitude_tilt'. Ignored for SingleAxisTracker systems.

    transposition_model : str, default 'haydavies'
        Passed to system.get_irradiance.

    solar_position_method : str, default 'nrel_numpy'
        Passed to solarposition.get_solarposition.

    airmass_model : str, default 'kastenyoung1989'
        Passed to atmosphere.relativeairmass.

    altitude : None or float, default None
        If None, computed from pressure. Assumed to be 0 m
        if pressure is also None.

    pressure : None or float, default None
        If None, computed from altitude. Assumed to be 101325 Pa
        if altitude is also None.

    **kwargs
        Arbitrary keyword arguments.
        See code for details.

    Returns
    -------
    output : (dc, ac)
        Tuple of DC power (with SAPM parameters) (DataFrame) and AC
        power (Series).
    """

    # use surface_tilt and surface_azimuth if provided,
    # otherwise set them using the orientation_strategy
    if surface_tilt is not None and surface_azimuth is not None:
        pass
    elif orientation_strategy is not None:
        surface_tilt, surface_azimuth = \
            get_orientation(orientation_strategy, latitude=latitude)
    else:
        raise ValueError('orientation_strategy or surface_tilt and '
                         'surface_azimuth must be provided')

    if altitude is None and pressure is None:
        altitude = 0.
        pressure = 101325.
    elif altitude is None:
        altitude = atmosphere.pres2alt(pressure)
    elif pressure is None:
        pressure = atmosphere.alt2pres(altitude)

    solar_position = solarposition.get_solarposition(
        times, latitude, longitude, altitude=altitude, pressure=pressure,
        method=solar_position_method, **kwargs)

    # possible error with using apparent zenith with some models
    airmass = atmosphere.get_relative_airmass(
        solar_position['apparent_zenith'], model=airmass_model)
    airmass = atmosphere.get_absolute_airmass(airmass, pressure)
    dni_extra = pvlib.irradiance.get_extra_radiation(solar_position.index)

    aoi = pvlib.irradiance.aoi(surface_tilt, surface_azimuth,
                               solar_position['apparent_zenith'],
                               solar_position['azimuth'])

    if irradiance is None:
        linke_turbidity = clearsky.lookup_linke_turbidity(
            solar_position.index, latitude, longitude)
        irradiance = clearsky.ineichen(
            solar_position['apparent_zenith'],
            airmass,
            linke_turbidity,
            altitude=altitude,
            dni_extra=dni_extra
            )

    total_irrad = pvlib.irradiance.get_total_irradiance(
        surface_tilt,
        surface_azimuth,
        solar_position['apparent_zenith'],
        solar_position['azimuth'],
        irradiance['dni'],
        irradiance['ghi'],
        irradiance['dhi'],
        model=transposition_model,
        dni_extra=dni_extra)

    if weather is None:
        weather = {'wind_speed': 0, 'temp_air': 20}

    cell_temperature = temperature.sapm_cell(
        total_irrad['poa_global'], weather['temp_air'], weather['wind_speed'],
        temperature_model_parameters['a'], temperature_model_parameters['b'],
        temperature_model_parameters['deltaT'])

    effective_irradiance = pvsystem.sapm_effective_irradiance(
        total_irrad['poa_direct'], total_irrad['poa_diffuse'], airmass, aoi,
        module_parameters)

    dc = pvsystem.sapm(effective_irradiance, cell_temperature,
                       module_parameters)

    ac = pvsystem.snlinverter(dc['v_mp'], dc['p_mp'], inverter_parameters)

    return dc, ac


def get_orientation(strategy, **kwargs):
    """
    Determine a PV system's surface tilt and surface azimuth
    using a named strategy.

    Parameters
    ----------
    strategy: str
        The orientation strategy.
        Allowed strategies include 'flat', 'south_at_latitude_tilt'.
    **kwargs:
        Strategy-dependent keyword arguments. See code for details.

    Returns
    -------
    surface_tilt, surface_azimuth
    """

    if strategy == 'south_at_latitude_tilt':
        surface_azimuth = 180
        surface_tilt = kwargs['latitude']
    elif strategy == 'flat':
        surface_azimuth = 180
        surface_tilt = 0
    else:
        raise ValueError('invalid orientation strategy. strategy must '
                         'be one of south_at_latitude, flat,')

    return surface_tilt, surface_azimuth


class ModelChain(object):
    """
    The ModelChain class to provides a standardized, high-level
    interface for all of the modeling steps necessary for calculating PV
    power from a time series of weather inputs.

    See https://pvlib-python.readthedocs.io/en/stable/modelchain.html
    for examples.

    Parameters
    ----------
    system : PVSystem
        A :py:class:`~pvlib.pvsystem.PVSystem` object that represents
        the connected set of modules, inverters, etc.

    location : Location
        A :py:class:`~pvlib.location.Location` object that represents
        the physical location at which to evaluate the model.

    orientation_strategy : None or str, default None
        The strategy for aligning the modules. If not None, sets the
        ``surface_azimuth`` and ``surface_tilt`` properties of the
        ``system``. Allowed strategies include 'flat',
        'south_at_latitude_tilt'. Ignored for SingleAxisTracker systems.

    clearsky_model : str, default 'ineichen'
        Passed to location.get_clearsky.

    transposition_model : str, default 'haydavies'
        Passed to system.get_irradiance.

    solar_position_method : str, default 'nrel_numpy'
        Passed to location.get_solarposition.

    airmass_model : str, default 'kastenyoung1989'
        Passed to location.get_airmass.

    dc_model: None, str, or function, default None
        If None, the model will be inferred from the contents of
        system.module_parameters. Valid strings are 'sapm',
        'desoto', 'cec', 'pvsyst', 'pvwatts'. The ModelChain instance will
        be passed as the first argument to a user-defined function.

    ac_model: None, str, or function, default None
        If None, the model will be inferred from the contents of
        system.inverter_parameters and system.module_parameters. Valid
        strings are 'snlinverter', 'adrinverter', 'pvwatts'. The
        ModelChain instance will be passed as the first argument to a
        user-defined function.

    aoi_model: None, str, or function, default None
        If None, the model will be inferred from the contents of
        system.module_parameters. Valid strings are 'physical',
        'ashrae', 'sapm', 'no_loss'. The ModelChain instance will be
        passed as the first argument to a user-defined function.

    spectral_model: None, str, or function, default None
        If None, the model will be inferred from the contents of
        system.module_parameters. Valid strings are 'sapm',
        'first_solar', 'no_loss'. The ModelChain instance will be passed
        as the first argument to a user-defined function.

    temperature_model: None, str or function, default None
        Valid strings are 'sapm' and 'pvsyst'. The ModelChain instance will be
        passed as the first argument to a user-defined function.

    losses_model: str or function, default 'no_loss'
        Valid strings are 'pvwatts', 'no_loss'. The ModelChain instance
        will be passed as the first argument to a user-defined function.

    name: None or str, default None
        Name of ModelChain instance.

    **kwargs
        Arbitrary keyword arguments. Included for compatibility, but not
        used.
    """

    def __init__(self, system, location,
                 orientation_strategy=None,
                 clearsky_model='ineichen',
                 transposition_model='haydavies',
                 solar_position_method='nrel_numpy',
                 airmass_model='kastenyoung1989',
                 dc_model=None, ac_model=None, aoi_model=None,
                 spectral_model=None, temperature_model=None,
                 losses_model='no_loss', name=None, **kwargs):

        self.name = name
        self.system = system

        self.location = location
        self.clearsky_model = clearsky_model
        self.transposition_model = transposition_model
        self.solar_position_method = solar_position_method
        self.airmass_model = airmass_model

        # calls setters
        self.dc_model = dc_model
        self.ac_model = ac_model
        self.aoi_model = aoi_model
        self.spectral_model = spectral_model

        # TODO: deprecated kwarg temp_model. Remove use of temp_model in v0.8
        temp_model = kwargs.pop('temp_model', None)
        if temp_model is not None:
            warnings.warn('The temp_model keyword argument is deprecated. Use '
                          'temperature_model instead', pvlibDeprecationWarning)
            if temperature_model is None:
                temperature_model = temp_model
            elif temp_model == temperature_model:
                warnings.warn('Provide only one of temperature_model or '
                              'temp_model (deprecated).')
            else:
                raise ValueError(
                    'Conflicting temperature_model {} and temp_model {}. '
                    'temp_model is deprecated. Specify only temperature_model.'
                    .format(temperature_model, temp_model))
        self.temperature_model = temperature_model

        self.losses_model = losses_model
        self.orientation_strategy = orientation_strategy

        self.weather = None
        self.times = None
        self.solar_position = None

    def __repr__(self):
        attrs = [
            'name', 'orientation_strategy', 'clearsky_model',
            'transposition_model', 'solar_position_method',
            'airmass_model', 'dc_model', 'ac_model', 'aoi_model',
            'spectral_model', 'temperature_model', 'losses_model'
            ]

        def getmcattr(self, attr):
            """needed to avoid recursion in property lookups"""
            out = getattr(self, attr)
            try:
                out = out.__name__
            except AttributeError:
                pass
            return out

        return ('ModelChain: \n  ' + '\n  '.join(
            ('{}: {}'.format(attr, getmcattr(self, attr)) for attr in attrs)))

    @property
    def orientation_strategy(self):
        return self._orientation_strategy

    @orientation_strategy.setter
    def orientation_strategy(self, strategy):
        if strategy == 'None':
            strategy = None

        if strategy is not None:
            self.system.surface_tilt, self.system.surface_azimuth = \
                get_orientation(strategy, latitude=self.location.latitude)

        self._orientation_strategy = strategy

    @property
    def dc_model(self):
        return self._dc_model

    @dc_model.setter
    def dc_model(self, model):
        # guess at model if None
        if model is None:
            self._dc_model, model = self.infer_dc_model()

        # Set model and validate parameters
        if isinstance(model, str):
            model = model.lower()
            if model in DC_MODEL_PARAMS.keys():
                # validate module parameters
                missing_params = DC_MODEL_PARAMS[model] - \
                                 set(self.system.module_parameters.keys())
                if missing_params:  # some parameters are not in module.keys()
                    raise ValueError(model + ' selected for the DC model but '
                                     'one or more required parameters are '
                                     'missing : ' + str(missing_params))
                if model == 'sapm':
                    self._dc_model = self.sapm
                elif model == 'desoto':
                    self._dc_model = self.desoto
                elif model == 'cec':
                    self._dc_model = self.cec
                elif model == 'pvsyst':
                    self._dc_model = self.pvsyst
                elif model == 'pvwatts':
                    self._dc_model = self.pvwatts_dc
            else:
                raise ValueError(model + ' is not a valid DC power model')
        else:
            self._dc_model = partial(model, self)

    def infer_dc_model(self):
        params = set(self.system.module_parameters.keys())
        if set(['A0', 'A1', 'C7']) <= params:
            return self.sapm, 'sapm'
        elif set(['a_ref', 'I_L_ref', 'I_o_ref', 'R_sh_ref',
                  'R_s', 'Adjust']) <= params:
            return self.cec, 'cec'
        elif set(['a_ref', 'I_L_ref', 'I_o_ref', 'R_sh_ref',
                  'R_s']) <= params:
            return self.desoto, 'desoto'
        elif set(['gamma_ref', 'mu_gamma', 'I_L_ref', 'I_o_ref',
                  'R_sh_ref', 'R_sh_0', 'R_sh_exp', 'R_s']) <= params:
            return self.pvsyst, 'pvsyst'
        elif set(['pdc0', 'gamma_pdc']) <= params:
            return self.pvwatts_dc, 'pvwatts'
        else:
            raise ValueError('could not infer DC model from '
                             'system.module_parameters. Check '
                             'system.module_parameters or explicitly '
                             'set the model with the dc_model kwarg.')

    def sapm(self):
        self.dc = self.system.sapm(self.effective_irradiance/1000.,
                                   self.cell_temperature)

        self.dc = self.system.scale_voltage_current_power(self.dc)

        return self

    def _singlediode(self, calcparams_model_function):
        (photocurrent, saturation_current, resistance_series,
         resistance_shunt, nNsVth) = (
            calcparams_model_function(self.effective_irradiance,
                                      self.cell_temperature))

        self.diode_params = (photocurrent, saturation_current,
                             resistance_series,
                             resistance_shunt, nNsVth)

        self.dc = self.system.singlediode(
            photocurrent, saturation_current, resistance_series,
            resistance_shunt, nNsVth)

        self.dc = self.system.scale_voltage_current_power(self.dc).fillna(0)

        return self

    def desoto(self):
        return self._singlediode(self.system.calcparams_desoto)

    def cec(self):
        return self._singlediode(self.system.calcparams_cec)

    def pvsyst(self):
        return self._singlediode(self.system.calcparams_pvsyst)

    def singlediode(self):
        """Deprecated"""
        (photocurrent, saturation_current, resistance_series,
         resistance_shunt, nNsVth) = (
            self.system.calcparams_desoto(self.effective_irradiance,
                                          self.cell_temperature))

        self.desoto = (photocurrent, saturation_current, resistance_series,
                       resistance_shunt, nNsVth)

        self.dc = self.system.singlediode(
            photocurrent, saturation_current, resistance_series,
            resistance_shunt, nNsVth)

        self.dc = self.system.scale_voltage_current_power(self.dc).fillna(0)

        return self

    def pvwatts_dc(self):
        self.dc = self.system.pvwatts_dc(self.effective_irradiance,
                                         self.cell_temperature)
        return self

    @property
    def ac_model(self):
        return self._ac_model

    @ac_model.setter
    def ac_model(self, model):
        if model is None:
            self._ac_model = self.infer_ac_model()
        elif isinstance(model, str):
            model = model.lower()
            if model == 'snlinverter':
                self._ac_model = self.snlinverter
            elif model == 'adrinverter':
                self._ac_model = self.adrinverter
            elif model == 'pvwatts':
                self._ac_model = self.pvwatts_inverter
            else:
                raise ValueError(model + ' is not a valid AC power model')
        else:
            self._ac_model = partial(model, self)

    def infer_ac_model(self):
        inverter_params = set(self.system.inverter_parameters.keys())
        if set(['C0', 'C1', 'C2']) <= inverter_params:
            return self.snlinverter
        elif set(['ADRCoefficients']) <= inverter_params:
            return self.adrinverter
        elif set(['pdc0']) <= inverter_params:
            return self.pvwatts_inverter
        else:
            raise ValueError('could not infer AC model from '
                             'system.inverter_parameters. Check '
                             'system.inverter_parameters or explicitly '
                             'set the model with the ac_model kwarg.')

    def snlinverter(self):
        self.ac = self.system.snlinverter(self.dc['v_mp'], self.dc['p_mp'])
        return self

    def adrinverter(self):
        self.ac = self.system.adrinverter(self.dc['v_mp'], self.dc['p_mp'])
        return self

    def pvwatts_inverter(self):
        self.ac = self.system.pvwatts_ac(self.dc).fillna(0)
        return self

    @property
    def aoi_model(self):
        return self._aoi_model

    @aoi_model.setter
    def aoi_model(self, model):
        if model is None:
            self._aoi_model = self.infer_aoi_model()
        elif isinstance(model, str):
            model = model.lower()
            if model == 'ashrae':
                self._aoi_model = self.ashrae_aoi_loss
            elif model == 'physical':
                self._aoi_model = self.physical_aoi_loss
            elif model == 'sapm':
                self._aoi_model = self.sapm_aoi_loss
            elif model == 'no_loss':
                self._aoi_model = self.no_aoi_loss
            else:
                raise ValueError(model + ' is not a valid aoi loss model')
        else:
            self._aoi_model = partial(model, self)

    def infer_aoi_model(self):
        params = set(self.system.module_parameters.keys())
        if set(['K', 'L', 'n']) <= params:
            return self.physical_aoi_loss
        elif set(['B5', 'B4', 'B3', 'B2', 'B1', 'B0']) <= params:
            return self.sapm_aoi_loss
        elif set(['b']) <= params:
            return self.ashrae_aoi_loss
        else:
            raise ValueError('could not infer AOI model from '
                             'system.module_parameters. Check that the '
                             'system.module_parameters contain parameters for '
                             'the physical, aoi, or ashrae model; explicitly '
                             'set model with aoi_model kwarg; or set '
                             'aoi_model="no_loss".')

    def ashrae_aoi_loss(self):
        self.aoi_modifier = self.system.ashraeiam(self.aoi)
        return self

    def physical_aoi_loss(self):
        self.aoi_modifier = self.system.physicaliam(self.aoi)
        return self

    def sapm_aoi_loss(self):
        self.aoi_modifier = self.system.sapm_aoi_loss(self.aoi)
        return self

    def no_aoi_loss(self):
        self.aoi_modifier = 1.0
        return self

    @property
    def spectral_model(self):
        return self._spectral_model

    @spectral_model.setter
    def spectral_model(self, model):
        if model is None:
            self._spectral_model = self.infer_spectral_model()
        elif isinstance(model, str):
            model = model.lower()
            if model == 'first_solar':
                self._spectral_model = self.first_solar_spectral_loss
            elif model == 'sapm':
                self._spectral_model = self.sapm_spectral_loss
            elif model == 'no_loss':
                self._spectral_model = self.no_spectral_loss
            else:
                raise ValueError(model + ' is not a valid spectral loss model')
        else:
            self._spectral_model = partial(model, self)

    def infer_spectral_model(self):
        params = set(self.system.module_parameters.keys())
        if set(['A4', 'A3', 'A2', 'A1', 'A0']) <= params:
            return self.sapm_spectral_loss
        elif ((('Technology' in params or
                'Material' in params) and
               (self.system._infer_cell_type() is not None)) or
              'first_solar_spectral_coefficients' in params):
            return self.first_solar_spectral_loss
        else:
            raise ValueError('could not infer spectral model from '
                             'system.module_parameters. Check that the '
                             'system.module_parameters contain valid '
                             'first_solar_spectral_coefficients, a valid '
                             'Material or Technology value, or set '
                             'spectral_model="no_loss".')

    def first_solar_spectral_loss(self):
        self.spectral_modifier = self.system.first_solar_spectral_loss(
                                        self.weather['precipitable_water'],
                                        self.airmass['airmass_absolute'])
        return self

    def sapm_spectral_loss(self):
        self.spectral_modifier = self.system.sapm_spectral_loss(
            self.airmass['airmass_absolute'])
        return self

    def no_spectral_loss(self):
        self.spectral_modifier = 1
        return self

    @property
    def temperature_model(self):
        return self._temperature_model

    @temperature_model.setter
    def temperature_model(self, model):
        if model is None:
            self._temperature_model = self.infer_temperature_model()
        elif isinstance(model, str):
            model = model.lower()
            if model == 'sapm':
                self._temperature_model = self.sapm_temp
            elif model == 'pvsyst':
                self._temperature_model = self.pvsyst_temp
            else:
                raise ValueError(model + ' is not a valid temperature model')
            # check system.temperature_model_parameters for consistency
            name_from_params = self.infer_temperature_model().__name__
            if self._temperature_model.__name__ != name_from_params:
                raise ValueError(
                    'Temperature model {} is inconsistent with '
                    'PVsystem.temperature_model_parameters {}'.format(
                        self._temperature_model.__name__,
                        self.system.temperature_model_parameters))
        else:
            self._temperature_model = partial(model, self)

    def infer_temperature_model(self):
        params = set(self.system.temperature_model_parameters.keys())
        if set(['a', 'b', 'deltaT']) <= params:
            return self.sapm_temp
        elif set(['u_c', 'u_v']) <= params:
            return self.pvsyst_temp
        else:
            raise ValueError('could not infer temperature model from '
                             'system.temperature_module_parameters {}.'
                             .format(self.system.temperature_model_parameters))

    def sapm_temp(self):
        self.cell_temperature = self.system.sapm_celltemp(
            self.total_irrad['poa_global'], self.weather['temp_air'],
            self.weather['wind_speed'])
        return self

    def pvsyst_temp(self):
        self.cell_temperature = self.system.pvsyst_celltemp(
            self.total_irrad['poa_global'], self.weather['temp_air'],
            self.weather['wind_speed'])
        return self

    @property
    def losses_model(self):
        return self._losses_model

    @losses_model.setter
    def losses_model(self, model):
        if model is None:
            self._losses_model = self.infer_losses_model()
        elif isinstance(model, str):
            model = model.lower()
            if model == 'pvwatts':
                self._losses_model = self.pvwatts_losses
            elif model == 'no_loss':
                self._losses_model = self.no_extra_losses
            else:
                raise ValueError(model + ' is not a valid losses model')
        else:
            self._losses_model = partial(model, self)

    def infer_losses_model(self):
        raise NotImplementedError

    def pvwatts_losses(self):
        self.losses = (100 - self.system.pvwatts_losses()) / 100.
        self.dc *= self.losses
        return self

    def no_extra_losses(self):
        self.losses = 1
        return self

    def effective_irradiance_model(self):
        fd = self.system.module_parameters.get('FD', 1.)
        self.effective_irradiance = self.spectral_modifier * (
            self.total_irrad['poa_direct']*self.aoi_modifier +
            fd*self.total_irrad['poa_diffuse'])
        return self

    def complete_irradiance(self, weather, times=None):
        """
        Determine the missing irradiation columns. Only two of the
        following data columns (dni, ghi, dhi) are needed to calculate
        the missing data.

        This function is not safe at the moment. Results can be too high
        or negative. Please contribute and help to improve this function
        on https://github.com/pvlib/pvlib-python

        Parameters
        ----------
        weather : DataFrame
            Column names must be ``'dni'``, ``'ghi'``, ``'dhi'``,
            ``'wind_speed'``, ``'temp_air'``. All irradiance components
            are required. Air temperature of 20 C and wind speed
            of 0 m/s will be added to the DataFrame if not provided.
        times : None, deprecated
            Deprecated argument included for backwards compatibility.

        Returns
        -------
        self

        Assigns attributes: weather

        Examples
        --------
        This example does not work until the parameters `my_system`,
        `my_location`, `my_datetime` and `my_weather` are not defined
        properly but shows the basic idea how this method can be used.

        >>> from pvlib.modelchain import ModelChain

        >>> # my_weather containing 'dhi' and 'ghi'.
        >>> mc = ModelChain(my_system, my_location)  # doctest: +SKIP
        >>> mc.complete_irradiance(my_weather)  # doctest: +SKIP
        >>> mc.run_model(mc.weather)  # doctest: +SKIP

        >>> # my_weather containing 'dhi', 'ghi' and 'dni'.
        >>> mc = ModelChain(my_system, my_location)  # doctest: +SKIP
        >>> mc.run_model(my_weather)  # doctest: +SKIP
        """
        self.weather = weather

        if times is not None:
            warnings.warn('times keyword argument is deprecated and will be '
                          'removed in 0.8. Set the index of the weather '
                          'argument instead.', pvlibDeprecationWarning)

        self.solar_position = self.location.get_solarposition(
            self.weather.index, method=self.solar_position_method)

        icolumns = set(self.weather.columns)
        wrn_txt = ("This function is not safe at the moment.\n" +
                   "Results can be too high or negative.\n" +
                   "Help to improve this function on github:\n" +
                   "https://github.com/pvlib/pvlib-python \n")

        if {'ghi', 'dhi'} <= icolumns and 'dni' not in icolumns:
            clearsky = self.location.get_clearsky(
                self.weather.index, solar_position=self.solar_position)
            self.weather.loc[:, 'dni'] = pvlib.irradiance.dni(
                self.weather.loc[:, 'ghi'], self.weather.loc[:, 'dhi'],
                self.solar_position.zenith,
                clearsky_dni=clearsky['dni'],
                clearsky_tolerance=1.1)
        elif {'dni', 'dhi'} <= icolumns and 'ghi' not in icolumns:
            warnings.warn(wrn_txt, UserWarning)
            self.weather.loc[:, 'ghi'] = (
                self.weather.dni * tools.cosd(self.solar_position.zenith) +
                self.weather.dhi)
        elif {'dni', 'ghi'} <= icolumns and 'dhi' not in icolumns:
            warnings.warn(wrn_txt, UserWarning)
            self.weather.loc[:, 'dhi'] = (
                self.weather.ghi - self.weather.dni *
                tools.cosd(self.solar_position.zenith))

        return self

    def prepare_inputs(self, weather, times=None):
        """
        Prepare the solar position, irradiance, and weather inputs to
        the model.

        Parameters
        ----------
        weather : DataFrame
            Column names must be ``'dni'``, ``'ghi'``, ``'dhi'``,
            ``'wind_speed'``, ``'temp_air'``. All irradiance components
            are required. Air temperature of 20 C and wind speed
            of 0 m/s will be added to the DataFrame if not provided.
        times : None, deprecated
            Deprecated argument included for backwards compatibility.

        Notes
        -----
        Assigns attributes: ``solar_position``, ``airmass``,
        ``total_irrad``, `aoi`

        See also
        --------
        ModelChain.complete_irradiance
        """

        if not {'ghi', 'dni', 'dhi'} <= set(weather.columns):
            raise ValueError(
                "Uncompleted irradiance data set. Please check your input "
                "data.\nData set needs to have 'dni', 'dhi' and 'ghi'.\n"
                "Detected data: {0}".format(list(weather.columns)))

        self.weather = weather

        if times is not None:
            warnings.warn('times keyword argument is deprecated and will be '
                          'removed in 0.8. Set the index of the weather '
                          'argument instead.', pvlibDeprecationWarning)

        self.solar_position = self.location.get_solarposition(
            self.weather.index, method=self.solar_position_method)

        self.airmass = self.location.get_airmass(
            solar_position=self.solar_position, model=self.airmass_model)

        # PVSystem.get_irradiance and SingleAxisTracker.get_irradiance
        # and PVSystem.get_aoi and SingleAxisTracker.get_aoi
        # have different method signatures. Use partial to handle
        # the differences.
        if isinstance(self.system, SingleAxisTracker):
            self.tracking = self.system.singleaxis(
                self.solar_position['apparent_zenith'],
                self.solar_position['azimuth'])
            self.tracking['surface_tilt'] = (
                self.tracking['surface_tilt']
                    .fillna(self.system.axis_tilt))
            self.tracking['surface_azimuth'] = (
                self.tracking['surface_azimuth']
                    .fillna(self.system.axis_azimuth))
            self.aoi = self.tracking['aoi']
            get_irradiance = partial(
                self.system.get_irradiance,
                self.tracking['surface_tilt'],
                self.tracking['surface_azimuth'],
                self.solar_position['apparent_zenith'],
                self.solar_position['azimuth'])
        else:
            self.aoi = self.system.get_aoi(
                self.solar_position['apparent_zenith'],
                self.solar_position['azimuth'])
            get_irradiance = partial(
                self.system.get_irradiance,
                self.solar_position['apparent_zenith'],
                self.solar_position['azimuth'])

        self.total_irrad = get_irradiance(
            self.weather['dni'],
            self.weather['ghi'],
            self.weather['dhi'],
            airmass=self.airmass['airmass_relative'],
            model=self.transposition_model)

        if self.weather.get('wind_speed') is None:
            self.weather['wind_speed'] = 0
        if self.weather.get('temp_air') is None:
            self.weather['temp_air'] = 20
        return self

    def run_model(self, weather, times=None):
        """
        Run the model.

        Parameters
        ----------
        weather : DataFrame
            Column names must be ``'dni'``, ``'ghi'``, ``'dhi'``,
            ``'wind_speed'``, ``'temp_air'``. All irradiance components
            are required. Air temperature of 20 C and wind speed
            of 0 m/s will be added to the DataFrame if not provided.
        times : None, deprecated
            Deprecated argument included for backwards compatibility.

        Returns
        -------
        self

<<<<<<< HEAD
        Assigns attributes: solar_position, airmass, irradiance,
        total_irrad, effective_irradiance, weather, temps, aoi,
=======
        Assigns attributes: times, solar_position, airmass, irradiance,
        total_irrad, effective_irradiance, weather, cell_temperature, aoi,
>>>>>>> 3c84edd6
        aoi_modifier, spectral_modifier, dc, ac, losses.
        """
        if times is not None:
            warnings.warn('times keyword argument is deprecated and will be '
                          'removed in 0.8. Set the index of the weather '
                          'argument instead.', pvlibDeprecationWarning)

        self.prepare_inputs(weather)
        self.aoi_model()
        self.spectral_model()
        self.effective_irradiance_model()
        self.temperature_model()
        self.dc_model()
        self.losses_model()
        self.ac_model()

        return self<|MERGE_RESOLUTION|>--- conflicted
+++ resolved
@@ -923,13 +923,8 @@
         -------
         self
 
-<<<<<<< HEAD
         Assigns attributes: solar_position, airmass, irradiance,
-        total_irrad, effective_irradiance, weather, temps, aoi,
-=======
-        Assigns attributes: times, solar_position, airmass, irradiance,
         total_irrad, effective_irradiance, weather, cell_temperature, aoi,
->>>>>>> 3c84edd6
         aoi_modifier, spectral_modifier, dc, ac, losses.
         """
         if times is not None:
