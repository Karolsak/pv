"""
The ``modelchain`` module contains functions and classes that combine
many of the PV power modeling steps. These tools make it easy to
get started with pvlib and demonstrate standard ways to use the
library. With great power comes great responsibility: users should take
the time to read the source code for the module.
"""

from functools import partial
import warnings

from pvlib import (atmosphere, clearsky, pvsystem, solarposition, temperature,
                   tools)
from pvlib.tracking import SingleAxisTracker
import pvlib.irradiance  # avoid name conflict with full import
from pvlib.pvsystem import DC_MODEL_PARAMS
from pvlib._deprecation import pvlibDeprecationWarning


def basic_chain(times, latitude, longitude,
                module_parameters, temperature_model_parameters,
                inverter_parameters,
                irradiance=None, weather=None,
                surface_tilt=None, surface_azimuth=None,
                orientation_strategy=None,
                transposition_model='haydavies',
                solar_position_method='nrel_numpy',
                airmass_model='kastenyoung1989',
                altitude=None, pressure=None,
                **kwargs):
    """
    An experimental function that computes all of the modeling steps
    necessary for calculating power or energy for a PV system at a given
    location.

    Parameters
    ----------
    times : DatetimeIndex
        Times at which to evaluate the model.

    latitude : float.
        Positive is north of the equator.
        Use decimal degrees notation.

    longitude : float.
        Positive is east of the prime meridian.
        Use decimal degrees notation.

    module_parameters : None, dict or Series
        Module parameters as defined by the SAPM. See pvsystem.sapm for
        details.

    temperature_model_parameters : None, dict or Series.
        Temperature model parameters as defined by the SAPM.
        See temperature.sapm_cell for details.

    inverter_parameters : None, dict or Series
        Inverter parameters as defined by the CEC. See pvsystem.snlinverter for
        details.

    irradiance : None or DataFrame, default None
        If None, calculates clear sky data.
        Columns must be 'dni', 'ghi', 'dhi'.

    weather : None or DataFrame, default None
        If None, assumes air temperature is 20 C and
        wind speed is 0 m/s.
        Columns must be 'wind_speed', 'temp_air'.

    surface_tilt : None, float or Series, default None
        Surface tilt angles in decimal degrees.
        The tilt angle is defined as degrees from horizontal
        (e.g. surface facing up = 0, surface facing horizon = 90)

    surface_azimuth : None, float or Series, default None
        Surface azimuth angles in decimal degrees.
        The azimuth convention is defined
        as degrees east of north
        (North=0, South=180, East=90, West=270).

    orientation_strategy : None or str, default None
        The strategy for aligning the modules.
        If not None, sets the ``surface_azimuth`` and ``surface_tilt``
        properties of the ``system``. Allowed strategies include 'flat',
        'south_at_latitude_tilt'. Ignored for SingleAxisTracker systems.

    transposition_model : str, default 'haydavies'
        Passed to system.get_irradiance.

    solar_position_method : str, default 'nrel_numpy'
        Passed to solarposition.get_solarposition.

    airmass_model : str, default 'kastenyoung1989'
        Passed to atmosphere.relativeairmass.

    altitude : None or float, default None
        If None, computed from pressure. Assumed to be 0 m
        if pressure is also None.

    pressure : None or float, default None
        If None, computed from altitude. Assumed to be 101325 Pa
        if altitude is also None.

    **kwargs
        Arbitrary keyword arguments.
        See code for details.

    Returns
    -------
    output : (dc, ac)
        Tuple of DC power (with SAPM parameters) (DataFrame) and AC
        power (Series).
    """

    # use surface_tilt and surface_azimuth if provided,
    # otherwise set them using the orientation_strategy
    if surface_tilt is not None and surface_azimuth is not None:
        pass
    elif orientation_strategy is not None:
        surface_tilt, surface_azimuth = \
            get_orientation(orientation_strategy, latitude=latitude)
    else:
        raise ValueError('orientation_strategy or surface_tilt and '
                         'surface_azimuth must be provided')

    if altitude is None and pressure is None:
        altitude = 0.
        pressure = 101325.
    elif altitude is None:
        altitude = atmosphere.pres2alt(pressure)
    elif pressure is None:
        pressure = atmosphere.alt2pres(altitude)

    solar_position = solarposition.get_solarposition(
        times, latitude, longitude, altitude=altitude, pressure=pressure,
        method=solar_position_method, **kwargs)

    # possible error with using apparent zenith with some models
    airmass = atmosphere.get_relative_airmass(
        solar_position['apparent_zenith'], model=airmass_model)
    airmass = atmosphere.get_absolute_airmass(airmass, pressure)
    dni_extra = pvlib.irradiance.get_extra_radiation(solar_position.index)

    aoi = pvlib.irradiance.aoi(surface_tilt, surface_azimuth,
                               solar_position['apparent_zenith'],
                               solar_position['azimuth'])

    if irradiance is None:
        linke_turbidity = clearsky.lookup_linke_turbidity(
            solar_position.index, latitude, longitude)
        irradiance = clearsky.ineichen(
            solar_position['apparent_zenith'],
            airmass,
            linke_turbidity,
            altitude=altitude,
            dni_extra=dni_extra
            )

    total_irrad = pvlib.irradiance.get_total_irradiance(
        surface_tilt,
        surface_azimuth,
        solar_position['apparent_zenith'],
        solar_position['azimuth'],
        irradiance['dni'],
        irradiance['ghi'],
        irradiance['dhi'],
        model=transposition_model,
        dni_extra=dni_extra)

    if weather is None:
        weather = {'wind_speed': 0, 'temp_air': 20}

    cell_temperature = temperature.sapm_cell(
        total_irrad['poa_global'], weather['temp_air'], weather['wind_speed'],
        temperature_model_parameters['a'], temperature_model_parameters['b'],
        temperature_model_parameters['deltaT'])

    effective_irradiance = pvsystem.sapm_effective_irradiance(
        total_irrad['poa_direct'], total_irrad['poa_diffuse'], airmass, aoi,
        module_parameters)

    dc = pvsystem.sapm(effective_irradiance, cell_temperature,
                       module_parameters)

    ac = pvsystem.snlinverter(dc['v_mp'], dc['p_mp'], inverter_parameters)

    return dc, ac


def get_orientation(strategy, **kwargs):
    """
    Determine a PV system's surface tilt and surface azimuth
    using a named strategy.

    Parameters
    ----------
    strategy: str
        The orientation strategy.
        Allowed strategies include 'flat', 'south_at_latitude_tilt'.
    **kwargs:
        Strategy-dependent keyword arguments. See code for details.

    Returns
    -------
    surface_tilt, surface_azimuth
    """

    if strategy == 'south_at_latitude_tilt':
        surface_azimuth = 180
        surface_tilt = kwargs['latitude']
    elif strategy == 'flat':
        surface_azimuth = 180
        surface_tilt = 0
    else:
        raise ValueError('invalid orientation strategy. strategy must '
                         'be one of south_at_latitude, flat,')

    return surface_tilt, surface_azimuth


class ModelChain(object):
    """
    The ModelChain class to provides a standardized, high-level
    interface for all of the modeling steps necessary for calculating PV
    power from a time series of weather inputs.

    See https://pvlib-python.readthedocs.io/en/stable/modelchain.html
    for examples.

    Parameters
    ----------
    system : PVSystem
        A :py:class:`~pvlib.pvsystem.PVSystem` object that represents
        the connected set of modules, inverters, etc.

    location : Location
        A :py:class:`~pvlib.location.Location` object that represents
        the physical location at which to evaluate the model.

    orientation_strategy : None or str, default None
        The strategy for aligning the modules. If not None, sets the
        ``surface_azimuth`` and ``surface_tilt`` properties of the
        ``system``. Allowed strategies include 'flat',
        'south_at_latitude_tilt'. Ignored for SingleAxisTracker systems.

    clearsky_model : str, default 'ineichen'
        Passed to location.get_clearsky.

    transposition_model : str, default 'haydavies'
        Passed to system.get_irradiance.

    solar_position_method : str, default 'nrel_numpy'
        Passed to location.get_solarposition.

    airmass_model : str, default 'kastenyoung1989'
        Passed to location.get_airmass.

    dc_model: None, str, or function, default None
        If None, the model will be inferred from the contents of
        system.module_parameters. Valid strings are 'sapm',
        'desoto', 'cec', 'pvsyst', 'pvwatts'. The ModelChain instance will
        be passed as the first argument to a user-defined function.

    ac_model: None, str, or function, default None
        If None, the model will be inferred from the contents of
        system.inverter_parameters and system.module_parameters. Valid
        strings are 'snlinverter', 'adrinverter', 'pvwatts'. The
        ModelChain instance will be passed as the first argument to a
        user-defined function.

    aoi_model: None, str, or function, default None
        If None, the model will be inferred from the contents of
        system.module_parameters. Valid strings are 'physical',
        'ashrae', 'sapm', 'no_loss'. The ModelChain instance will be
        passed as the first argument to a user-defined function.

    spectral_model: None, str, or function, default None
        If None, the model will be inferred from the contents of
        system.module_parameters. Valid strings are 'sapm',
        'first_solar', 'no_loss'. The ModelChain instance will be passed
        as the first argument to a user-defined function.

    temperature_model: None, str or function, default None
        Valid strings are 'sapm' and 'pvsyst'. The ModelChain instance will be
        passed as the first argument to a user-defined function.

    losses_model: str or function, default 'no_loss'
        Valid strings are 'pvwatts', 'no_loss'. The ModelChain instance
        will be passed as the first argument to a user-defined function.

    name: None or str, default None
        Name of ModelChain instance.

    **kwargs
        Arbitrary keyword arguments. Included for compatibility, but not
        used.
    """

    def __init__(self, system, location,
                 orientation_strategy=None,
                 clearsky_model='ineichen',
                 transposition_model='haydavies',
                 solar_position_method='nrel_numpy',
                 airmass_model='kastenyoung1989',
                 dc_model=None, ac_model=None, aoi_model=None,
                 spectral_model=None, temperature_model=None,
                 losses_model='no_loss', name=None, **kwargs):

        self.name = name
        self.system = system

        self.location = location
        self.clearsky_model = clearsky_model
        self.transposition_model = transposition_model
        self.solar_position_method = solar_position_method
        self.airmass_model = airmass_model

        # calls setters
        self.dc_model = dc_model
        self.ac_model = ac_model
        self.aoi_model = aoi_model
        self.spectral_model = spectral_model

        # TODO: deprecated kwarg temp_model. Remove use of temp_model in v0.8
        temp_model = kwargs.pop('temp_model', None)
        if temp_model is not None:
            warnings.warn('The temp_model keyword argument is deprecated. Use '
                          'temperature_model instead', pvlibDeprecationWarning)
            if temperature_model is None:
                temperature_model = temp_model
            elif temp_model == temperature_model:
                warnings.warn('Provide only one of temperature_model or '
                              'temp_model (deprecated).')
            else:
                raise ValueError(
                    'Conflicting temperature_model {} and temp_model {}. '
                    'temp_model is deprecated. Specify only temperature_model.'
                    .format(temperature_model, temp_model))
        self.temperature_model = temperature_model

        self.losses_model = losses_model
        self.orientation_strategy = orientation_strategy

        self.weather = None
        self.times = None
        self.solar_position = None

    def __repr__(self):
        attrs = [
            'name', 'orientation_strategy', 'clearsky_model',
            'transposition_model', 'solar_position_method',
            'airmass_model', 'dc_model', 'ac_model', 'aoi_model',
            'spectral_model', 'temperature_model', 'losses_model'
            ]

        def getmcattr(self, attr):
            """needed to avoid recursion in property lookups"""
            out = getattr(self, attr)
            try:
                out = out.__name__
            except AttributeError:
                pass
            return out

        return ('ModelChain: \n  ' + '\n  '.join(
            ('{}: {}'.format(attr, getmcattr(self, attr)) for attr in attrs)))

    @property
    def orientation_strategy(self):
        return self._orientation_strategy

    @orientation_strategy.setter
    def orientation_strategy(self, strategy):
        if strategy == 'None':
            strategy = None

        if strategy is not None:
            self.system.surface_tilt, self.system.surface_azimuth = \
                get_orientation(strategy, latitude=self.location.latitude)

        self._orientation_strategy = strategy

    @property
    def dc_model(self):
        return self._dc_model

    @dc_model.setter
    def dc_model(self, model):
        # guess at model if None
        if model is None:
            self._dc_model, model = self.infer_dc_model()

        # Set model and validate parameters
        if isinstance(model, str):
            model = model.lower()
            if model in DC_MODEL_PARAMS.keys():
                # validate module parameters
                missing_params = DC_MODEL_PARAMS[model] - \
                                 set(self.system.module_parameters.keys())
                if missing_params:  # some parameters are not in module.keys()
                    raise ValueError(model + ' selected for the DC model but '
                                     'one or more required parameters are '
                                     'missing : ' + str(missing_params))
                if model == 'sapm':
                    self._dc_model = self.sapm
                elif model == 'desoto':
                    self._dc_model = self.desoto
                elif model == 'cec':
                    self._dc_model = self.cec
                elif model == 'pvsyst':
                    self._dc_model = self.pvsyst
                elif model == 'pvwatts':
                    self._dc_model = self.pvwatts_dc
            else:
                raise ValueError(model + ' is not a valid DC power model')
        else:
            self._dc_model = partial(model, self)

    def infer_dc_model(self):
        params = set(self.system.module_parameters.keys())
        if set(['A0', 'A1', 'C7']) <= params:
            return self.sapm, 'sapm'
        elif set(['a_ref', 'I_L_ref', 'I_o_ref', 'R_sh_ref',
                  'R_s', 'Adjust']) <= params:
            return self.cec, 'cec'
        elif set(['a_ref', 'I_L_ref', 'I_o_ref', 'R_sh_ref',
                  'R_s']) <= params:
            return self.desoto, 'desoto'
        elif set(['gamma_ref', 'mu_gamma', 'I_L_ref', 'I_o_ref',
                  'R_sh_ref', 'R_sh_0', 'R_sh_exp', 'R_s']) <= params:
            return self.pvsyst, 'pvsyst'
        elif set(['pdc0', 'gamma_pdc']) <= params:
            return self.pvwatts_dc, 'pvwatts'
        else:
            raise ValueError('could not infer DC model from '
                             'system.module_parameters. Check '
                             'system.module_parameters or explicitly '
                             'set the model with the dc_model kwarg.')

    def sapm(self):
        self.dc = self.system.sapm(self.effective_irradiance/1000.,
                                   self.cell_temperature)

        self.dc = self.system.scale_voltage_current_power(self.dc)

        return self

    def _singlediode(self, calcparams_model_function):
        (photocurrent, saturation_current, resistance_series,
         resistance_shunt, nNsVth) = (
            calcparams_model_function(self.effective_irradiance,
                                      self.cell_temperature))

        self.diode_params = pd.DataFrame({'I_L': photocurrent,
                                          'I_o': saturation_current,
                                          'R_s': resistance_series,
                                          'R_sh': resistance_shunt,
                                          'nNsVth': nNsVth})

        self.dc = self.system.singlediode(
            photocurrent, saturation_current, resistance_series,
            resistance_shunt, nNsVth)

        self.dc = self.system.scale_voltage_current_power(self.dc).fillna(0)

        return self

<<<<<<< HEAD
    def cec(self):
        (photocurrent, saturation_current, resistance_series,
         resistance_shunt, nNsVth) = (
            self.system.calcparams_cec(self.effective_irradiance,
                                       self.temps['temp_cell']))

        self.diode_params = pd.DataFrame({'I_L': photocurrent,
                                          'I_o': saturation_current,
                                          'R_s': resistance_series,
                                          'R_sh': resistance_shunt,
                                          'nNsVth': nNsVth})

        self.dc = self.system.singlediode(
            photocurrent, saturation_current, resistance_series,
            resistance_shunt, nNsVth)

        self.dc = self.system.scale_voltage_current_power(self.dc).fillna(0)
=======
    def desoto(self):
        return self._singlediode(self.system.calcparams_desoto)
>>>>>>> a2104325

    def cec(self):
        return self._singlediode(self.system.calcparams_cec)

    def pvsyst(self):
<<<<<<< HEAD
        (photocurrent, saturation_current, resistance_series,
         resistance_shunt, nNsVth) = (
            self.system.calcparams_pvsyst(self.effective_irradiance,
                                          self.temps['temp_cell']))

        self.diode_params = pd.DataFrame({'I_L': photocurrent,
                                          'I_o': saturation_current,
                                          'R_s': resistance_series,
                                          'R_sh': resistance_shunt,
                                          'nNsVth': nNsVth})

        self.dc = self.system.singlediode(
            photocurrent, saturation_current, resistance_series,
            resistance_shunt, nNsVth)

        self.dc = self.system.scale_voltage_current_power(self.dc).fillna(0)

        return self

    def singlediode(self):
        """Deprecated"""
        (photocurrent, saturation_current, resistance_series,
         resistance_shunt, nNsVth) = (
            self.system.calcparams_desoto(self.effective_irradiance,
                                          self.temps['temp_cell']))

        self.desoto = (photocurrent, saturation_current, resistance_series,
                       resistance_shunt, nNsVth)

        self.dc = self.system.singlediode(
            photocurrent, saturation_current, resistance_series,
            resistance_shunt, nNsVth)

        self.dc = self.system.scale_voltage_current_power(self.dc).fillna(0)

        return self
=======
        return self._singlediode(self.system.calcparams_pvsyst)
>>>>>>> a2104325

    def pvwatts_dc(self):
        self.dc = self.system.pvwatts_dc(self.effective_irradiance,
                                         self.cell_temperature)
        return self

    @property
    def ac_model(self):
        return self._ac_model

    @ac_model.setter
    def ac_model(self, model):
        if model is None:
            self._ac_model = self.infer_ac_model()
        elif isinstance(model, str):
            model = model.lower()
            if model == 'snlinverter':
                self._ac_model = self.snlinverter
            elif model == 'adrinverter':
                self._ac_model = self.adrinverter
            elif model == 'pvwatts':
                self._ac_model = self.pvwatts_inverter
            else:
                raise ValueError(model + ' is not a valid AC power model')
        else:
            self._ac_model = partial(model, self)

    def infer_ac_model(self):
        inverter_params = set(self.system.inverter_parameters.keys())
        if set(['C0', 'C1', 'C2']) <= inverter_params:
            return self.snlinverter
        elif set(['ADRCoefficients']) <= inverter_params:
            return self.adrinverter
        elif set(['pdc0']) <= inverter_params:
            return self.pvwatts_inverter
        else:
            raise ValueError('could not infer AC model from '
                             'system.inverter_parameters. Check '
                             'system.inverter_parameters or explicitly '
                             'set the model with the ac_model kwarg.')

    def snlinverter(self):
        self.ac = self.system.snlinverter(self.dc['v_mp'], self.dc['p_mp'])
        return self

    def adrinverter(self):
        self.ac = self.system.adrinverter(self.dc['v_mp'], self.dc['p_mp'])
        return self

    def pvwatts_inverter(self):
        self.ac = self.system.pvwatts_ac(self.dc).fillna(0)
        return self

    @property
    def aoi_model(self):
        return self._aoi_model

    @aoi_model.setter
    def aoi_model(self, model):
        if model is None:
            self._aoi_model = self.infer_aoi_model()
        elif isinstance(model, str):
            model = model.lower()
            if model == 'ashrae':
                self._aoi_model = self.ashrae_aoi_loss
            elif model == 'physical':
                self._aoi_model = self.physical_aoi_loss
            elif model == 'sapm':
                self._aoi_model = self.sapm_aoi_loss
            elif model == 'no_loss':
                self._aoi_model = self.no_aoi_loss
            else:
                raise ValueError(model + ' is not a valid aoi loss model')
        else:
            self._aoi_model = partial(model, self)

    def infer_aoi_model(self):
        params = set(self.system.module_parameters.keys())
        if set(['K', 'L', 'n']) <= params:
            return self.physical_aoi_loss
        elif set(['B5', 'B4', 'B3', 'B2', 'B1', 'B0']) <= params:
            return self.sapm_aoi_loss
        elif set(['b']) <= params:
            return self.ashrae_aoi_loss
        else:
            raise ValueError('could not infer AOI model from '
                             'system.module_parameters. Check that the '
                             'system.module_parameters contain parameters for '
                             'the physical, aoi, or ashrae model; explicitly '
                             'set model with aoi_model kwarg; or set '
                             'aoi_model="no_loss".')

    def ashrae_aoi_loss(self):
        self.aoi_modifier = self.system.ashraeiam(self.aoi)
        return self

    def physical_aoi_loss(self):
        self.aoi_modifier = self.system.physicaliam(self.aoi)
        return self

    def sapm_aoi_loss(self):
        self.aoi_modifier = self.system.sapm_aoi_loss(self.aoi)
        return self

    def no_aoi_loss(self):
        self.aoi_modifier = 1.0
        return self

    @property
    def spectral_model(self):
        return self._spectral_model

    @spectral_model.setter
    def spectral_model(self, model):
        if model is None:
            self._spectral_model = self.infer_spectral_model()
        elif isinstance(model, str):
            model = model.lower()
            if model == 'first_solar':
                self._spectral_model = self.first_solar_spectral_loss
            elif model == 'sapm':
                self._spectral_model = self.sapm_spectral_loss
            elif model == 'no_loss':
                self._spectral_model = self.no_spectral_loss
            else:
                raise ValueError(model + ' is not a valid spectral loss model')
        else:
            self._spectral_model = partial(model, self)

    def infer_spectral_model(self):
        params = set(self.system.module_parameters.keys())
        if set(['A4', 'A3', 'A2', 'A1', 'A0']) <= params:
            return self.sapm_spectral_loss
        elif ((('Technology' in params or
                'Material' in params) and
               (self.system._infer_cell_type() is not None)) or
              'first_solar_spectral_coefficients' in params):
            return self.first_solar_spectral_loss
        else:
            raise ValueError('could not infer spectral model from '
                             'system.module_parameters. Check that the '
                             'system.module_parameters contain valid '
                             'first_solar_spectral_coefficients, a valid '
                             'Material or Technology value, or set '
                             'spectral_model="no_loss".')

    def first_solar_spectral_loss(self):
        self.spectral_modifier = self.system.first_solar_spectral_loss(
                                        self.weather['precipitable_water'],
                                        self.airmass['airmass_absolute'])
        return self

    def sapm_spectral_loss(self):
        self.spectral_modifier = self.system.sapm_spectral_loss(
            self.airmass['airmass_absolute'])
        return self

    def no_spectral_loss(self):
        self.spectral_modifier = 1
        return self

    @property
    def temperature_model(self):
        return self._temperature_model

    @temperature_model.setter
    def temperature_model(self, model):
        if model is None:
            self._temperature_model = self.infer_temperature_model()
        elif isinstance(model, str):
            model = model.lower()
            if model == 'sapm':
                self._temperature_model = self.sapm_temp
            elif model == 'pvsyst':
                self._temperature_model = self.pvsyst_temp
            else:
                raise ValueError(model + ' is not a valid temperature model')
            # check system.temperature_model_parameters for consistency
            name_from_params = self.infer_temperature_model().__name__
            if self._temperature_model.__name__ != name_from_params:
                raise ValueError(
                    'Temperature model {} is inconsistent with '
                    'PVsystem.temperature_model_parameters {}'.format(
                        self._temperature_model.__name__,
                        self.system.temperature_model_parameters))
        else:
            self._temperature_model = partial(model, self)

    def infer_temperature_model(self):
        params = set(self.system.temperature_model_parameters.keys())
        if set(['a', 'b', 'deltaT']) <= params:
            return self.sapm_temp
        elif set(['u_c', 'u_v']) <= params:
            return self.pvsyst_temp
        else:
            raise ValueError('could not infer temperature model from '
                             'system.temperature_module_parameters {}.'
                             .format(self.system.temperature_model_parameters))

    def sapm_temp(self):
        self.cell_temperature = self.system.sapm_celltemp(
            self.total_irrad['poa_global'], self.weather['temp_air'],
            self.weather['wind_speed'])
        return self

    def pvsyst_temp(self):
        self.cell_temperature = self.system.pvsyst_celltemp(
            self.total_irrad['poa_global'], self.weather['temp_air'],
            self.weather['wind_speed'])
        return self

    @property
    def losses_model(self):
        return self._losses_model

    @losses_model.setter
    def losses_model(self, model):
        if model is None:
            self._losses_model = self.infer_losses_model()
        elif isinstance(model, str):
            model = model.lower()
            if model == 'pvwatts':
                self._losses_model = self.pvwatts_losses
            elif model == 'no_loss':
                self._losses_model = self.no_extra_losses
            else:
                raise ValueError(model + ' is not a valid losses model')
        else:
            self._losses_model = partial(model, self)

    def infer_losses_model(self):
        raise NotImplementedError

    def pvwatts_losses(self):
        self.losses = (100 - self.system.pvwatts_losses()) / 100.
        self.dc *= self.losses
        return self

    def no_extra_losses(self):
        self.losses = 1
        return self

    def effective_irradiance_model(self):
        fd = self.system.module_parameters.get('FD', 1.)
        self.effective_irradiance = self.spectral_modifier * (
            self.total_irrad['poa_direct']*self.aoi_modifier +
            fd*self.total_irrad['poa_diffuse'])
        return self

    def complete_irradiance(self, weather, times=None):
        """
        Determine the missing irradiation columns. Only two of the
        following data columns (dni, ghi, dhi) are needed to calculate
        the missing data.

        This function is not safe at the moment. Results can be too high
        or negative. Please contribute and help to improve this function
        on https://github.com/pvlib/pvlib-python

        Parameters
        ----------
        weather : DataFrame
            Column names must be ``'dni'``, ``'ghi'``, ``'dhi'``,
            ``'wind_speed'``, ``'temp_air'``. All irradiance components
            are required. Air temperature of 20 C and wind speed
            of 0 m/s will be added to the DataFrame if not provided.
        times : None, deprecated
            Deprecated argument included for API compatibility, but not
            used internally. The index of the weather DataFrame is used
            for times.

        Returns
        -------
        self

        Assigns attributes: weather

        Examples
        --------
        This example does not work until the parameters `my_system`,
        `my_location`, `my_datetime` and `my_weather` are not defined
        properly but shows the basic idea how this method can be used.

        >>> from pvlib.modelchain import ModelChain

        >>> # my_weather containing 'dhi' and 'ghi'.
        >>> mc = ModelChain(my_system, my_location)  # doctest: +SKIP
        >>> mc.complete_irradiance(my_weather)  # doctest: +SKIP
        >>> mc.run_model(mc.weather)  # doctest: +SKIP

        >>> # my_weather containing 'dhi', 'ghi' and 'dni'.
        >>> mc = ModelChain(my_system, my_location)  # doctest: +SKIP
        >>> mc.run_model(my_weather)  # doctest: +SKIP
        """
        self.weather = weather

        if times is not None:
            warnings.warn('times keyword argument is deprecated and will be '
                          'removed in 0.8. The index of the weather DataFrame '
                          'is used for times.', pvlibDeprecationWarning)

        self.solar_position = self.location.get_solarposition(
            self.weather.index, method=self.solar_position_method)

        icolumns = set(self.weather.columns)
        wrn_txt = ("This function is not safe at the moment.\n" +
                   "Results can be too high or negative.\n" +
                   "Help to improve this function on github:\n" +
                   "https://github.com/pvlib/pvlib-python \n")

        if {'ghi', 'dhi'} <= icolumns and 'dni' not in icolumns:
            clearsky = self.location.get_clearsky(
                self.weather.index, solar_position=self.solar_position)
            self.weather.loc[:, 'dni'] = pvlib.irradiance.dni(
                self.weather.loc[:, 'ghi'], self.weather.loc[:, 'dhi'],
                self.solar_position.zenith,
                clearsky_dni=clearsky['dni'],
                clearsky_tolerance=1.1)
        elif {'dni', 'dhi'} <= icolumns and 'ghi' not in icolumns:
            warnings.warn(wrn_txt, UserWarning)
            self.weather.loc[:, 'ghi'] = (
                self.weather.dni * tools.cosd(self.solar_position.zenith) +
                self.weather.dhi)
        elif {'dni', 'ghi'} <= icolumns and 'dhi' not in icolumns:
            warnings.warn(wrn_txt, UserWarning)
            self.weather.loc[:, 'dhi'] = (
                self.weather.ghi - self.weather.dni *
                tools.cosd(self.solar_position.zenith))

        return self

    def prepare_inputs(self, weather, times=None):
        """
        Prepare the solar position, irradiance, and weather inputs to
        the model.

        Parameters
        ----------
        weather : DataFrame
            Column names must be ``'dni'``, ``'ghi'``, ``'dhi'``,
            ``'wind_speed'``, ``'temp_air'``. All irradiance components
            are required. Air temperature of 20 C and wind speed
            of 0 m/s will be added to the DataFrame if not provided.
        times : None, deprecated
            Deprecated argument included for API compatibility, but not
            used internally. The index of the weather DataFrame is used
            for times.

        Notes
        -----
        Assigns attributes: ``solar_position``, ``airmass``,
        ``total_irrad``, `aoi`

        See also
        --------
        ModelChain.complete_irradiance
        """

        if not {'ghi', 'dni', 'dhi'} <= set(weather.columns):
            raise ValueError(
                "Uncompleted irradiance data set. Please check your input "
                "data.\nData set needs to have 'dni', 'dhi' and 'ghi'.\n"
                "Detected data: {0}".format(list(weather.columns)))

        self.weather = weather

        if times is not None:
            warnings.warn('times keyword argument is deprecated and will be '
                          'removed in 0.8. The index of the weather DataFrame '
                          'is used for times.', pvlibDeprecationWarning)

        self.times = self.weather.index

        self.solar_position = self.location.get_solarposition(
            self.weather.index, method=self.solar_position_method)

        self.airmass = self.location.get_airmass(
            solar_position=self.solar_position, model=self.airmass_model)

        # PVSystem.get_irradiance and SingleAxisTracker.get_irradiance
        # and PVSystem.get_aoi and SingleAxisTracker.get_aoi
        # have different method signatures. Use partial to handle
        # the differences.
        if isinstance(self.system, SingleAxisTracker):
            self.tracking = self.system.singleaxis(
                self.solar_position['apparent_zenith'],
                self.solar_position['azimuth'])
            self.tracking['surface_tilt'] = (
                self.tracking['surface_tilt']
                    .fillna(self.system.axis_tilt))
            self.tracking['surface_azimuth'] = (
                self.tracking['surface_azimuth']
                    .fillna(self.system.axis_azimuth))
            self.aoi = self.tracking['aoi']
            get_irradiance = partial(
                self.system.get_irradiance,
                self.tracking['surface_tilt'],
                self.tracking['surface_azimuth'],
                self.solar_position['apparent_zenith'],
                self.solar_position['azimuth'])
        else:
            self.aoi = self.system.get_aoi(
                self.solar_position['apparent_zenith'],
                self.solar_position['azimuth'])
            get_irradiance = partial(
                self.system.get_irradiance,
                self.solar_position['apparent_zenith'],
                self.solar_position['azimuth'])

        self.total_irrad = get_irradiance(
            self.weather['dni'],
            self.weather['ghi'],
            self.weather['dhi'],
            airmass=self.airmass['airmass_relative'],
            model=self.transposition_model)

        if self.weather.get('wind_speed') is None:
            self.weather['wind_speed'] = 0
        if self.weather.get('temp_air') is None:
            self.weather['temp_air'] = 20
        return self

    def run_model(self, weather, times=None):
        """
        Run the model.

        Parameters
        ----------
        weather : DataFrame
            Column names must be ``'dni'``, ``'ghi'``, ``'dhi'``,
            ``'wind_speed'``, ``'temp_air'``. All irradiance components
            are required. Air temperature of 20 C and wind speed
            of 0 m/s will be added to the DataFrame if not provided.
        times : None, deprecated
            Deprecated argument included for API compatibility, but not
            used internally. The index of the weather DataFrame is used
            for times.

        Returns
        -------
        self

        Assigns attributes: solar_position, airmass, irradiance,
        total_irrad, effective_irradiance, weather, cell_temperature, aoi,
        aoi_modifier, spectral_modifier, dc, ac, losses.
        """
        if times is not None:
            warnings.warn('times keyword argument is deprecated and will be '
                          'removed in 0.8. The index of the weather DataFrame '
                          'is used for times.', pvlibDeprecationWarning)

        self.prepare_inputs(weather)
        self.aoi_model()
        self.spectral_model()
        self.effective_irradiance_model()
        self.temperature_model()
        self.dc_model()
        self.losses_model()
        self.ac_model()

        return self<|MERGE_RESOLUTION|>--- conflicted
+++ resolved
@@ -451,11 +451,9 @@
             calcparams_model_function(self.effective_irradiance,
                                       self.cell_temperature))
 
-        self.diode_params = pd.DataFrame({'I_L': photocurrent,
-                                          'I_o': saturation_current,
-                                          'R_s': resistance_series,
-                                          'R_sh': resistance_shunt,
-                                          'nNsVth': nNsVth})
+        self.diode_params = (photocurrent, saturation_current,
+                             resistance_series,
+                             resistance_shunt, nNsVth)
 
         self.dc = self.system.singlediode(
             photocurrent, saturation_current, resistance_series,
@@ -465,73 +463,14 @@
 
         return self
 
-<<<<<<< HEAD
-    def cec(self):
-        (photocurrent, saturation_current, resistance_series,
-         resistance_shunt, nNsVth) = (
-            self.system.calcparams_cec(self.effective_irradiance,
-                                       self.temps['temp_cell']))
-
-        self.diode_params = pd.DataFrame({'I_L': photocurrent,
-                                          'I_o': saturation_current,
-                                          'R_s': resistance_series,
-                                          'R_sh': resistance_shunt,
-                                          'nNsVth': nNsVth})
-
-        self.dc = self.system.singlediode(
-            photocurrent, saturation_current, resistance_series,
-            resistance_shunt, nNsVth)
-
-        self.dc = self.system.scale_voltage_current_power(self.dc).fillna(0)
-=======
     def desoto(self):
         return self._singlediode(self.system.calcparams_desoto)
->>>>>>> a2104325
 
     def cec(self):
         return self._singlediode(self.system.calcparams_cec)
 
     def pvsyst(self):
-<<<<<<< HEAD
-        (photocurrent, saturation_current, resistance_series,
-         resistance_shunt, nNsVth) = (
-            self.system.calcparams_pvsyst(self.effective_irradiance,
-                                          self.temps['temp_cell']))
-
-        self.diode_params = pd.DataFrame({'I_L': photocurrent,
-                                          'I_o': saturation_current,
-                                          'R_s': resistance_series,
-                                          'R_sh': resistance_shunt,
-                                          'nNsVth': nNsVth})
-
-        self.dc = self.system.singlediode(
-            photocurrent, saturation_current, resistance_series,
-            resistance_shunt, nNsVth)
-
-        self.dc = self.system.scale_voltage_current_power(self.dc).fillna(0)
-
-        return self
-
-    def singlediode(self):
-        """Deprecated"""
-        (photocurrent, saturation_current, resistance_series,
-         resistance_shunt, nNsVth) = (
-            self.system.calcparams_desoto(self.effective_irradiance,
-                                          self.temps['temp_cell']))
-
-        self.desoto = (photocurrent, saturation_current, resistance_series,
-                       resistance_shunt, nNsVth)
-
-        self.dc = self.system.singlediode(
-            photocurrent, saturation_current, resistance_series,
-            resistance_shunt, nNsVth)
-
-        self.dc = self.system.scale_voltage_current_power(self.dc).fillna(0)
-
-        return self
-=======
         return self._singlediode(self.system.calcparams_pvsyst)
->>>>>>> a2104325
 
     def pvwatts_dc(self):
         self.dc = self.system.pvwatts_dc(self.effective_irradiance,
