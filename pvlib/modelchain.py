"""
The ``modelchain`` module contains functions and classes that combine
many of the PV power modeling steps. These tools make it easy to
get started with pvlib and demonstrate standard ways to use the
library. With great power comes great responsibility: users should take
the time to read the source code for the module.
"""

from functools import partial
import warnings
import pandas as pd

from pvlib import (solarposition, pvsystem, clearsky, atmosphere, tools)
from pvlib.tracking import SingleAxisTracker
import pvlib.irradiance  # avoid name conflict with full import
from pvlib.pvsystem import DC_MODEL_PARAMS
from pvlib._deprecation import pvlibDeprecationWarning


def basic_chain(times, latitude, longitude,
                module_parameters, inverter_parameters,
                irradiance=None, weather=None,
                surface_tilt=None, surface_azimuth=None,
                orientation_strategy=None,
                transposition_model='haydavies',
                solar_position_method='nrel_numpy',
                airmass_model='kastenyoung1989',
                altitude=None, pressure=None,
                **kwargs):
    """
    An experimental function that computes all of the modeling steps
    necessary for calculating power or energy for a PV system at a given
    location.

    Parameters
    ----------
    times : DatetimeIndex
        Times at which to evaluate the model.

    latitude : float.
        Positive is north of the equator.
        Use decimal degrees notation.

    longitude : float.
        Positive is east of the prime meridian.
        Use decimal degrees notation.

    module_parameters : None, dict or Series
        Module parameters as defined by the SAPM.

    inverter_parameters : None, dict or Series
        Inverter parameters as defined by the CEC.

    irradiance : None or DataFrame, default None
        If None, calculates clear sky data.
        Columns must be 'dni', 'ghi', 'dhi'.

    weather : None or DataFrame, default None
        If None, assumes air temperature is 20 C and
        wind speed is 0 m/s.
        Columns must be 'wind_speed', 'temp_air'.

    surface_tilt : None, float or Series, default None
        Surface tilt angles in decimal degrees.
        The tilt angle is defined as degrees from horizontal
        (e.g. surface facing up = 0, surface facing horizon = 90)

    surface_azimuth : None, float or Series, default None
        Surface azimuth angles in decimal degrees.
        The azimuth convention is defined
        as degrees east of north
        (North=0, South=180, East=90, West=270).

    orientation_strategy : None or str, default None
        The strategy for aligning the modules.
        If not None, sets the ``surface_azimuth`` and ``surface_tilt``
        properties of the ``system``. Allowed strategies include 'flat',
        'south_at_latitude_tilt'. Ignored for SingleAxisTracker systems.

    transposition_model : str, default 'haydavies'
        Passed to system.get_irradiance.

    solar_position_method : str, default 'nrel_numpy'
        Passed to solarposition.get_solarposition.

    airmass_model : str, default 'kastenyoung1989'
        Passed to atmosphere.relativeairmass.

    altitude : None or float, default None
        If None, computed from pressure. Assumed to be 0 m
        if pressure is also None.

    pressure : None or float, default None
        If None, computed from altitude. Assumed to be 101325 Pa
        if altitude is also None.

    **kwargs
        Arbitrary keyword arguments.
        See code for details.

    Returns
    -------
    output : (dc, ac)
        Tuple of DC power (with SAPM parameters) (DataFrame) and AC
        power (Series).
    """

    # use surface_tilt and surface_azimuth if provided,
    # otherwise set them using the orientation_strategy
    if surface_tilt is not None and surface_azimuth is not None:
        pass
    elif orientation_strategy is not None:
        surface_tilt, surface_azimuth = \
            get_orientation(orientation_strategy, latitude=latitude)
    else:
        raise ValueError('orientation_strategy or surface_tilt and '
                         'surface_azimuth must be provided')

    if altitude is None and pressure is None:
        altitude = 0.
        pressure = 101325.
    elif altitude is None:
        altitude = atmosphere.pres2alt(pressure)
    elif pressure is None:
        pressure = atmosphere.alt2pres(altitude)

    solar_position = solarposition.get_solarposition(
        times, latitude, longitude, altitude=altitude, pressure=pressure,
        method=solar_position_method, **kwargs)

    # possible error with using apparent zenith with some models
    airmass = atmosphere.get_relative_airmass(
        solar_position['apparent_zenith'], model=airmass_model)
    airmass = atmosphere.get_absolute_airmass(airmass, pressure)
    dni_extra = pvlib.irradiance.get_extra_radiation(solar_position.index)

    aoi = pvlib.irradiance.aoi(surface_tilt, surface_azimuth,
                               solar_position['apparent_zenith'],
                               solar_position['azimuth'])

    if irradiance is None:
        linke_turbidity = clearsky.lookup_linke_turbidity(
            solar_position.index, latitude, longitude)
        irradiance = clearsky.ineichen(
            solar_position['apparent_zenith'],
            airmass,
            linke_turbidity,
            altitude=altitude,
            dni_extra=dni_extra
            )

    total_irrad = pvlib.irradiance.get_total_irradiance(
        surface_tilt,
        surface_azimuth,
        solar_position['apparent_zenith'],
        solar_position['azimuth'],
        irradiance['dni'],
        irradiance['ghi'],
        irradiance['dhi'],
        model=transposition_model,
        dni_extra=dni_extra)

    if weather is None:
        weather = {'wind_speed': 0, 'temp_air': 20}

    temps = pvsystem.sapm_celltemp(total_irrad['poa_global'],
                                   weather['wind_speed'],
                                   weather['temp_air'])

    effective_irradiance = pvsystem.sapm_effective_irradiance(
        total_irrad['poa_direct'], total_irrad['poa_diffuse'], airmass, aoi,
        module_parameters)

    dc = pvsystem.sapm(effective_irradiance, temps['temp_cell'],
                       module_parameters)

    ac = pvsystem.snlinverter(dc['v_mp'], dc['p_mp'], inverter_parameters)

    return dc, ac


def get_orientation(strategy, **kwargs):
    """
    Determine a PV system's surface tilt and surface azimuth
    using a named strategy.

    Parameters
    ----------
    strategy: str
        The orientation strategy.
        Allowed strategies include 'flat', 'south_at_latitude_tilt'.
    **kwargs:
        Strategy-dependent keyword arguments. See code for details.

    Returns
    -------
    surface_tilt, surface_azimuth
    """

    if strategy == 'south_at_latitude_tilt':
        surface_azimuth = 180
        surface_tilt = kwargs['latitude']
    elif strategy == 'flat':
        surface_azimuth = 180
        surface_tilt = 0
    else:
        raise ValueError('invalid orientation strategy. strategy must '
                         'be one of south_at_latitude, flat,')

    return surface_tilt, surface_azimuth


class ModelChain(object):
    """
    The ModelChain class to provides a standardized, high-level
    interface for all of the modeling steps necessary for calculating PV
    power from a time series of weather inputs.

    Parameters
    ----------
    system : PVSystem
        A :py:class:`~pvlib.pvsystem.PVSystem` object that represents
        the connected set of modules, inverters, etc.

    location : Location
        A :py:class:`~pvlib.location.Location` object that represents
        the physical location at which to evaluate the model.

    orientation_strategy : None or str, default None
        The strategy for aligning the modules. If not None, sets the
        ``surface_azimuth`` and ``surface_tilt`` properties of the
        ``system``. Allowed strategies include 'flat',
        'south_at_latitude_tilt'. Ignored for SingleAxisTracker systems.

    clearsky_model : str, default 'ineichen'
        Passed to location.get_clearsky.

    transposition_model : str, default 'haydavies'
        Passed to system.get_irradiance.

    solar_position_method : str, default 'nrel_numpy'
        Passed to location.get_solarposition.

    airmass_model : str, default 'kastenyoung1989'
        Passed to location.get_airmass.

    dc_model: None, str, or function, default None
        If None, the model will be inferred from the contents of
        system.module_parameters. Valid strings are 'sapm',
        'desoto', 'cec', 'pvsyst', 'pvwatts'. The ModelChain instance will
        be passed as the first argument to a user-defined function.

    ac_model: None, str, or function, default None
        If None, the model will be inferred from the contents of
        system.inverter_parameters and system.module_parameters. Valid
        strings are 'snlinverter', 'adrinverter', 'pvwatts'. The
        ModelChain instance will be passed as the first argument to a
        user-defined function.

    aoi_model: None, str, or function, default None
        If None, the model will be inferred from the contents of
        system.module_parameters. Valid strings are 'physical',
        'ashrae', 'sapm', 'no_loss'. The ModelChain instance will be
        passed as the first argument to a user-defined function.

    spectral_model: None, str, or function, default None
        If None, the model will be inferred from the contents of
        system.module_parameters. Valid strings are 'sapm',
        'first_solar', 'no_loss'. The ModelChain instance will be passed
        as the first argument to a user-defined function.

    temp_model: str or function, default 'sapm'
        Valid strings are 'sapm'. The ModelChain instance will be passed
        as the first argument to a user-defined function.

    losses_model: str or function, default 'no_loss'
        Valid strings are 'pvwatts', 'no_loss'. The ModelChain instance
        will be passed as the first argument to a user-defined function.

    name: None or str, default None
        Name of ModelChain instance.

    **kwargs
        Arbitrary keyword arguments. Included for compatibility, but not
        used.
    """

    def __init__(self, system, location,
                 orientation_strategy=None,
                 clearsky_model='ineichen',
                 transposition_model='haydavies',
                 solar_position_method='nrel_numpy',
                 airmass_model='kastenyoung1989',
                 dc_model=None, ac_model=None, aoi_model=None,
                 spectral_model=None, temp_model='sapm',
                 losses_model='no_loss', name=None, **kwargs):

        self.name = name
        self.system = system
        self.location = location
        self.clearsky_model = clearsky_model
        self.transposition_model = transposition_model
        self.solar_position_method = solar_position_method
        self.airmass_model = airmass_model

        # calls setters
        self.dc_model = dc_model
        self.ac_model = ac_model
        self.aoi_model = aoi_model
        self.spectral_model = spectral_model
        self.temp_model = temp_model
        self.losses_model = losses_model
        self.orientation_strategy = orientation_strategy

        self.weather = None
        self.times = None
        self.solar_position = None

    def __repr__(self):
        attrs = [
            'name', 'orientation_strategy', 'clearsky_model',
            'transposition_model', 'solar_position_method',
            'airmass_model', 'dc_model', 'ac_model', 'aoi_model',
            'spectral_model', 'temp_model', 'losses_model'
            ]

        def getmcattr(self, attr):
            """needed to avoid recursion in property lookups"""
            out = getattr(self, attr)
            try:
                out = out.__name__
            except AttributeError:
                pass
            return out

        return ('ModelChain: \n  ' + '\n  '.join(
            ('{}: {}'.format(attr, getmcattr(self, attr)) for attr in attrs)))

    @property
    def orientation_strategy(self):
        return self._orientation_strategy

    @orientation_strategy.setter
    def orientation_strategy(self, strategy):
        if strategy == 'None':
            strategy = None

        if strategy is not None:
            self.system.surface_tilt, self.system.surface_azimuth = \
                get_orientation(strategy, latitude=self.location.latitude)

        self._orientation_strategy = strategy

    @property
    def dc_model(self):
        return self._dc_model

    @dc_model.setter
    def dc_model(self, model):
        # guess at model if None
        if model is None:
            self._dc_model, model = self.infer_dc_model()

        # Set model and validate parameters
        if isinstance(model, str):
            model = model.lower()
            if model in DC_MODEL_PARAMS.keys():
                # validate module parameters
                missing_params = DC_MODEL_PARAMS[model] - \
                                 set(self.system.module_parameters.keys())
                if missing_params:  # some parameters are not in module.keys()
                    raise ValueError(model + ' selected for the DC model but '
                                     'one or more required parameters are '
                                     'missing : ' + str(missing_params))
                if model == 'sapm':
                    self._dc_model = self.sapm
                elif model == 'desoto':
                    self._dc_model = self.desoto
                elif model == 'cec':
                    self._dc_model = self.cec
                elif model == 'pvsyst':
                    self._dc_model = self.pvsyst
                elif model == 'pvwatts':
                    self._dc_model = self.pvwatts_dc
                elif model == 'singlediode':
                    warnings.warn('DC model keyword singlediode used for '
                                  'ModelChain object. singlediode is '
                                  'ambiguous, use desoto instead. singlediode '
                                  'keyword will be removed in v0.7.0 and '
                                  'later', pvlibDeprecationWarning)
                    self._dc_model = self.desoto
            else:
                raise ValueError(model + ' is not a valid DC power model')
        else:
            self._dc_model = partial(model, self)

    def infer_dc_model(self):
        params = set(self.system.module_parameters.keys())
        if set(['A0', 'A1', 'C7']) <= params:
            return self.sapm, 'sapm'
        elif set(['a_ref', 'I_L_ref', 'I_o_ref', 'R_sh_ref',
                  'R_s', 'Adjust']) <= params:
            return self.cec, 'cec'
        elif set(['a_ref', 'I_L_ref', 'I_o_ref', 'R_sh_ref',
                  'R_s']) <= params:
            return self.desoto, 'desoto'
        elif set(['gamma_ref', 'mu_gamma', 'I_L_ref', 'I_o_ref',
                  'R_sh_ref', 'R_sh_0', 'R_sh_exp', 'R_s']) <= params:
            return self.pvsyst, 'pvsyst'
        elif set(['pdc0', 'gamma_pdc']) <= params:
            return self.pvwatts_dc, 'pvwatts'
        else:
            raise ValueError('could not infer DC model from '
                             'system.module_parameters')

    def sapm(self):
        self.dc = self.system.sapm(self.effective_irradiance/1000.,
                                   self.temps['temp_cell'])

        self.dc = self.system.scale_voltage_current_power(self.dc)

        return self

    def desoto(self):
        (photocurrent, saturation_current, resistance_series,
         resistance_shunt, nNsVth) = (
            self.system.calcparams_desoto(self.effective_irradiance,
                                          self.temps['temp_cell']))

        self.diode_params = (photocurrent, saturation_current,
                             resistance_series,
                             resistance_shunt, nNsVth)

        self.dc = self.system.singlediode(
            photocurrent, saturation_current, resistance_series,
            resistance_shunt, nNsVth)

        self.dc = self.system.scale_voltage_current_power(self.dc).fillna(0)

        return self

    def cec(self):
        (photocurrent, saturation_current, resistance_series,
         resistance_shunt, nNsVth) = (
            self.system.calcparams_cec(self.effective_irradiance,
                                       self.temps['temp_cell']))

        self.diode_params = (photocurrent, saturation_current,
                             resistance_series,
                             resistance_shunt, nNsVth)

        self.dc = self.system.singlediode(
            photocurrent, saturation_current, resistance_series,
            resistance_shunt, nNsVth)

        self.dc = self.system.scale_voltage_current_power(self.dc).fillna(0)

        return self

    def pvsyst(self):
        (photocurrent, saturation_current, resistance_series,
         resistance_shunt, nNsVth) = (
            self.system.calcparams_pvsyst(self.effective_irradiance,
                                          self.temps['temp_cell']))

        self.diode_params = (photocurrent, saturation_current,
                             resistance_series,
                             resistance_shunt, nNsVth)

        self.dc = self.system.singlediode(
            photocurrent, saturation_current, resistance_series,
            resistance_shunt, nNsVth)

        self.dc = self.system.scale_voltage_current_power(self.dc).fillna(0)

        return self

    def singlediode(self):
        """Deprecated"""
        (photocurrent, saturation_current, resistance_series,
         resistance_shunt, nNsVth) = (
            self.system.calcparams_desoto(self.effective_irradiance,
                                          self.temps['temp_cell']))

        self.desoto = (photocurrent, saturation_current, resistance_series,
                       resistance_shunt, nNsVth)

        self.dc = self.system.singlediode(
            photocurrent, saturation_current, resistance_series,
            resistance_shunt, nNsVth)

        self.dc = self.system.scale_voltage_current_power(self.dc).fillna(0)

        return self

    def pvwatts_dc(self):
        self.dc = self.system.pvwatts_dc(self.effective_irradiance,
                                         self.temps['temp_cell'])
        return self

    @property
    def ac_model(self):
        return self._ac_model

    @ac_model.setter
    def ac_model(self, model):
        if model is None:
            self._ac_model = self.infer_ac_model()
        elif isinstance(model, str):
            model = model.lower()
            if model == 'snlinverter':
                self._ac_model = self.snlinverter
            elif model == 'adrinverter':
                self._ac_model = self.adrinverter
            elif model == 'pvwatts':
                self._ac_model = self.pvwatts_inverter
            else:
                raise ValueError(model + ' is not a valid AC power model')
        else:
            self._ac_model = partial(model, self)

    def infer_ac_model(self):
        inverter_params = set(self.system.inverter_parameters.keys())
        module_params = set(self.system.module_parameters.keys())
        if set(['C0', 'C1', 'C2']) <= inverter_params:
            return self.snlinverter
        elif set(['ADRCoefficients']) <= inverter_params:
            return self.adrinverter
        elif set(['pdc0']) <= module_params:
            return self.pvwatts_inverter
        else:
            raise ValueError('could not infer AC model from '
                             'system.inverter_parameters')

    def snlinverter(self):
        self.ac = self.system.snlinverter(self.dc['v_mp'], self.dc['p_mp'])
        return self

    def adrinverter(self):
        self.ac = self.system.adrinverter(self.dc['v_mp'], self.dc['p_mp'])
        return self

    def pvwatts_inverter(self):
        self.ac = self.system.pvwatts_ac(self.dc).fillna(0)
        return self

    @property
    def aoi_model(self):
        return self._aoi_model

    @aoi_model.setter
    def aoi_model(self, model):
        if model is None:
            self._aoi_model = self.infer_aoi_model()
        elif isinstance(model, str):
            model = model.lower()
            if model == 'ashrae':
                self._aoi_model = self.ashrae_aoi_loss
            elif model == 'physical':
                self._aoi_model = self.physical_aoi_loss
            elif model == 'sapm':
                self._aoi_model = self.sapm_aoi_loss
            elif model == 'no_loss':
                self._aoi_model = self.no_aoi_loss
            else:
                raise ValueError(model + ' is not a valid aoi loss model')
        else:
            self._aoi_model = partial(model, self)

    def infer_aoi_model(self):
        params = set(self.system.module_parameters.keys())
        if set(['K', 'L', 'n']) <= params:
            return self.physical_aoi_loss
        elif set(['B5', 'B4', 'B3', 'B2', 'B1', 'B0']) <= params:
            return self.sapm_aoi_loss
        elif set(['b']) <= params:
            return self.ashrae_aoi_loss
        else:
            raise ValueError('could not infer AOI model from '
                             'system.module_parameters')

    def ashrae_aoi_loss(self):
        self.aoi_modifier = self.system.ashraeiam(self.aoi)
        return self

    def physical_aoi_loss(self):
        self.aoi_modifier = self.system.physicaliam(self.aoi)
        return self

    def sapm_aoi_loss(self):
        self.aoi_modifier = self.system.sapm_aoi_loss(self.aoi)
        return self

    def no_aoi_loss(self):
        self.aoi_modifier = 1.0
        return self

    @property
    def spectral_model(self):
        return self._spectral_model

    @spectral_model.setter
    def spectral_model(self, model):
        if model is None:
            self._spectral_model = self.infer_spectral_model()
        elif isinstance(model, str):
            model = model.lower()
            if model == 'first_solar':
                self._spectral_model = self.first_solar_spectral_loss
            elif model == 'sapm':
                self._spectral_model = self.sapm_spectral_loss
            elif model == 'no_loss':
                self._spectral_model = self.no_spectral_loss
            else:
                raise ValueError(model + ' is not a valid spectral loss model')
        else:
            self._spectral_model = partial(model, self)

    def infer_spectral_model(self):
        params = set(self.system.module_parameters.keys())
        if set(['A4', 'A3', 'A2', 'A1', 'A0']) <= params:
            return self.sapm_spectral_loss
        elif ((('Technology' in params or
                'Material' in params) and
               (pvsystem._infer_cell_type() is not None)) or
              'first_solar_spectral_coefficients' in params):
            return self.first_solar_spectral_loss
        else:
            raise ValueError('could not infer spectral model from '
<<<<<<< HEAD
                             'system.module_parameters')
=======
                             'system.module_parameters. Check that the '
                             'parameters contain valid '
                             'first_solar_spectral_coefficients or a valid '
                             'Material or Technology value')
>>>>>>> 673ab97a

    def first_solar_spectral_loss(self):
        self.spectral_modifier = self.system.first_solar_spectral_loss(
                                        self.weather['precipitable_water'],
                                        self.airmass['airmass_absolute'])
        return self

    def sapm_spectral_loss(self):
        self.spectral_modifier = self.system.sapm_spectral_loss(
            self.airmass['airmass_absolute'])
        return self

    def no_spectral_loss(self):
        self.spectral_modifier = 1
        return self

    @property
    def temp_model(self):
        return self._temp_model

    @temp_model.setter
    def temp_model(self, model):
        if model is None:
            self._temp_model = self.infer_temp_model()
        elif isinstance(model, str):
            model = model.lower()
            if model == 'sapm':
                self._temp_model = self.sapm_temp
            else:
                raise ValueError(model + ' is not a valid temp model')
        else:
            self._temp_model = partial(model, self)

    def infer_temp_model(self):
        raise NotImplementedError

    def sapm_temp(self):
        self.temps = self.system.sapm_celltemp(self.total_irrad['poa_global'],
                                               self.weather['wind_speed'],
                                               self.weather['temp_air'])
        return self

    @property
    def losses_model(self):
        return self._losses_model

    @losses_model.setter
    def losses_model(self, model):
        if model is None:
            self._losses_model = self.infer_losses_model()
        elif isinstance(model, str):
            model = model.lower()
            if model == 'pvwatts':
                self._losses_model = self.pvwatts_losses
            elif model == 'no_loss':
                self._losses_model = self.no_extra_losses
            else:
                raise ValueError(model + ' is not a valid losses model')
        else:
            self._losses_model = partial(model, self)

    def infer_losses_model(self):
        raise NotImplementedError

    def pvwatts_losses(self):
        self.losses = (100 - self.system.pvwatts_losses()) / 100.
        self.ac *= self.losses
        return self

    def no_extra_losses(self):
        self.losses = 1
        return self

    def effective_irradiance_model(self):
        fd = self.system.module_parameters.get('FD', 1.)
        self.effective_irradiance = self.spectral_modifier * (
            self.total_irrad['poa_direct']*self.aoi_modifier +
            fd*self.total_irrad['poa_diffuse'])
        return self

    def complete_irradiance(self, times=None, weather=None):
        """
        Determine the missing irradiation columns. Only two of the
        following data columns (dni, ghi, dhi) are needed to calculate
        the missing data.

        This function is not safe at the moment. Results can be too high
        or negative. Please contribute and help to improve this function
        on https://github.com/pvlib/pvlib-python

        Parameters
        ----------
        times : None or DatetimeIndex, default None
            Times at which to evaluate the model. Can be None if
            attribute `times` is already set.
        weather : None or pandas.DataFrame, default None
            Table with at least two columns containing one of the
            following data sets: dni, dhi, ghi. Can be None if attribute
            `weather` is already set.

        Returns
        -------
        self

        Assigns attributes: times, weather

        Examples
        --------
        This example does not work until the parameters `my_system`,
        `my_location`, `my_datetime` and `my_weather` are not defined
        properly but shows the basic idea how this method can be used.

        >>> from pvlib.modelchain import ModelChain

        >>> # my_weather containing 'dhi' and 'ghi'.
        >>> mc = ModelChain(my_system, my_location)  # doctest: +SKIP
        >>> mc.complete_irradiance(my_datetime, my_weather)  # doctest: +SKIP
        >>> mc.run_model()  # doctest: +SKIP

        >>> # my_weather containing 'dhi', 'ghi' and 'dni'.
        >>> mc = ModelChain(my_system, my_location)  # doctest: +SKIP
        >>> mc.run_model(my_datetime, my_weather)  # doctest: +SKIP
        """
        if weather is not None:
            self.weather = weather
        if times is not None:
            self.times = times
        self.solar_position = self.location.get_solarposition(
            self.times, method=self.solar_position_method)
        icolumns = set(self.weather.columns)
        wrn_txt = ("This function is not safe at the moment.\n" +
                   "Results can be too high or negative.\n" +
                   "Help to improve this function on github:\n" +
                   "https://github.com/pvlib/pvlib-python \n")

        if {'ghi', 'dhi'} <= icolumns and 'dni' not in icolumns:
            clearsky = self.location.get_clearsky(
                times, solar_position=self.solar_position)
            self.weather.loc[:, 'dni'] = pvlib.irradiance.dni(
                self.weather.loc[:, 'ghi'], self.weather.loc[:, 'dhi'],
                self.solar_position.zenith,
                clearsky_dni=clearsky['dni'],
                clearsky_tolerance=1.1)
        elif {'dni', 'dhi'} <= icolumns and 'ghi' not in icolumns:
            warnings.warn(wrn_txt, UserWarning)
            self.weather.loc[:, 'ghi'] = (
                self.weather.dni * tools.cosd(self.solar_position.zenith) +
                self.weather.dhi)
        elif {'dni', 'ghi'} <= icolumns and 'dhi' not in icolumns:
            warnings.warn(wrn_txt, UserWarning)
            self.weather.loc[:, 'dhi'] = (
                self.weather.ghi - self.weather.dni *
                tools.cosd(self.solar_position.zenith))

        return self

    def prepare_inputs(self, times=None, weather=None):
        """
        Prepare the solar position, irradiance, and weather inputs to
        the model.

        Parameters
        ----------
        times : None or DatetimeIndex, default None
            Times at which to evaluate the model. Can be None if
            attribute `times` is already set.
        weather : None or DataFrame, default None
            If None, the weather attribute is used. If the weather
            attribute is also None assumes air temperature is 20 C, wind
            speed is 0 m/s and irradiation calculated from clear sky
            data. Column names must be 'wind_speed', 'temp_air', 'dni',
            'ghi', 'dhi'. Do not pass incomplete irradiation data. Use
            method
            :py:meth:`~pvlib.modelchain.ModelChain.complete_irradiance`
            instead.

        Returns
        -------
        self

        Assigns attributes: times, solar_position, airmass, total_irrad,
        aoi
        """
        if weather is not None:
            self.weather = weather
        if self.weather is None:
            self.weather = pd.DataFrame(index=times)

        if times is not None:
            self.times = times

        self.solar_position = self.location.get_solarposition(
            self.times, method=self.solar_position_method)

        self.airmass = self.location.get_airmass(
            solar_position=self.solar_position, model=self.airmass_model)

        if not any([x in ['ghi', 'dni', 'dhi'] for x in self.weather.columns]):
            self.weather[['ghi', 'dni', 'dhi']] = self.location.get_clearsky(
                self.solar_position.index, self.clearsky_model,
                solar_position=self.solar_position,
                airmass_absolute=self.airmass['airmass_absolute'])

        if not {'ghi', 'dni', 'dhi'} <= set(self.weather.columns):
            raise ValueError(
                "Uncompleted irradiance data set. Please check you input " +
                "data.\nData set needs to have 'dni', 'dhi' and 'ghi'.\n" +
                "Detected data: {0}".format(list(self.weather.columns)))

        # PVSystem.get_irradiance and SingleAxisTracker.get_irradiance
        # and PVSystem.get_aoi and SingleAxisTracker.get_aoi
        # have different method signatures. Use partial to handle
        # the differences.
        if isinstance(self.system, SingleAxisTracker):
            self.tracking = self.system.singleaxis(
                self.solar_position['apparent_zenith'],
                self.solar_position['azimuth'])
            self.tracking['surface_tilt'] = (
                self.tracking['surface_tilt']
                    .fillna(self.system.axis_tilt))
            self.tracking['surface_azimuth'] = (
                self.tracking['surface_azimuth']
                    .fillna(self.system.axis_azimuth))
            self.aoi = self.tracking['aoi']
            get_irradiance = partial(
                self.system.get_irradiance,
                self.tracking['surface_tilt'],
                self.tracking['surface_azimuth'],
                self.solar_position['apparent_zenith'],
                self.solar_position['azimuth'])
        else:
            self.aoi = self.system.get_aoi(
                self.solar_position['apparent_zenith'],
                self.solar_position['azimuth'])
            get_irradiance = partial(
                self.system.get_irradiance,
                self.solar_position['apparent_zenith'],
                self.solar_position['azimuth'])

        self.total_irrad = get_irradiance(
            self.weather['dni'],
            self.weather['ghi'],
            self.weather['dhi'],
            airmass=self.airmass['airmass_relative'],
            model=self.transposition_model)

        if self.weather.get('wind_speed') is None:
            self.weather['wind_speed'] = 0
        if self.weather.get('temp_air') is None:
            self.weather['temp_air'] = 20
        return self

    def run_model(self, times=None, weather=None):
        """
        Run the model.

        Parameters
        ----------
        times : None or DatetimeIndex, default None
            Times at which to evaluate the model. Can be None if
            attribute `times` is already set.
        weather : None or DataFrame, default None
            If None, assumes air temperature is 20 C, wind speed is 0
            m/s and irradiation calculated from clear sky data. Column
            names must be 'wind_speed', 'temp_air', 'dni', 'ghi', 'dhi'.
            Do not pass incomplete irradiation data. Use method
            :py:meth:`~pvlib.modelchain.ModelChain.complete_irradiance`
            instead.

        Returns
        -------
        self

        Assigns attributes: times, solar_position, airmass, irradiance,
        total_irrad, effective_irradiance, weather, temps, aoi,
        aoi_modifier, spectral_modifier, dc, ac, losses.
        """

        self.prepare_inputs(times, weather)
        self.aoi_model()
        self.spectral_model()
        self.effective_irradiance_model()
        self.temp_model()
        self.dc_model()
        self.ac_model()
        self.losses_model()

        return self<|MERGE_RESOLUTION|>--- conflicted
+++ resolved
@@ -627,14 +627,10 @@
             return self.first_solar_spectral_loss
         else:
             raise ValueError('could not infer spectral model from '
-<<<<<<< HEAD
-                             'system.module_parameters')
-=======
                              'system.module_parameters. Check that the '
                              'parameters contain valid '
                              'first_solar_spectral_coefficients or a valid '
                              'Material or Technology value')
->>>>>>> 673ab97a
 
     def first_solar_spectral_loss(self):
         self.spectral_modifier = self.system.first_solar_spectral_loss(
