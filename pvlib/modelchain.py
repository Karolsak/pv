"""
The ``modelchain`` module contains functions and classes that combine
many of the PV power modeling steps. These tools make it easy to
get started with pvlib and demonstrate standard ways to use the
library. With great power comes great responsibility: users should take
the time to read the source code for the module.
"""

from functools import partial
import warnings
import pandas as pd

from pvlib import (atmosphere, clearsky, inverter, pvsystem, solarposition,
                   temperature, tools)
from pvlib.tracking import SingleAxisTracker
import pvlib.irradiance  # avoid name conflict with full import
from pvlib.pvsystem import _DC_MODEL_PARAMS
from pvlib._deprecation import pvlibDeprecationWarning
from pvlib.tools import _build_kwargs

<<<<<<< HEAD
WEATHER_KEYS = set(['ghi', 'dhi', 'dni', 'wind_speed', 'temp_air',
                    'precipitable_water'])

POA_DATA_KEYS = set(['poa_global', 'poa_direct', 'poa_diffuse'])

TEMPERATURE_KEYS = set(['module_temperature', 'cell_temperature'])

DATA_KEYS = WEATHER_KEYS | POA_DATA_KEYS | TEMPERATURE_KEYS
=======

# these dictionaries contain the default configuration for following
# established modeling sequences. They can be used in combination with
# basic_chain and ModelChain. They are used by the ModelChain methods
# ModelChain.with_pvwatts, ModelChain.with_sapm, etc.

# pvwatts documentation states that it uses the following reference for
# a temperature model: Fuentes, M. K. (1987). A Simplified Thermal Model
# for Flat-Plate Photovoltaic Arrays. SAND85-0330. Albuquerque, NM:
# Sandia National Laboratories. Accessed September 3, 2013:
# http://prod.sandia.gov/techlib/access-control.cgi/1985/850330.pdf
# pvlib python does not implement that model, so use the SAPM instead.
PVWATTS_CONFIG = dict(
    dc_model='pvwatts', ac_model='pvwatts', losses_model='pvwatts',
    transposition_model='perez', aoi_model='physical',
    spectral_model='no_loss', temperature_model='sapm'
)

SAPM_CONFIG = dict(
    dc_model='sapm', ac_model='sandia', losses_model='no_loss',
    aoi_model='sapm', spectral_model='sapm', temperature_model='sapm'
)
>>>>>>> b4bdfd3b


def basic_chain(times, latitude, longitude,
                module_parameters, temperature_model_parameters,
                inverter_parameters,
                irradiance=None, weather=None,
                surface_tilt=None, surface_azimuth=None,
                orientation_strategy=None,
                transposition_model='haydavies',
                solar_position_method='nrel_numpy',
                airmass_model='kastenyoung1989',
                altitude=None, pressure=None,
                **kwargs):
    """
    An experimental function that computes all of the modeling steps
    necessary for calculating power or energy for a PV system at a given
    location.

    Parameters
    ----------
    times : DatetimeIndex
        Times at which to evaluate the model.

    latitude : float.
        Positive is north of the equator.
        Use decimal degrees notation.

    longitude : float.
        Positive is east of the prime meridian.
        Use decimal degrees notation.

    module_parameters : None, dict or Series
        Module parameters as defined by the SAPM. See pvsystem.sapm for
        details.

    temperature_model_parameters : None, dict or Series.
        Temperature model parameters as defined by the SAPM.
        See temperature.sapm_cell for details.

    inverter_parameters : None, dict or Series
        Inverter parameters as defined by the CEC. See
        :py:func:`inverter.sandia` for details.

    irradiance : None or DataFrame, default None
        If None, calculates clear sky data.
        Columns must be 'dni', 'ghi', 'dhi'.

    weather : None or DataFrame, default None
        If None, assumes air temperature is 20 C and
        wind speed is 0 m/s.
        Columns must be 'wind_speed', 'temp_air'.

    surface_tilt : None, float or Series, default None
        Surface tilt angles in decimal degrees.
        The tilt angle is defined as degrees from horizontal
        (e.g. surface facing up = 0, surface facing horizon = 90)

    surface_azimuth : None, float or Series, default None
        Surface azimuth angles in decimal degrees.
        The azimuth convention is defined
        as degrees east of north
        (North=0, South=180, East=90, West=270).

    orientation_strategy : None or str, default None
        The strategy for aligning the modules.
        If not None, sets the ``surface_azimuth`` and ``surface_tilt``
        properties of the ``system``. Allowed strategies include 'flat',
        'south_at_latitude_tilt'. Ignored for SingleAxisTracker systems.

    transposition_model : str, default 'haydavies'
        Passed to system.get_irradiance.

    solar_position_method : str, default 'nrel_numpy'
        Passed to solarposition.get_solarposition.

    airmass_model : str, default 'kastenyoung1989'
        Passed to atmosphere.relativeairmass.

    altitude : None or float, default None
        If None, computed from pressure. Assumed to be 0 m
        if pressure is also None.

    pressure : None or float, default None
        If None, computed from altitude. Assumed to be 101325 Pa
        if altitude is also None.

    **kwargs
        Arbitrary keyword arguments.
        See code for details.

    Returns
    -------
    output : (dc, ac)
        Tuple of DC power (with SAPM parameters) (DataFrame) and AC
        power (Series).
    """

    # use surface_tilt and surface_azimuth if provided,
    # otherwise set them using the orientation_strategy
    if surface_tilt is not None and surface_azimuth is not None:
        pass
    elif orientation_strategy is not None:
        surface_tilt, surface_azimuth = \
            get_orientation(orientation_strategy, latitude=latitude)
    else:
        raise ValueError('orientation_strategy or surface_tilt and '
                         'surface_azimuth must be provided')

    if altitude is None and pressure is None:
        altitude = 0.
        pressure = 101325.
    elif altitude is None:
        altitude = atmosphere.pres2alt(pressure)
    elif pressure is None:
        pressure = atmosphere.alt2pres(altitude)

    solar_position = solarposition.get_solarposition(
        times, latitude, longitude, altitude=altitude, pressure=pressure,
        method=solar_position_method, **kwargs)

    # possible error with using apparent zenith with some models
    airmass = atmosphere.get_relative_airmass(
        solar_position['apparent_zenith'], model=airmass_model)
    airmass = atmosphere.get_absolute_airmass(airmass, pressure)
    dni_extra = pvlib.irradiance.get_extra_radiation(solar_position.index)

    aoi = pvlib.irradiance.aoi(surface_tilt, surface_azimuth,
                               solar_position['apparent_zenith'],
                               solar_position['azimuth'])

    if irradiance is None:
        linke_turbidity = clearsky.lookup_linke_turbidity(
            solar_position.index, latitude, longitude)
        irradiance = clearsky.ineichen(
            solar_position['apparent_zenith'],
            airmass,
            linke_turbidity,
            altitude=altitude,
            dni_extra=dni_extra
        )

    total_irrad = pvlib.irradiance.get_total_irradiance(
        surface_tilt,
        surface_azimuth,
        solar_position['apparent_zenith'],
        solar_position['azimuth'],
        irradiance['dni'],
        irradiance['ghi'],
        irradiance['dhi'],
        model=transposition_model,
        dni_extra=dni_extra)

    if weather is None:
        weather = {'wind_speed': 0, 'temp_air': 20}

    cell_temperature = temperature.sapm_cell(
        total_irrad['poa_global'], weather['temp_air'], weather['wind_speed'],
        temperature_model_parameters['a'], temperature_model_parameters['b'],
        temperature_model_parameters['deltaT'])

    effective_irradiance = pvsystem.sapm_effective_irradiance(
        total_irrad['poa_direct'], total_irrad['poa_diffuse'], airmass, aoi,
        module_parameters)

    dc = pvsystem.sapm(effective_irradiance, cell_temperature,
                       module_parameters)

    ac = inverter.sandia(dc['v_mp'], dc['p_mp'], inverter_parameters)

    return dc, ac


def get_orientation(strategy, **kwargs):
    """
    Determine a PV system's surface tilt and surface azimuth
    using a named strategy.

    Parameters
    ----------
    strategy: str
        The orientation strategy.
        Allowed strategies include 'flat', 'south_at_latitude_tilt'.
    **kwargs:
        Strategy-dependent keyword arguments. See code for details.

    Returns
    -------
    surface_tilt, surface_azimuth
    """

    if strategy == 'south_at_latitude_tilt':
        surface_azimuth = 180
        surface_tilt = kwargs['latitude']
    elif strategy == 'flat':
        surface_azimuth = 180
        surface_tilt = 0
    else:
        raise ValueError('invalid orientation strategy. strategy must '
                         'be one of south_at_latitude, flat,')

    return surface_tilt, surface_azimuth


class ModelChain(object):
    """
    The ModelChain class to provides a standardized, high-level
    interface for all of the modeling steps necessary for calculating PV
    power from a time series of weather inputs.

    See https://pvlib-python.readthedocs.io/en/stable/modelchain.html
    for examples.

    Parameters
    ----------
    system : PVSystem
        A :py:class:`~pvlib.pvsystem.PVSystem` object that represents
        the connected set of modules, inverters, etc.

    location : Location
        A :py:class:`~pvlib.location.Location` object that represents
        the physical location at which to evaluate the model.

    orientation_strategy : None or str, default None
        The strategy for aligning the modules. If not None, sets the
        ``surface_azimuth`` and ``surface_tilt`` properties of the
        ``system``. Allowed strategies include 'flat',
        'south_at_latitude_tilt'. Ignored for SingleAxisTracker systems.

    clearsky_model : str, default 'ineichen'
        Passed to location.get_clearsky.

    transposition_model : str, default 'haydavies'
        Passed to system.get_irradiance.

    solar_position_method : str, default 'nrel_numpy'
        Passed to location.get_solarposition.

    airmass_model : str, default 'kastenyoung1989'
        Passed to location.get_airmass.

    dc_model: None, str, or function, default None
        If None, the model will be inferred from the contents of
        system.module_parameters. Valid strings are 'sapm',
        'desoto', 'cec', 'pvsyst', 'pvwatts'. The ModelChain instance will
        be passed as the first argument to a user-defined function.

    ac_model: None, str, or function, default None
        If None, the model will be inferred from the contents of
        system.inverter_parameters and system.module_parameters. Valid
        strings are 'sandia', 'adr', 'pvwatts'. The
        ModelChain instance will be passed as the first argument to a
        user-defined function.

    aoi_model: None, str, or function, default None
        If None, the model will be inferred from the contents of
        system.module_parameters. Valid strings are 'physical',
        'ashrae', 'sapm', 'martin_ruiz', 'no_loss'. The ModelChain instance
        will be passed as the first argument to a user-defined function.

    spectral_model: None, str, or function, default None
        If None, the model will be inferred from the contents of
        system.module_parameters. Valid strings are 'sapm',
        'first_solar', 'no_loss'. The ModelChain instance will be passed
        as the first argument to a user-defined function.

    temperature_model: None, str or function, default None
        Valid strings are 'sapm', 'pvsyst', and 'faiman'. The ModelChain
        instance will be passed as the first argument to a user-defined
        function.

    losses_model: str or function, default 'no_loss'
        Valid strings are 'pvwatts', 'no_loss'. The ModelChain instance
        will be passed as the first argument to a user-defined function.

    name: None or str, default None
        Name of ModelChain instance.

    **kwargs
        Arbitrary keyword arguments. Included for compatibility, but not
        used.
    """

    def __init__(self, system, location,
                 orientation_strategy=None,
                 clearsky_model='ineichen',
                 transposition_model='haydavies',
                 solar_position_method='nrel_numpy',
                 airmass_model='kastenyoung1989',
                 dc_model=None, ac_model=None, aoi_model=None,
                 spectral_model=None, temperature_model=None,
                 losses_model='no_loss', name=None, **kwargs):

        self.name = name
        self.system = system

        self.location = location
        self.clearsky_model = clearsky_model
        self.transposition_model = transposition_model
        self.solar_position_method = solar_position_method
        self.airmass_model = airmass_model

        # calls setters
        self.dc_model = dc_model
        self.ac_model = ac_model
        self.aoi_model = aoi_model
        self.spectral_model = spectral_model
        self.temperature_model = temperature_model

        self.losses_model = losses_model
        self.orientation_strategy = orientation_strategy

        self.weather = None
        self.times = None
        self.solar_position = None

    @classmethod
    def with_pvwatts(cls, system, location,
                     orientation_strategy=None,
                     clearsky_model='ineichen',
                     airmass_model='kastenyoung1989',
                     name=None,
                     **kwargs):
        """
        ModelChain that follows the PVWatts methods.

        Parameters
        ----------
        system : PVSystem
            A :py:class:`~pvlib.pvsystem.PVSystem` object that represents
            the connected set of modules, inverters, etc.

        location : Location
            A :py:class:`~pvlib.location.Location` object that represents
            the physical location at which to evaluate the model.

        orientation_strategy : None or str, default None
            The strategy for aligning the modules. If not None, sets the
            ``surface_azimuth`` and ``surface_tilt`` properties of the
            ``system``. Allowed strategies include 'flat',
            'south_at_latitude_tilt'. Ignored for SingleAxisTracker systems.

        clearsky_model : str, default 'ineichen'
            Passed to location.get_clearsky.

        airmass_model : str, default 'kastenyoung1989'
            Passed to location.get_airmass.

        name: None or str, default None
            Name of ModelChain instance.

        **kwargs
            Parameters supplied here are passed to the ModelChain
            constructor and take precedence over the default
            configuration.

        Examples
        --------
        >>> module_parameters = dict(gamma_pdc=-0.003, pdc0=4500)
        >>> inverter_parameters = dict(pac0=4000)
        >>> tparams = TEMPERATURE_MODEL_PARAMETERS['sapm']['open_rack_glass_glass']
        >>> system = PVSystem(surface_tilt=30, surface_azimuth=180,
        ...     module_parameters=module_parameters,
        ...     inverter_parameters=inverter_parameters,
        ...     temperature_model_parameters=tparams)
        >>> location = Location(32.2, -110.9)
        >>> ModelChain.with_pvwatts(system, location)
        ModelChain:
          name: None
          orientation_strategy: None
          clearsky_model: ineichen
          transposition_model: perez
          solar_position_method: nrel_numpy
          airmass_model: kastenyoung1989
          dc_model: pvwatts_dc
          ac_model: pvwatts_inverter
          aoi_model: physical_aoi_loss
          spectral_model: no_spectral_loss
          temperature_model: sapm_temp
          losses_model: pvwatts_losses
        """  # noqa: E501
        config = PVWATTS_CONFIG.copy()
        config.update(kwargs)
        return ModelChain(
            system, location,
            orientation_strategy=orientation_strategy,
            clearsky_model=clearsky_model,
            airmass_model=airmass_model,
            name=name,
            **config
        )

    @classmethod
    def with_sapm(cls, system, location,
                  orientation_strategy=None,
                  clearsky_model='ineichen',
                  transposition_model='haydavies',
                  solar_position_method='nrel_numpy',
                  airmass_model='kastenyoung1989',
                  name=None,
                  **kwargs):
        """
        ModelChain that follows the Sandia Array Performance Model
        (SAPM) methods.

        Parameters
        ----------
        system : PVSystem
            A :py:class:`~pvlib.pvsystem.PVSystem` object that represents
            the connected set of modules, inverters, etc.

        location : Location
            A :py:class:`~pvlib.location.Location` object that represents
            the physical location at which to evaluate the model.

        orientation_strategy : None or str, default None
            The strategy for aligning the modules. If not None, sets the
            ``surface_azimuth`` and ``surface_tilt`` properties of the
            ``system``. Allowed strategies include 'flat',
            'south_at_latitude_tilt'. Ignored for SingleAxisTracker systems.

        clearsky_model : str, default 'ineichen'
            Passed to location.get_clearsky.

        transposition_model : str, default 'haydavies'
            Passed to system.get_irradiance.

        solar_position_method : str, default 'nrel_numpy'
            Passed to location.get_solarposition.

        airmass_model : str, default 'kastenyoung1989'
            Passed to location.get_airmass.

        name: None or str, default None
            Name of ModelChain instance.

        **kwargs
            Parameters supplied here are passed to the ModelChain
            constructor and take precedence over the default
            configuration.

        Examples
        --------
        >>> mods = pvlib.pvsystem.retrieve_sam('sandiamod')
        >>> invs = pvlib.pvsystem.retrieve_sam('cecinverter')
        >>> module_parameters = mods['Canadian_Solar_CS5P_220M___2009_']
        >>> inverter_parameters = invs['ABB__MICRO_0_25_I_OUTD_US_240__240V_']
        >>> tparams = TEMPERATURE_MODEL_PARAMETERS['sapm']['open_rack_glass_glass']
        >>> system = PVSystem(surface_tilt=30, surface_azimuth=180,
        ...     module_parameters=module_parameters,
        ...     inverter_parameters=inverter_parameters,
        ...     temperature_model_parameters=tparams)
        >>> location = Location(32.2, -110.9)
        >>> ModelChain.with_sapm(system, location)
        ModelChain:
          name: None
          orientation_strategy: None
          clearsky_model: ineichen
          transposition_model: haydavies
          solar_position_method: nrel_numpy
          airmass_model: kastenyoung1989
          dc_model: sapm
          ac_model: snlinverter
          aoi_model: sapm_aoi_loss
          spectral_model: sapm_spectral_loss
          temperature_model: sapm_temp
          losses_model: no_extra_losses
        """  # noqa: E501
        config = SAPM_CONFIG.copy()
        config.update(kwargs)
        return ModelChain(
            system, location,
            orientation_strategy=orientation_strategy,
            clearsky_model=clearsky_model,
            transposition_model=transposition_model,
            solar_position_method=solar_position_method,
            airmass_model=airmass_model,
            name=name,
            **config
        )

    def __repr__(self):
        attrs = [
            'name', 'orientation_strategy', 'clearsky_model',
            'transposition_model', 'solar_position_method',
            'airmass_model', 'dc_model', 'ac_model', 'aoi_model',
            'spectral_model', 'temperature_model', 'losses_model'
        ]

        def getmcattr(self, attr):
            """needed to avoid recursion in property lookups"""
            out = getattr(self, attr)
            try:
                out = out.__name__
            except AttributeError:
                pass
            return out

        return ('ModelChain: \n  ' + '\n  '.join(
            ('{}: {}'.format(attr, getmcattr(self, attr)) for attr in attrs)))

    @property
    def orientation_strategy(self):
        return self._orientation_strategy

    @orientation_strategy.setter
    def orientation_strategy(self, strategy):
        if strategy == 'None':
            strategy = None

        if strategy is not None:
            self.system.surface_tilt, self.system.surface_azimuth = \
                get_orientation(strategy, latitude=self.location.latitude)

        self._orientation_strategy = strategy

    @property
    def dc_model(self):
        return self._dc_model

    @dc_model.setter
    def dc_model(self, model):
        # guess at model if None
        if model is None:
            self._dc_model, model = self.infer_dc_model()

        # Set model and validate parameters
        if isinstance(model, str):
            model = model.lower()
            if model in _DC_MODEL_PARAMS.keys():
                # validate module parameters
                missing_params = (_DC_MODEL_PARAMS[model]
                                  - set(self.system.module_parameters.keys()))
                if missing_params:  # some parameters are not in module.keys()
                    raise ValueError(model + ' selected for the DC model but '
                                     'one or more required parameters are '
                                     'missing : ' + str(missing_params))
                if model == 'sapm':
                    self._dc_model = self.sapm
                elif model == 'desoto':
                    self._dc_model = self.desoto
                elif model == 'cec':
                    self._dc_model = self.cec
                elif model == 'pvsyst':
                    self._dc_model = self.pvsyst
                elif model == 'pvwatts':
                    self._dc_model = self.pvwatts_dc
            else:
                raise ValueError(model + ' is not a valid DC power model')
        else:
            self._dc_model = partial(model, self)

    def infer_dc_model(self):
        params = set(self.system.module_parameters.keys())
        if set(['A0', 'A1', 'C7']) <= params:
            return self.sapm, 'sapm'
        elif set(['a_ref', 'I_L_ref', 'I_o_ref', 'R_sh_ref',
                  'R_s', 'Adjust']) <= params:
            return self.cec, 'cec'
        elif set(['a_ref', 'I_L_ref', 'I_o_ref', 'R_sh_ref',
                  'R_s']) <= params:
            return self.desoto, 'desoto'
        elif set(['gamma_ref', 'mu_gamma', 'I_L_ref', 'I_o_ref',
                  'R_sh_ref', 'R_sh_0', 'R_sh_exp', 'R_s']) <= params:
            return self.pvsyst, 'pvsyst'
        elif set(['pdc0', 'gamma_pdc']) <= params:
            return self.pvwatts_dc, 'pvwatts'
        else:
            raise ValueError('could not infer DC model from '
                             'system.module_parameters. Check '
                             'system.module_parameters or explicitly '
                             'set the model with the dc_model kwarg.')

    def sapm(self):
        self.dc = self.system.sapm(self.effective_irradiance,
                                   self.cell_temperature)

        self.dc = self.system.scale_voltage_current_power(self.dc)

        return self

    def _singlediode(self, calcparams_model_function):
        (photocurrent, saturation_current, resistance_series,
         resistance_shunt, nNsVth) = (
            calcparams_model_function(self.effective_irradiance,
                                      self.cell_temperature))

        self.diode_params = pd.DataFrame({'I_L': photocurrent,
                                          'I_o': saturation_current,
                                          'R_s': resistance_series,
                                          'R_sh': resistance_shunt,
                                          'nNsVth': nNsVth})

        self.dc = self.system.singlediode(
            photocurrent, saturation_current, resistance_series,
            resistance_shunt, nNsVth)

        self.dc = self.system.scale_voltage_current_power(self.dc).fillna(0)

        return self

    def desoto(self):
        return self._singlediode(self.system.calcparams_desoto)

    def cec(self):
        return self._singlediode(self.system.calcparams_cec)

    def pvsyst(self):
        return self._singlediode(self.system.calcparams_pvsyst)

    def pvwatts_dc(self):
        self.dc = self.system.pvwatts_dc(self.effective_irradiance,
                                         self.cell_temperature)
        return self

    @property
    def ac_model(self):
        return self._ac_model

    @ac_model.setter
    def ac_model(self, model):
        if model is None:
            self._ac_model = self.infer_ac_model()
        elif isinstance(model, str):
            model = model.lower()
            # TODO in v0.9: remove 'snlinverter', 'adrinverter'
            if model in ['sandia', 'snlinverter']:
                if model == 'snlinverter':
                    warnings.warn("ac_model = 'snlinverter' is deprecated and"
                                  " will be removed in v0.9; use"
                                  " ac_model = 'sandia' instead.",
                                  pvlibDeprecationWarning)
                self._ac_model = self.snlinverter
            elif model in ['adr', 'adrinverter']:
                if model == 'adrinverter':
                    warnings.warn("ac_model = 'adrinverter' is deprecated and"
                                  " will be removed in v0.9; use"
                                  " ac_model = 'adr' instead.",
                                  pvlibDeprecationWarning)
                self._ac_model = self.adrinverter
            elif model == 'pvwatts':
                self._ac_model = self.pvwatts_inverter
            else:
                raise ValueError(model + ' is not a valid AC power model')
        else:
            self._ac_model = partial(model, self)

    def infer_ac_model(self):
        inverter_params = set(self.system.inverter_parameters.keys())
        if set(['C0', 'C1', 'C2']) <= inverter_params:
            return self.snlinverter
        elif set(['ADRCoefficients']) <= inverter_params:
            return self.adrinverter
        elif set(['pdc0']) <= inverter_params:
            return self.pvwatts_inverter
        else:
            raise ValueError('could not infer AC model from '
                             'system.inverter_parameters. Check '
                             'system.inverter_parameters or explicitly '
                             'set the model with the ac_model kwarg.')

    def snlinverter(self):
        self.ac = self.system.snlinverter(self.dc['v_mp'], self.dc['p_mp'])
        return self

    def adrinverter(self):
        self.ac = self.system.adrinverter(self.dc['v_mp'], self.dc['p_mp'])
        return self

    def pvwatts_inverter(self):
        self.ac = self.system.pvwatts_ac(self.dc).fillna(0)
        return self

    @property
    def aoi_model(self):
        return self._aoi_model

    @aoi_model.setter
    def aoi_model(self, model):
        if model is None:
            self._aoi_model = self.infer_aoi_model()
        elif isinstance(model, str):
            model = model.lower()
            if model == 'ashrae':
                self._aoi_model = self.ashrae_aoi_loss
            elif model == 'physical':
                self._aoi_model = self.physical_aoi_loss
            elif model == 'sapm':
                self._aoi_model = self.sapm_aoi_loss
            elif model == 'martin_ruiz':
                self._aoi_model = self.martin_ruiz_aoi_loss
            elif model == 'no_loss':
                self._aoi_model = self.no_aoi_loss
            else:
                raise ValueError(model + ' is not a valid aoi loss model')
        else:
            self._aoi_model = partial(model, self)

    def infer_aoi_model(self):
        params = set(self.system.module_parameters.keys())
        if set(['K', 'L', 'n']) <= params:
            return self.physical_aoi_loss
        elif set(['B5', 'B4', 'B3', 'B2', 'B1', 'B0']) <= params:
            return self.sapm_aoi_loss
        elif set(['b']) <= params:
            return self.ashrae_aoi_loss
        elif set(['a_r']) <= params:
            return self.martin_ruiz_aoi_loss
        else:
            raise ValueError('could not infer AOI model from '
                             'system.module_parameters. Check that the '
                             'system.module_parameters contain parameters for '
                             'the physical, aoi, ashrae or martin_ruiz model; '
                             'explicitly set the model with the aoi_model '
                             'kwarg; or set aoi_model="no_loss".')

    def ashrae_aoi_loss(self):
        self.aoi_modifier = self.system.get_iam(self.aoi, iam_model='ashrae')
        return self

    def physical_aoi_loss(self):
        self.aoi_modifier = self.system.get_iam(self.aoi, iam_model='physical')
        return self

    def sapm_aoi_loss(self):
        self.aoi_modifier = self.system.get_iam(self.aoi, iam_model='sapm')
        return self

    def martin_ruiz_aoi_loss(self):
        self.aoi_modifier = self.system.get_iam(self.aoi,
                                                iam_model='martin_ruiz')
        return self

    def no_aoi_loss(self):
        self.aoi_modifier = 1.0
        return self

    @property
    def spectral_model(self):
        return self._spectral_model

    @spectral_model.setter
    def spectral_model(self, model):
        if model is None:
            self._spectral_model = self.infer_spectral_model()
        elif isinstance(model, str):
            model = model.lower()
            if model == 'first_solar':
                self._spectral_model = self.first_solar_spectral_loss
            elif model == 'sapm':
                self._spectral_model = self.sapm_spectral_loss
            elif model == 'no_loss':
                self._spectral_model = self.no_spectral_loss
            else:
                raise ValueError(model + ' is not a valid spectral loss model')
        else:
            self._spectral_model = partial(model, self)

    def infer_spectral_model(self):
        params = set(self.system.module_parameters.keys())
        if set(['A4', 'A3', 'A2', 'A1', 'A0']) <= params:
            return self.sapm_spectral_loss
        elif ((('Technology' in params or
                'Material' in params) and
               (self.system._infer_cell_type() is not None)) or
              'first_solar_spectral_coefficients' in params):
            return self.first_solar_spectral_loss
        else:
            raise ValueError('could not infer spectral model from '
                             'system.module_parameters. Check that the '
                             'system.module_parameters contain valid '
                             'first_solar_spectral_coefficients, a valid '
                             'Material or Technology value, or set '
                             'spectral_model="no_loss".')

    def first_solar_spectral_loss(self):
        self.spectral_modifier = self.system.first_solar_spectral_loss(
            self.weather['precipitable_water'],
            self.airmass['airmass_absolute'])
        return self

    def sapm_spectral_loss(self):
        self.spectral_modifier = self.system.sapm_spectral_loss(
            self.airmass['airmass_absolute'])
        return self

    def no_spectral_loss(self):
        self.spectral_modifier = 1
        return self

    @property
    def temperature_model(self):
        return self._temperature_model

    @temperature_model.setter
    def temperature_model(self, model):
        if model is None:
            self._temperature_model = self.infer_temperature_model()
        elif isinstance(model, str):
            model = model.lower()
            if model == 'sapm':
                self._temperature_model = self.sapm_temp
            elif model == 'pvsyst':
                self._temperature_model = self.pvsyst_temp
            elif model == 'faiman':
                self._temperature_model = self.faiman_temp
            else:
                raise ValueError(model + ' is not a valid temperature model')
            # check system.temperature_model_parameters for consistency
            name_from_params = self.infer_temperature_model().__name__
            if self._temperature_model.__name__ != name_from_params:
                raise ValueError(
                    'Temperature model {} is inconsistent with '
                    'PVsystem.temperature_model_parameters {}'.format(
                        self._temperature_model.__name__,
                        self.system.temperature_model_parameters))
        else:
            self._temperature_model = partial(model, self)

    def infer_temperature_model(self):
        params = set(self.system.temperature_model_parameters.keys())
        # remove or statement in v0.9
        if set(['a', 'b', 'deltaT']) <= params or (
                not params and self.system.racking_model is None
                and self.system.module_type is None):
            return self.sapm_temp
        elif set(['u_c', 'u_v']) <= params:
            return self.pvsyst_temp
        elif set(['u0', 'u1']) <= params:
            return self.faiman_temp
        else:
            raise ValueError('could not infer temperature model from '
                             'system.temperature_module_parameters {}.'
                             .format(self.system.temperature_model_parameters))

    def sapm_temp(self):
        self.cell_temperature = self.system.sapm_celltemp(
            self.total_irrad['poa_global'], self.weather['temp_air'],
            self.weather['wind_speed'])
        return self

    def pvsyst_temp(self):
        self.cell_temperature = self.system.pvsyst_celltemp(
            self.total_irrad['poa_global'], self.weather['temp_air'],
            self.weather['wind_speed'])
        return self

    def faiman_temp(self):
        self.cell_temperature = self.system.faiman_celltemp(
            self.total_irrad['poa_global'], self.weather['temp_air'],
            self.weather['wind_speed'])
        return self

    @property
    def losses_model(self):
        return self._losses_model

    @losses_model.setter
    def losses_model(self, model):
        if model is None:
            self._losses_model = self.infer_losses_model()
        elif isinstance(model, str):
            model = model.lower()
            if model == 'pvwatts':
                self._losses_model = self.pvwatts_losses
            elif model == 'no_loss':
                self._losses_model = self.no_extra_losses
            else:
                raise ValueError(model + ' is not a valid losses model')
        else:
            self._losses_model = partial(model, self)

    def infer_losses_model(self):
        raise NotImplementedError

    def pvwatts_losses(self):
        self.losses = (100 - self.system.pvwatts_losses()) / 100.
        self.dc *= self.losses
        return self

    def no_extra_losses(self):
        self.losses = 1
        return self

    def effective_irradiance_model(self):
        fd = self.system.module_parameters.get('FD', 1.)
        self.effective_irradiance = self.spectral_modifier * (
            self.total_irrad['poa_direct']*self.aoi_modifier +
            fd*self.total_irrad['poa_diffuse'])
        return self

    def complete_irradiance(self, weather):
        """
        Determine the missing irradiation columns. Only two of the
        following data columns (dni, ghi, dhi) are needed to calculate
        the missing data.

        This function is not safe at the moment. Results can be too high
        or negative. Please contribute and help to improve this function
        on https://github.com/pvlib/pvlib-python

        Parameters
        ----------
        weather : DataFrame
            Column names must be ``'dni'``, ``'ghi'``, ``'dhi'``,
            ``'wind_speed'``, ``'temp_air'``. All irradiance components
            are required. Air temperature of 20 C and wind speed
            of 0 m/s will be added to the DataFrame if not provided.

        Returns
        -------
        self

        Notes
        -----
        Assigns attributes: ``weather``

        Examples
        --------
        This example does not work until the parameters `my_system`,
        `my_location`, and `my_weather` are defined but shows the basic idea
        how this method can be used.

        >>> from pvlib.modelchain import ModelChain

        >>> # my_weather containing 'dhi' and 'ghi'.
        >>> mc = ModelChain(my_system, my_location)  # doctest: +SKIP
        >>> mc.complete_irradiance(my_weather)  # doctest: +SKIP
        >>> mc.run_model(mc.weather)  # doctest: +SKIP

        >>> # my_weather containing 'dhi', 'ghi' and 'dni'.
        >>> mc = ModelChain(my_system, my_location)  # doctest: +SKIP
        >>> mc.run_model(my_weather)  # doctest: +SKIP
        """
        self.weather = weather

        self.solar_position = self.location.get_solarposition(
            self.weather.index, method=self.solar_position_method)

        icolumns = set(self.weather.columns)
        wrn_txt = ("This function is not safe at the moment.\n" +
                   "Results can be too high or negative.\n" +
                   "Help to improve this function on github:\n" +
                   "https://github.com/pvlib/pvlib-python \n")

        if {'ghi', 'dhi'} <= icolumns and 'dni' not in icolumns:
            clearsky = self.location.get_clearsky(
                self.weather.index, solar_position=self.solar_position)
            self.weather.loc[:, 'dni'] = pvlib.irradiance.dni(
                self.weather.loc[:, 'ghi'], self.weather.loc[:, 'dhi'],
                self.solar_position.zenith,
                clearsky_dni=clearsky['dni'],
                clearsky_tolerance=1.1)
        elif {'dni', 'dhi'} <= icolumns and 'ghi' not in icolumns:
            warnings.warn(wrn_txt, UserWarning)
            self.weather.loc[:, 'ghi'] = (
                self.weather.dni * tools.cosd(self.solar_position.zenith) +
                self.weather.dhi)
        elif {'dni', 'ghi'} <= icolumns and 'dhi' not in icolumns:
            warnings.warn(wrn_txt, UserWarning)
            self.weather.loc[:, 'dhi'] = (
                self.weather.ghi - self.weather.dni *
                tools.cosd(self.solar_position.zenith))

        return self

<<<<<<< HEAD
    def _prep_inputs_solar_pos(self, **kwargs):
        """
        Assign solar position
        """
        self.solar_position = self.location.get_solarposition(
            self.weather.index, method=self.solar_position_method,
            **kwargs)
        return self

    def _prep_inputs_airmass(self):
        """
        Assign airmass
        """
        self.airmass = self.location.get_airmass(
            solar_position=self.solar_position, model=self.airmass_model)
        return self

    def _prep_inputs_tracking(self):
        """
        Calculate tracker position and AOI
        """
        self.tracking = self.system.singleaxis(
            self.solar_position['apparent_zenith'],
            self.solar_position['azimuth'])
        self.tracking['surface_tilt'] = (
            self.tracking['surface_tilt']
                .fillna(self.system.axis_tilt))
        self.tracking['surface_azimuth'] = (
            self.tracking['surface_azimuth']
                .fillna(self.system.axis_azimuth))
        self.aoi = self.tracking['aoi']
        return self

    def _prep_inputs_fixed(self):
        """
        Calculate AOI for fixed tilt system
        """
        self.aoi = self.system.get_aoi(self.solar_position['apparent_zenith'],
                                       self.solar_position['azimuth'])
        return self

    def _verify_df(self, data, req):
        """ Checks data for column names in req

        Parameters
        ----------
        data : Dataframe
        req : List of str

        Raises
        ------
        ValueError if any of req are not in data.columns.
        """
        if not set(req) <= set(data.columns):
            raise ValueError(
                "Incomplete input data.\n"
                "Data needs to contain {0}.\n"
                "Detected data contains: {1}".format(req, list(data.columns)))
        return

    def _assign_weather(self, data):
        key_list = [k for k in WEATHER_KEYS if k in data]
        self.weather = data[key_list].copy()
        if self.weather.get('wind_speed') is None:
            self.weather['wind_speed'] = 0
        if self.weather.get('temp_air') is None:
            self.weather['temp_air'] = 20
        return self

    def _assign_total_irrad(self, data):
        key_list = [k for k in POA_DATA_KEYS if k in data]
        self.total_irrad = data[key_list].copy()
        return self

    def prepare_inputs(self, weather, times=None):
=======
    def prepare_inputs(self, weather):
>>>>>>> b4bdfd3b
        """
        Prepare the solar position, irradiance, and weather inputs to
        the model, starting with GHI, DNI and DHI.

        Parameters
        ----------
        weather : DataFrame
<<<<<<< HEAD
            Column names must include ``'dni'``, ``'ghi'``, and ``'dhi'``.
            Optional column names include ``'temp_air'`` and
            ``'wind_speed'``; if not provided, air temperature of 20 C and wind
            speed of 0 m/s are assumed.
        times : None, deprecated
            Deprecated argument included for API compatibility, but not
            used internally. The index of the weather DataFrame is used
            for times.
=======
            Column names must be ``'dni'``, ``'ghi'``, ``'dhi'``,
            ``'wind_speed'``, ``'temp_air'``. All irradiance components
            are required. Air temperature of 20 C and wind speed
            of 0 m/s will be added to the DataFrame if not provided.
>>>>>>> b4bdfd3b

        Notes
        -----
        Assigns attributes: ``weather``, ``solar_position``, ``airmass``,
        ``total_irrad``, ``aoi``

        See also
        --------
        ModelChain.complete_irradiance
        """

        self._verify_df(weather, req=['ghi', 'dni', 'ghi'])
        self._assign_weather(weather)

<<<<<<< HEAD
        if times is not None:
            warnings.warn('times keyword argument is deprecated and will be '
                          'removed in 0.8. The index of the weather DataFrame '
                          'is used for times.', pvlibDeprecationWarning)
=======
>>>>>>> b4bdfd3b
        self.times = self.weather.index

        # build kwargs for solar position calculation
        try:
            press_temp = _build_kwargs(['pressure', 'temp_air'], weather)
            press_temp['temperature'] = press_temp.pop('temp_air')
        except KeyError:
            pass

        self._prep_inputs_solar_pos(press_temp)
        self._prep_inputs_airmass()

        # PVSystem.get_irradiance and SingleAxisTracker.get_irradiance
        # and PVSystem.get_aoi and SingleAxisTracker.get_aoi
        # have different method signatures. Use partial to handle
        # the differences.
        if isinstance(self.system, SingleAxisTracker):
            self._prep_inputs_tracking()
            get_irradiance = partial(
                self.system.get_irradiance,
                self.tracking['surface_tilt'],
                self.tracking['surface_azimuth'],
                self.solar_position['apparent_zenith'],
                self.solar_position['azimuth'])
        else:
            self._prep_inputs_fixed()
            get_irradiance = partial(
                self.system.get_irradiance,
                self.solar_position['apparent_zenith'],
                self.solar_position['azimuth'])

        self.total_irrad = get_irradiance(
            self.weather['dni'],
            self.weather['ghi'],
            self.weather['dhi'],
            airmass=self.airmass['airmass_relative'],
            model=self.transposition_model)

        return self

    def prepare_inputs_from_poa(self, data):
        """
        Prepare the solar position, irradiance, and irradiance inputs to
        the model, starting with plane-of-array irradiance.

        Parameters
        ----------
        data : DataFrame
            Contains plane-of-array irradiance data. Required column names
            include ``'poa_global'``, ``'poa_direct'`` and ``'poa_diffuse'``.
            Columns with weather-related data are ssigned to the
            ``weather`` attribute.  If columns for ``'temp_air'`` and
            ``'wind_speed'`` are not provided, air temperature of 20 C and wind
            speed of 0 m/s are assumed.

        Notes
        -----
        Assigns attributes: ``weather``, ``total_irrad``, ``solar_position``,
        ``airmass``, ``aoi``, ``temperature``.

        See also
        --------
        pvlib.modelchain.ModelChain.prepare_inputs
        """

        self._assign_weather(data)

        self._verify_df(data, req=['poa_global', 'poa_direct', 'poa_diffuse'])
        self._assign_total_irrad(data)

        self._prep_inputs_solar_pos()
        self._prep_inputs_airmass()

        if isinstance(self.system, SingleAxisTracker):
            self._prep_inputs_tracking()
        else:
            self._prep_inputs_fixed()

        return self

    def prepare_temperature(self, data=None):
        """
        Sets cell_temperature using inputs in data and the specified
        temperature model.

        If 'data' contains 'cell_temperature', these values are assigned to
        attribute ``cell_temperature``. If 'data' contains 'module_temperature`
        and `temperature_model' is 'sapm', cell temperature is calculated using
        :py:func:`pvlib.temperature.sapm_celL_from_module`. Otherwise, cell
        temperature is calculated by 'temperature_model'.

        Parameters
        ----------
        data : DataFrame, default None
            May contain columns ``'cell_temperature'`` or
            ``'module_temperaure'``.

        Returns
        -------
        self

        Assigns attribute ``cell_temperature``.

        """
        try:
            self.cell_temperature = data['cell_temperature']
            if self.temperature_model is not None:
                warnings.warn('using ''cell_temperature'' provided in input',
                              ' rather than specified temperature model: {0}'
                              .format(self.temperature_model.__name__))
            return self
        except:
            pass

        # cell_temperature is not in input. Calculate cell_temperature using
        # a temperature_model.
        # If module_temperature is in input data we can use the SAPM cell
        # temperature model.
        if ('module_temperature' in data) and \
            (self.temperature_model.__name__ == 'sapm'):
            # use SAPM cell temperature model only
            self.cell_temperature = pvlib.temperature.sapm_cell_from_module(
                module_temperature=data['module_temperature'],
                poa_global=self.total_irrad['poa_global'],
                deltaT=self.temperature_model_parameters['deltaT'])
            return self

        # Calculate cell temperature from weather data. Cell temperature models
        # expect total_irrad['poa_global']. If not found, substitute
        # self.effective_irradiance.
        if 'poa_global' not in self.total_irrad:
            try:
                self.total_irrad['poa_global'] = self.effective_irradiance
            except AttributeError:
                # poa_global nor effective_irradiance is found.
                raise ValueError(
                    "Incomplete irradiance data for cell temperature model."
                    " Provide total_irrad['poa_global'] (preferred) or"
                    " attribute effective_irradiance.")
        self.cell_temperature = self.temperature_model()
        return self

    def run_model(self, weather):
        """
        Run the model chain starting with broadband global, diffuse and/or
        direct irradiance.

        Parameters
        ----------
        weather : DataFrame
<<<<<<< HEAD
            Irradiance column names must include ``'dni'``, ``'ghi'``, and
            ``'dhi'``. If optional columns ``'temp_air'`` and ``'wind_speed'``
            are not provided, air temperature of 20 C and wind speed of 0 m/s
            are added to the DataFrame. If optional column
            ``'cell_temperature'`` is provided, these values are used instead
            of `temperature_model`. If optional column `module_temperature`
            is provided, `temperature_model` must be ``'sapm'``.
        times : None, deprecated
            Deprecated argument included for API compatibility, but not
            used internally. The index of the weather DataFrame is used
            for times.
=======
            Column names must be ``'dni'``, ``'ghi'``, ``'dhi'``,
            ``'wind_speed'``, ``'temp_air'``. All irradiance components
            are required. Air temperature of 20 C and wind speed
            of 0 m/s will be added to the DataFrame if not provided.
>>>>>>> b4bdfd3b

        Returns
        -------
        self

        Assigns attributes: ``solar_position``, ``airmass``, ``weather``,
        ``total_irrad``, ``aoi``, ``aoi_modifier``, ``spectral_modifier``,
        and ``effective_irradiance``.
        Calls method `run_model_from_effective_irradiance`
        to assign ``cell_temperature``, ``dc``, ``ac``,
        ``losses``, ``diode_params`` (if dc_model is a single diode model).
        """
        self.prepare_inputs(weather)
        self.aoi_model()
        self.spectral_model()
        self.effective_irradiance_model()

        self.run_model_from_effective_irradiance(weather)

        return self

    def run_model_from_poa(self, data):
        """
        Run the model starting with broadband irradiance in the plane of array.

        Data must include direct, diffuse and total irradiance (W/m2) in the
        plane of array. Reflections and spectral adjustments are made to
        calculate effective irradiance (W/m2).

        This method calculates:
            * effective irradiance
            * cell temperature
            * DC output
            * AC output

        Parameters
        ----------
        data : DataFrame
            Required column names must include ``'poa_global'``,
            ``'poa_direct'`` and ``'poa_diffuse'``. If optional columns
            ``'temp_air'`` and ``'wind_speed'`` are not provided, air
            temperature of 20 C and wind speed of 0 m/s are assumed.
            If optional column ``'cell_temperature'`` is provided, these values
            are used instead of `temperature_model`. If optional column
            `module_temperature` is provided, `temperature_model` must be
            ``'sapm'``.

        Returns
        -------
        self

        Assigns attributes: ``weather``, ``total_irrad``, ``solar_position``,
        ``airmass``, ``aoi`` and ``effective_irradiance``.
        Calls `run_model_from_effective_irradiance`
        to assign ``cell_temperature``, ``dc``, ``ac``,
        ``losses``, ``diode_params`` (if dc_model is a single diode model)
        """

        self.prepare_inputs_from_poa(data)

        self.aoi_model()
        self.spectral_model()
        self.effective_irradiance_model()

        self.run_model_from_effective_irradiance(data)

        return self

    def run_model_from_effective_irradiance(self, data=None):
        """
        Run the model starting with effective irradiance in the plane of array.

        Effective irradiance is irradiance in the plane-of-array after any
        adjustments for soiling, reflections and spectrum.

        Attribute `ModelChain.effective_irradiance` is required.

        This method calculates:
            * cell temperature
            * DC output
            * AC output

        Parameters
        ----------
        data : DataFrame, default None
            May contain columns ``'cell_temperature'`` or
            ``'module_temperaure'``.

        Returns
        -------
        self

        Assigns attributes: ``effective_irradiance``, ``cell_temperature``,
        ``dc``, ``ac``, ``losses``, ``diode_params`` (if dc_model is a single
        diode model).
        """

        self.prepare_temperature(data)
        self.dc_model()
        self.losses_model()
        self.ac_model()

        return self<|MERGE_RESOLUTION|>--- conflicted
+++ resolved
@@ -18,7 +18,6 @@
 from pvlib._deprecation import pvlibDeprecationWarning
 from pvlib.tools import _build_kwargs
 
-<<<<<<< HEAD
 WEATHER_KEYS = set(['ghi', 'dhi', 'dni', 'wind_speed', 'temp_air',
                     'precipitable_water'])
 
@@ -27,7 +26,6 @@
 TEMPERATURE_KEYS = set(['module_temperature', 'cell_temperature'])
 
 DATA_KEYS = WEATHER_KEYS | POA_DATA_KEYS | TEMPERATURE_KEYS
-=======
 
 # these dictionaries contain the default configuration for following
 # established modeling sequences. They can be used in combination with
@@ -50,7 +48,6 @@
     dc_model='sapm', ac_model='sandia', losses_model='no_loss',
     aoi_model='sapm', spectral_model='sapm', temperature_model='sapm'
 )
->>>>>>> b4bdfd3b
 
 
 def basic_chain(times, latitude, longitude,
@@ -1016,7 +1013,7 @@
 
         return self
 
-<<<<<<< HEAD
+
     def _prep_inputs_solar_pos(self, **kwargs):
         """
         Assign solar position
@@ -1091,10 +1088,8 @@
         self.total_irrad = data[key_list].copy()
         return self
 
-    def prepare_inputs(self, weather, times=None):
-=======
+
     def prepare_inputs(self, weather):
->>>>>>> b4bdfd3b
         """
         Prepare the solar position, irradiance, and weather inputs to
         the model, starting with GHI, DNI and DHI.
@@ -1102,21 +1097,10 @@
         Parameters
         ----------
         weather : DataFrame
-<<<<<<< HEAD
-            Column names must include ``'dni'``, ``'ghi'``, and ``'dhi'``.
-            Optional column names include ``'temp_air'`` and
-            ``'wind_speed'``; if not provided, air temperature of 20 C and wind
-            speed of 0 m/s are assumed.
-        times : None, deprecated
-            Deprecated argument included for API compatibility, but not
-            used internally. The index of the weather DataFrame is used
-            for times.
-=======
             Column names must be ``'dni'``, ``'ghi'``, ``'dhi'``,
             ``'wind_speed'``, ``'temp_air'``. All irradiance components
             are required. Air temperature of 20 C and wind speed
             of 0 m/s will be added to the DataFrame if not provided.
->>>>>>> b4bdfd3b
 
         Notes
         -----
@@ -1131,13 +1115,6 @@
         self._verify_df(weather, req=['ghi', 'dni', 'ghi'])
         self._assign_weather(weather)
 
-<<<<<<< HEAD
-        if times is not None:
-            warnings.warn('times keyword argument is deprecated and will be '
-                          'removed in 0.8. The index of the weather DataFrame '
-                          'is used for times.', pvlibDeprecationWarning)
-=======
->>>>>>> b4bdfd3b
         self.times = self.weather.index
 
         # build kwargs for solar position calculation
@@ -1288,7 +1265,6 @@
         Parameters
         ----------
         weather : DataFrame
-<<<<<<< HEAD
             Irradiance column names must include ``'dni'``, ``'ghi'``, and
             ``'dhi'``. If optional columns ``'temp_air'`` and ``'wind_speed'``
             are not provided, air temperature of 20 C and wind speed of 0 m/s
@@ -1296,16 +1272,6 @@
             ``'cell_temperature'`` is provided, these values are used instead
             of `temperature_model`. If optional column `module_temperature`
             is provided, `temperature_model` must be ``'sapm'``.
-        times : None, deprecated
-            Deprecated argument included for API compatibility, but not
-            used internally. The index of the weather DataFrame is used
-            for times.
-=======
-            Column names must be ``'dni'``, ``'ghi'``, ``'dhi'``,
-            ``'wind_speed'``, ``'temp_air'``. All irradiance components
-            are required. Air temperature of 20 C and wind speed
-            of 0 m/s will be added to the DataFrame if not provided.
->>>>>>> b4bdfd3b
 
         Returns
         -------
