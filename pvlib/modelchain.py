--- conflicted
+++ resolved
@@ -270,12 +270,7 @@
         If None, the model will be inferred from the contents of
         system.module_parameters. Valid strings are 'sapm',
         'first_solar', 'no_loss'. The ModelChain instance will be passed
-<<<<<<< HEAD
         as the first argument to a user-defined function.
-=======
-        as the first argument to a user-defined
-        function.
->>>>>>> ec996611
 
     temp_model: str or function, default 'sapm'
         Valid strings are 'sapm'. The ModelChain instance will be passed
